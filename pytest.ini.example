[pytest]
log_cli = 1
log_cli_level = WARNING

addopts =
    -v

norecursedirs =
    dist
    build

testpaths =
    azext_edge/tests

env =
    azext_edge_rg=
    azext_edge_cluster=
    azext_edge_skip_init=
    azext_edge_kv=

markers =
    init_scenario_test: mark tests that will run az iot ops init
<<<<<<< HEAD
    rpsaas: mark tests that are purely cloud-side
    e2e: mark tests that run in e2e pipeline
=======
    upgrade_scenario_test: mark tests that will run az iot ops upgrade
>>>>>>> 9a68613c
<|MERGE_RESOLUTION|>--- conflicted
+++ resolved
@@ -20,9 +20,6 @@
 
 markers =
     init_scenario_test: mark tests that will run az iot ops init
-<<<<<<< HEAD
     rpsaas: mark tests that are purely cloud-side
     e2e: mark tests that run in e2e pipeline
-=======
-    upgrade_scenario_test: mark tests that will run az iot ops upgrade
->>>>>>> 9a68613c
+    upgrade_scenario_test: mark tests that will run az iot ops upgrade