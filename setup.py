#!/usr/bin/env python
# coding=utf-8
# --------------------------------------------------------------------------------------------
# Copyright (c) Microsoft Corporation. All rights reserved.
# Private distribution for NDA customers only. Governed by license terms at https://preview.e4k.dev/docs/use-terms/
# --------------------------------------------------------------------------------------------

import re
import os.path
from io import open
from setuptools import setup, find_packages


EXTENSION_REF_NAME = "azext_edge"

# Version extraction inspired from 'requests'
with open(
    os.path.join(EXTENSION_REF_NAME, "constants.py"), "r", encoding="utf-8"
) as fd:
    constants_raw = fd.read()
    VERSION = re.search(
        r'^VERSION\s*=\s*[\'"]([^\'"]*)[\'"]', constants_raw, re.MULTILINE
    ).group(1)
    PACKAGE_NAME = re.search(
        r'^EXTENSION_NAME\s*=\s*[\'"]([^\'"]*)[\'"]', constants_raw, re.MULTILINE
    ).group(1)


if not VERSION:
    raise RuntimeError("Cannot find version information")

if not PACKAGE_NAME:
    raise RuntimeError("Cannot find package information")


# The following dependencies are needed by the IoT extension but used from Az CLI Core.
# 'jmespath',
# 'pyyaml'
# 'knack'

DEPENDENCIES = [
    "rich",
    "kubernetes",
    "tomli",
<<<<<<< HEAD
    "protobuf",
    "opentelemetry-proto",
=======
    "azure-identity",
>>>>>>> fec84521
]

CLASSIFIERS = [
    "Development Status :: 3 - Alpha",
    "Intended Audience :: Developers",
    "Intended Audience :: System Administrators",
    "Programming Language :: Python",
    "Programming Language :: Python :: 3 :: Only",
    "Programming Language :: Python :: 3",
    "Programming Language :: Python :: 3.8",
    "Programming Language :: Python :: 3.9",
    "Programming Language :: Python :: 3.10",
]

short_description = "The Azure Edge extension for Azure CLI."

setup(
    name=PACKAGE_NAME,
    version=VERSION,
    python_requires=">=3.8",
    description=short_description,
    long_description="{} Intended for power users and/or automation of Azure Edge solutions at scale.".format(
        short_description
    ),
    license="MIT",
    author="Microsoft",
    author_email="iotupx@microsoft.com",  # +@digimaun
    url="https://github.com/azure/azure-edge-cli-extension",
    classifiers=CLASSIFIERS,
    packages=find_packages(exclude=["tests", "*.tests", "*.tests.*", "scripts"]),
    package_data={
        EXTENSION_REF_NAME: [
            "azext_metadata.json",
        ]
    },
    install_requires=DEPENDENCIES,
    extras_require=None,
    zip_safe=False,
)<|MERGE_RESOLUTION|>--- conflicted
+++ resolved
@@ -14,16 +14,10 @@
 EXTENSION_REF_NAME = "azext_edge"
 
 # Version extraction inspired from 'requests'
-with open(
-    os.path.join(EXTENSION_REF_NAME, "constants.py"), "r", encoding="utf-8"
-) as fd:
+with open(os.path.join(EXTENSION_REF_NAME, "constants.py"), "r", encoding="utf-8") as fd:
     constants_raw = fd.read()
-    VERSION = re.search(
-        r'^VERSION\s*=\s*[\'"]([^\'"]*)[\'"]', constants_raw, re.MULTILINE
-    ).group(1)
-    PACKAGE_NAME = re.search(
-        r'^EXTENSION_NAME\s*=\s*[\'"]([^\'"]*)[\'"]', constants_raw, re.MULTILINE
-    ).group(1)
+    VERSION = re.search(r'^VERSION\s*=\s*[\'"]([^\'"]*)[\'"]', constants_raw, re.MULTILINE).group(1)
+    PACKAGE_NAME = re.search(r'^EXTENSION_NAME\s*=\s*[\'"]([^\'"]*)[\'"]', constants_raw, re.MULTILINE).group(1)
 
 
 if not VERSION:
@@ -42,12 +36,9 @@
     "rich",
     "kubernetes",
     "tomli",
-<<<<<<< HEAD
     "protobuf",
     "opentelemetry-proto",
-=======
     "azure-identity",
->>>>>>> fec84521
 ]
 
 CLASSIFIERS = [
