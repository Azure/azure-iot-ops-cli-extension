[flake8]
max-complexity = 20
max-line-length = 120
ignore =
    # module level import not at top of file
    E402
    # whitespace before ':'
    E203
    # link break before binary operator
    W503
per-file-ignores =
    # ignore line length for help content
    azext_edge/*_help.py:E501
    # ignore line length for check content
<<<<<<< HEAD
    azext_edge/edge/providers/checks.py:E501
exclude =
    # protobuf generated
    diagnostics_service_pb2.py,
    diagnostics_service_pb2.pyi,
=======
    azext_edge/edge/providers/check/*.py:E501
>>>>>>> e80baa11

[tool:pytest]
junit_family = xunit1<|MERGE_RESOLUTION|>--- conflicted
+++ resolved
@@ -12,15 +12,11 @@
     # ignore line length for help content
     azext_edge/*_help.py:E501
     # ignore line length for check content
-<<<<<<< HEAD
-    azext_edge/edge/providers/checks.py:E501
+    azext_edge/edge/providers/check/*.py:E501
 exclude =
     # protobuf generated
-    diagnostics_service_pb2.py,
-    diagnostics_service_pb2.pyi,
-=======
-    azext_edge/edge/providers/check/*.py:E501
->>>>>>> e80baa11
+    diagnostics_service_pb2.py
+    diagnostics_service_pb2.pyi
 
 [tool:pytest]
 junit_family = xunit1