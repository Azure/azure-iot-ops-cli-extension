--- conflicted
+++ resolved
@@ -116,11 +116,7 @@
     # validate az and extension version
     az -v
     # run integration tests
-<<<<<<< HEAD
-    pytest -k "_int.py" -m "not init_scenario_test" ./azext_edge/tests --cov=azext_edge/edge --cov-config .coveragerc --junitxml=junit/JUnit.xml {posargs}
-=======
-    pytest -vv -k "_int.py" ./azext_edge/tests --cov=azext_edge/edge --cov-config .coveragerc --junitxml=junit/JUnit.xml {posargs}
->>>>>>> 5ec5f780
+    pytest -vv -k "_int.py" -m "not init_scenario_test" ./azext_edge/tests --cov=azext_edge/edge --cov-config .coveragerc --junitxml=junit/JUnit.xml {posargs}
     # You can pass additional positional args to pytest using `tox -e [env] -- -s -vv`
 
 # code coverage - HTML and JSON
