name: Integration tests
on:
  workflow_call:
    inputs:
      resource-group:
        description: Resource group for cluster creation
        type: string
        required: true
        default: ops-cli-int-test-rg
      runtime-init-args:
        description: Additional INIT arguments (beyond cluster name, resource group, schema registry).
        type: string
        required: false
        default: ''
      runtime-create-args:
        description: Additional CREATE arguments (beyond cluster name, resource group, instance name).
        type: string
        required: false
        default: ''
      custom-locations-oid:
        description: Custom Locations OID
        type: string
        required: false
        default: '51dfe1e8-70c6-4de5-a08e-e18aff23d815'
      init-continue-on-error:
        description: Continue on error for init integration tests
        type: boolean
        required: false
        default: true
      keep-on-failure:
          description: Number of minutes to keep the cluster(s) active on failure (max 240 min).
          type: number
          required: false
          default: 0
      use-container:
        description: Build container image for tests
        type: boolean
        required: false
        default: false
    secrets:
      # required for az login
      AZURE_CLIENT_ID:
        required: true
      AZURE_TENANT_ID:
        required: true
      AZURE_SUBSCRIPTION_ID:
        required: true
  workflow_dispatch:
    inputs:
      resource-group:
        description: Resource group for cluster creation
        type: string
        required: true
        default: ops-cli-int-test-rg
      custom-locations-oid:
        description: Object ID of Custom Locations RP
        type: string
        required: false
        default: '51dfe1e8-70c6-4de5-a08e-e18aff23d815'
      runtime-init-args:
        description: Additional INIT arguments (beyond cluster name, resource group, schema registry).
        type: string
        required: false
        default: ''
      runtime-create-args:
        description: Additional CREATE arguments (beyond cluster name, resource group, instance name).
        type: string
        required: false
        default: ''
      init-continue-on-error:
        description: Continue on error for init integration tests
        type: boolean
        required: false
        default: true
      keep-on-failure:
          description: Number of minutes to keep the cluster(s) active on failure (max 240 min).
          type: number
          required: false
          default: 0
      use-container:
        description: Build container image for tests
        type: boolean
        required: false
        default: false

permissions:
  # required for OpenID federation
  contents: 'read'
  id-token: 'write'

env:
  RESOURCE_GROUP: "${{ inputs.resource-group }}"
  K3S_VERSION: "v1.28.5+k3s1"
  CUSTOM_LOCATIONS_OID: "${{ inputs.custom-locations-oid }}"
  KEEP_ALIVE: ${{ inputs.keep-on-failure }}
  RUNTIME_CREATE_ARGS: "${{ inputs.runtime-create-args }}"
  RUNTIME_INIT_ARGS: "${{ inputs.runtime-init-args }}"


jobs:
  setup:
    name: "Check Inputs"
    runs-on: ubuntu-22.04
    outputs:
      create_args: ${{ steps.custom_input.outputs.CREATE_ARG }}
      init_args: ${{ steps.custom_input.outputs.INIT_ARG }}
    steps:
      - name: "Check Keep On Failure arg"
        run: |
          if [[ ! ${{ env.KEEP_ALIVE }} =~ ^[0-9]+$ ]]; then
            echo "The keep alive input is not a valid number"
            exit 1
          fi
      - name: "Output custom inputs for future job"
        id: custom_input
        run: |
          echo "CREATE_ARG=${{ env.RUNTIME_CREATE_ARGS }}" >> $GITHUB_OUTPUT
          echo "INIT_ARG=${{ env.RUNTIME_INIT_ARGS }}" >> $GITHUB_OUTPUT
  test:
    needs: setup
    env:
      CLUSTER_NAME: "opt${{ github.run_number }}${{ matrix.feature }}"
      INSTANCE_NAME: "inst${{ github.run_number }}${{ matrix.feature }}"
      KEYVAULT_NAME: "kv${{ github.run_number }}"
      INIT_ARG: ${{ needs.setup.outputs.init_args }}
      CREATE_ARG: ${{ needs.setup.outputs.create_args }}
    strategy:
      fail-fast: false
      matrix:
        feature: [custom-input, default, insecure-listener, syncrules, redeploy, trustbundle]
        runtime-args:
          - ${{ needs.setup.outputs.init_args != '' || needs.setup.outputs.create_args != '' }}
        exclude:
          - feature: custom-input
            runtime-args: false
          - feature: default
            runtime-args: true
          - feature: insecure-listener
            runtime-args: true
          - feature: syncrules
            runtime-args: true
          - feature: redeploy
            runtime-args: true
          - feature: trustbundle
            runtime-args: true
    name: "Run cluster tests"
    runs-on: ubuntu-22.04
    steps:
      - name: "Determine Init Args"
        id: "init"
        run: |
          echo "NO_PREFLIGHT=false" >> $GITHUB_OUTPUT
          if [[ ${{ matrix.feature }} == "insecure-listener" ]]; then
            echo "CREATE_ARG=--add-insecure-listener" >> $GITHUB_OUTPUT
            echo "NO_PREFLIGHT=true" >> $GITHUB_OUTPUT
          elif [[ ${{ matrix.feature }} == "syncrules" ]]; then
            echo "CREATE_ARG=--enable-rsync" >> $GITHUB_OUTPUT
          elif [[ ${{ matrix.feature }} == "custom-input" ]]; then
            echo "CREATE_ARG=${{ env.RUNTIME_CREATE_ARGS }}" >> $GITHUB_OUTPUT
            echo "INIT_ARG=${{ env.RUNTIME_INIT_ARGS }}" >> $GITHUB_OUTPUT
          elif [[ ${{ matrix.feature }} == "trustbundle" ]]; then
            echo "CREATE_ARG=--trust-settings configMapName=example-bundle configMapKey=trust-bundle.pem issuerKind=Issuer issuerName=selfsigned-issuer " >> $GITHUB_OUTPUT
            echo "INIT_ARG=--user-trust true" >> $GITHUB_OUTPUT
          fi
      - name: "Output variables for future steps"
        id: "env_out"
        run: |
          echo "RESOURCE_GROUP=${{ env.RESOURCE_GROUP }}" >> $GITHUB_OUTPUT
          echo "CLUSTER_NAME=${{ env.CLUSTER_NAME }}" >> $GITHUB_OUTPUT
          echo "INSTANCE_NAME=${{ env.INSTANCE_NAME }}" >> $GITHUB_OUTPUT
      - name: "Setup python"
        uses: actions/setup-python@v5
        with:
          python-version: "3.12"
      - name: "Checkout extension source for build"
        uses: actions/checkout@v4
      - name: "Build and install local IoT Ops extension from source"
        run: |
          pip install -r dev_requirements.txt
          python -m setup bdist_wheel -d dist
          wheel=$(find ./dist/*.whl)
          az extension add --source $wheel -y
      - name: "Create k3s cluster"
        uses: ./.github/actions/create-k3s-cluster
      - name: "Apply custom cluster issuer"
        if: ${{ matrix.feature == 'trustbundle' || contains(env.RUNTIME_INIT_ARGS, '--user-trust') }}
        run: |
          set -x
          helm repo add jetstack https://charts.jetstack.io --force-update

          helm install \
            cert-manager jetstack/cert-manager \
            --namespace cert-manager \
            --create-namespace \
            --version v1.13.6 \
            --set installCRDs=true \
            --set startupapicheck.timeout=5m

          kubectl create namespace azure-iot-operations

          helm upgrade trust-manager jetstack/trust-manager \
            --install \
            --namespace cert-manager \
            --set app.trust.namespace=cert-manager \
            --wait

          kubectl apply -f - <<EOF
          apiVersion: cert-manager.io/v1
          kind: Issuer
          metadata:
            name: selfsigned-issuer
            namespace: cert-manager
          spec:
            selfSigned: {}
          ---
          apiVersion: cert-manager.io/v1
          kind: Certificate
          metadata:
            name: trust-manager-example-ca
            namespace: cert-manager
          spec:
            isCA: true
            commonName: trust-manager-example-ca
            secretName: trust-manager-example-ca-secret
            privateKey:
              algorithm: ECDSA
              size: 256
            issuerRef:
              name: selfsigned-issuer
              kind: Issuer
              group: cert-manager.io
          EOF

          kubectl apply -f - <<EOF
          apiVersion: trust.cert-manager.io/v1alpha1
          kind: Bundle
          metadata:
            name: example-bundle
            namespace: cert-manager
          spec:
            sources:
            - useDefaultCAs: true
            - secret:
                name: "trust-manager-example-ca-secret"
                key: "tls.crt"
            target:
              configMap:
                key: "trust-bundle.pem"
              namespaceSelector:
                matchLabels:
                  kubernetes.io/metadata.name: azure-iot-operations
          EOF

          kubectl apply -f - <<EOF
          apiVersion: cert-manager.io/v1
          kind: Issuer
          metadata:
            name: selfsigned-issuer
            namespace: azure-iot-operations
          spec:
            selfSigned: {}
          EOF
      - name: "Tox test environment setup for init"
        run: |
          python -m pip install tox
          tox r -vv -e python-init-int --notest
      - name: "Tox test environment setup for edge integration tests"
        if: ${{ matrix.feature == 'default' && !inputs.use-container }}
        run: |
          tox r -vv -e "python-edge-int" --notest
      - name: "Tox test environment setup for cloud integration tests"
        if: ${{ matrix.feature == 'syncrules' && !inputs.use-container }}
        run: |
          tox r -vv -e "python-rpsaas-int" --notest
      - name: "Tox test environment setup for Workload Identity integration tests"
        if: ${{ matrix.feature == 'trustbundle' && !inputs.use-container }}
        run: |
          tox r -vv -e "python-wlif-int" --notest
      - name: "Az CLI login"
        uses: azure/login@v2
        with:
          client-id: ${{ secrets.AZURE_CLIENT_ID }}
          tenant-id: ${{ secrets.AZURE_TENANT_ID }}
          subscription-id: ${{ secrets.AZURE_SUBSCRIPTION_ID }}
      - name: "ARC connect cluster"
        uses: ./.github/actions/connect-arc
        with:
          cluster-name: ${{ env.CLUSTER_NAME }}
          resource-group: ${{ env.RESOURCE_GROUP }}
          custom-locations-oid: ${{ env.CUSTOM_LOCATIONS_OID }}
          enable-workload-identity: ${{ matrix.feature == 'trustbundle' }}
      - name: "Az CLI login"
        uses: azure/login@v2
        with:
          client-id: ${{ secrets.AZURE_CLIENT_ID }}
          tenant-id: ${{ secrets.AZURE_TENANT_ID }}
          subscription-id: ${{ secrets.AZURE_SUBSCRIPTION_ID }}
<<<<<<< HEAD
      - name: "Create Storage and Schema Registry for init tests"
        id: "init_reqs"
        run: |
          # Remove -'s and limit name length to 20 chars for storage accounts
          storage_account_name=$(echo "initstore${{ env.CLUSTER_NAME }}" | tr -d '-' | cut -c 1-20)
          storage_id=$(az storage account create -g ${{ env.RESOURCE_GROUP }} -n $storage_account_name --enable-hierarchical-namespace --public-network-access Disabled --allow-shared-key-access false --allow-blob-public-access false --default-action Deny -o tsv --query id)
          registry_id=$(az iot ops schema registry create -g ${{ env.RESOURCE_GROUP }} -n init-registry-${{ env.CLUSTER_NAME }} --rn init-${{ env.CLUSTER_NAME }} --sa-resource-id $storage_id -o tsv --query id)
          echo "STORAGE_ID=$storage_id" >> $GITHUB_OUTPUT
          echo "SCHEMA_REGISTRY_ID=$registry_id" >> $GITHUB_OUTPUT
=======
      - name: "OIDC Token exchange service"
        run: |
          while true; do
            token_request=$ACTIONS_ID_TOKEN_REQUEST_TOKEN
            token_uri=$ACTIONS_ID_TOKEN_REQUEST_URL
            token=$(curl -H "Authorization: bearer $token_request" "${token_uri}&audience=api://AzureADTokenExchange" | jq .value -r)
            az login --service-principal -u ${{ secrets.AZURE_CLIENT_ID }} -t ${{ secrets.AZURE_TENANT_ID }} --federated-token $token --output none
            # Sleep for 4 minutes
            sleep 240
          done &
>>>>>>> 46989518
      - name: "Tox INIT Integration Tests"
        env:
          AIO_CLI_INIT_PREFLIGHT_DISABLED: ${{ steps.init.outputs.NO_PREFLIGHT }}
          azext_edge_init_continue_on_error: ${{ inputs.init-continue-on-error || '' }}
          azext_edge_rg: ${{ steps.env_out.outputs.RESOURCE_GROUP }}
          azext_edge_cluster: ${{ steps.env_out.outputs.CLUSTER_NAME }}
          azext_edge_instance: ${{ steps.env_out.outputs.INSTANCE_NAME }}
          azext_edge_init_args: ${{ steps.init.outputs.INIT_ARG }}
          azext_edge_create_args: ${{ steps.init.outputs.CREATE_ARG }}
          azext_edge_schema_registry_id: ${{ steps.init_reqs.outputs.SCHEMA_REGISTRY_ID }}
        run: |
          tox r -e python-init-int --skip-pkg-install -- --durations=0
      - name: "Tox Edge Integration Tests"
        if: ${{ matrix.feature == 'default' && !inputs.use-container }}
        env:
          azext_edge_rg: ${{ steps.env_out.outputs.RESOURCE_GROUP }}
          azext_edge_cluster: ${{ steps.env_out.outputs.CLUSTER_NAME }}
          azext_edge_instance: ${{ steps.env_out.outputs.INSTANCE_NAME }}
        run: |
          tox r -e "python-edge-int" --skip-pkg-install -- --durations=0 --dist=loadfile -n auto
          coverage=$(jq .totals.percent_covered coverage.json | cut -c1-4)
          echo "Code coverage: $coverage%" >> $GITHUB_STEP_SUMMARY
      - name: "Tox Cloud Integration Tests"
        if: ${{ matrix.feature == 'syncrules' && !inputs.use-container }}
        env:
          azext_edge_rg: ${{ steps.env_out.outputs.RESOURCE_GROUP }}
          azext_edge_cluster: ${{ steps.env_out.outputs.CLUSTER_NAME }}
          azext_edge_instance: ${{ steps.env_out.outputs.INSTANCE_NAME }}
        run: |
          tox r -e "python-rpsaas-int" --skip-pkg-install -- --durations=0 --dist=loadfile -n auto
          coverage=$(jq .totals.percent_covered coverage.json | cut -c1-4)
          echo "Code coverage: $coverage%" >> $GITHUB_STEP_SUMMARY
      - name: "Tox Workload Identity Integration Tests"
        if: ${{ matrix.feature == 'trustbundle' && !inputs.use-container }}
        env:
          azext_edge_rg: ${{ steps.env_out.outputs.RESOURCE_GROUP }}
          azext_edge_instance: ${{ steps.env_out.outputs.INSTANCE_NAME }}
          azext_edge_sp_object_id: ${{ secrets.AZURE_CLIENT_ID }}
        run: |
          tox r -e "python-wlif-int" --skip-pkg-install -- --durations=0 --dist=loadfile -n auto
          coverage=$(jq .totals.percent_covered coverage.json | cut -c1-4)
          echo "Code coverage: $coverage%" >> $GITHUB_STEP_SUMMARY
      - name: "Containerized tests"
        if: ${{ matrix.feature == 'default' && inputs.use-container }}
        env:
          azext_edge_skip_init: true  # skip init tests in container
          azext_edge_init_redeployment: false  # ensure no redeployment in container
          AIO_CLI_INIT_PREFLIGHT_DISABLED: ${{ steps.init.outputs.NO_PREFLIGHT }}
          azext_edge_rg: ${{ steps.env_out.outputs.RESOURCE_GROUP }}
          azext_edge_cluster: ${{ steps.env_out.outputs.CLUSTER_NAME }}
          azext_edge_instance: ${{ steps.env_out.outputs.INSTANCE_NAME }}
        run: |
          # volume mounts
          azure_dir=$(realpath ~/.azure)
          kubeconfig=$(realpath ~/.kube/config)
          kubeconfig_mount=/root/.kube/config
          tempLog=$(mktemp -d)

          # env vars
          envVars=()
          envVars+=("-e" "azext_edge_skip_init=$azext_edge_skip_init")
          envVars+=("-e" "azext_edge_init_redeployment=$azext_edge_init_redeployment")
          envVars+=("-e" "AIO_CLI_INIT_PREFLIGHT_DISABLED=$AIO_CLI_INIT_PREFLIGHT_DISABLED")
          envVars+=("-e" "azext_edge_rg=$azext_edge_rg")
          envVars+=("-e" "azext_edge_cluster=$azext_edge_cluster")
          envVars+=("-e" "azext_edge_instance=$azext_edge_instance")
          envVars+=("-e" "KUBECONFIG=$kubeconfig_mount")

          # Run tests
          set +e
          docker run \
            --rm \
            "${envVars[@]}" \
            -v "$kubeconfig:$kubeconfig_mount:ro" \
            -v "${azure_dir}:/root/.azure" \
            -v "${tempLog}:/usr/src/azure-iot-ops/junit" \
            --network host \
            $(docker build . -q)
      - name: "Run smoke tests"
        run: |
          az iot ops support create-bundle
          az iot ops support create-bundle --svc broker --broker-traces
          az iot ops support create-bundle --ops-service acs secretstore
          az iot ops check
          az iot ops check --pre
          az iot ops check --post
          az iot ops check --as-object
          az iot ops check --svc broker --resources broker brokerlistener
          az iot ops asset query -g ${{ env.RESOURCE_GROUP }} --location westus -o table
      - name: "Keep cluster alive"
        if: ${{ env.KEEP_ALIVE > 0 && failure() }}
        run: |
          kubectl create clusterrolebinding teamaccessbinding --clusterrole cluster-admin --group ${{ secrets.CLUSTER_ACCESS_SG }} >/dev/null 2>&1

          echo "Cluster ${{ env.CLUSTER_NAME }} in resource group ${{ env.RESOURCE_GROUP }}"
          echo "Instance name ${{ env.INSTANCE_NAME }}"
          echo ""

          echo "Please ensure you have the required roles: \"Azure Arc Kubernetes Viewer\" and \"Azure Arc Enabled Kubernetes Cluster User Role\""
          echo "To connect to the cluster please use"
          echo "az connectedk8s proxy -g ${{ env.RESOURCE_GROUP }} -n ${{ env.CLUSTER_NAME }}"
          echo ""

          TIME_LIMIT=${{ env.KEEP_ALIVE }}
          if (( $TIME_LIMIT > 240 )); then
            echo "Given time limit is over the maximum of 4 hours. Setting to 4 hours."
            TIME_LIMIT=240
          fi

          for ((i=0; i < $TIME_LIMIT; i+=1)); do
            if [ $(( i % 10 )) == 0 ]; then
              echo "Remaining time: $(( $TIME_LIMIT - i )) minutes"
            fi
            sleep 60s
          done
      - name: "Delete Cluster for redeployment"
        if: ${{ matrix.feature == 'redeploy' }}
        run: |
          az iot ops delete -n ${{ env.INSTANCE_NAME }} -g ${{ env.RESOURCE_GROUP }} -y
      - name: "Redeploy cluster via tox"
        if: ${{ matrix.feature == 'redeploy' }}
        env:
          azext_edge_rg: ${{ steps.env_out.outputs.RESOURCE_GROUP }}
          azext_edge_cluster: ${{ steps.env_out.outputs.CLUSTER_NAME }}
          azext_edge_instance: ${{ steps.env_out.outputs.INSTANCE_NAME }}
          azext_edge_init_args: ${{ steps.init.outputs.INIT_ARG }}
          azext_edge_create_args: ${{ steps.init.outputs.CREATE_ARG }}
        run: |
          tox r -e python-init-int --skip-pkg-install -- --durations=0
      - name: "Delete AIO resources"
        if: ${{ always() }}
        run: |
          az iot ops delete --cluster ${{ env.CLUSTER_NAME }} -g ${{ env.RESOURCE_GROUP }} -y
      - name: "Delete connected cluster"
        if: ${{ always() }}
        run: |
          az resource delete -v --name ${{ env.CLUSTER_NAME }} -g ${{ env.RESOURCE_GROUP }} --resource-type Microsoft.Kubernetes/connectedClusters --verbose
          az resource delete -v --id ${{ steps.init_reqs.outputs.STORAGE_ID }} --verbose
          az resource delete -v --id ${{ steps.init_reqs.outputs.SCHEMA_REGISTRY_ID }} --verbose<|MERGE_RESOLUTION|>--- conflicted
+++ resolved
@@ -295,7 +295,6 @@
           client-id: ${{ secrets.AZURE_CLIENT_ID }}
           tenant-id: ${{ secrets.AZURE_TENANT_ID }}
           subscription-id: ${{ secrets.AZURE_SUBSCRIPTION_ID }}
-<<<<<<< HEAD
       - name: "Create Storage and Schema Registry for init tests"
         id: "init_reqs"
         run: |
@@ -305,7 +304,6 @@
           registry_id=$(az iot ops schema registry create -g ${{ env.RESOURCE_GROUP }} -n init-registry-${{ env.CLUSTER_NAME }} --rn init-${{ env.CLUSTER_NAME }} --sa-resource-id $storage_id -o tsv --query id)
           echo "STORAGE_ID=$storage_id" >> $GITHUB_OUTPUT
           echo "SCHEMA_REGISTRY_ID=$registry_id" >> $GITHUB_OUTPUT
-=======
       - name: "OIDC Token exchange service"
         run: |
           while true; do
@@ -316,7 +314,6 @@
             # Sleep for 4 minutes
             sleep 240
           done &
->>>>>>> 46989518
       - name: "Tox INIT Integration Tests"
         env:
           AIO_CLI_INIT_PREFLIGHT_DISABLED: ${{ steps.init.outputs.NO_PREFLIGHT }}
