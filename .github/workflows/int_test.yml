--- conflicted
+++ resolved
@@ -302,12 +302,7 @@
           az iot ops check --pre
           az iot ops check --post
           az iot ops check --as-object
-<<<<<<< HEAD
-          az iot ops check --svc dataprocessor
           az iot ops check --svc broker --resources broker brokerlistener diagnosticservice
-=======
-          az iot ops check --svc mq --resources broker brokerlistener diagnosticservice
->>>>>>> 444ec06c
           az iot ops mq stats
           az iot ops mq stats --raw
           az iot ops mq get-password-hash -p test
