--- conflicted
+++ resolved
@@ -68,11 +68,7 @@
   id-token: 'write'
 
 env:
-<<<<<<< HEAD
   KV_NAME: "opsint${{ github.run_id }}"
-=======
-  KV_NAME: "opskv${{ github.run_number }}x"
->>>>>>> c287ef34
   RESOURCE_GROUP: "${{ inputs.resource-group }}"
 
 jobs:
@@ -91,11 +87,11 @@
   test:
     needs: [create_kv]
     outputs:
-      CLUSTER_PREFIX: "iotopstest-${{ github.run_number }}"
+      CLUSTER_PREFIX: "az-iot-ops-test-cluster${{ github.run_number }}"
       RESOURCE_GROUP: ${{ env.RESOURCE_GROUP }}
       KV_NAME: ${{ env.KV_NAME }}
     env:
-      CLUSTER_NAME: "iotopstest-${{ github.run_number }}${{ matrix.feature }}"
+      CLUSTER_NAME: "az-iot-ops-test-cluster${{ github.run_number }}${{ matrix.feature }}"
       CUSTOM_LOCATIONS_OID: ${{ inputs.custom-locations-oid }}
       EXTENSION_SOURCE_DIRECTORY: "./azure-iot-ops-cli-extension"
       K3S_VERSION: "v1.28.5+k3s1"
@@ -117,12 +113,7 @@
           - feature: no-syncrules
             runtime-args: true
           - feature: ca-certs
-<<<<<<< HEAD
             runtime-args: true
-=======
-            ca-file: 'test-ca.pem'
-            ca-key-file: 'test-ca-key.pem'
->>>>>>> c287ef34
     name: "Run cluster tests"
     runs-on: ubuntu-22.04
     steps:
@@ -229,38 +220,8 @@
           openssl ecparam -name prime256v1 -genkey -noout -out ${{ env.CA_KEY_FILE }}
           openssl req -new -x509 -key ${{ env.CA_KEY_FILE }} -days 30 -config ca.conf -out ${{ env.CA_FILE }}
           rm ca.conf
-<<<<<<< HEAD
       - name: "Get Keyvault ID"
         id: "keyvault_id"
-=======
-      - name: "Create local template file"
-        if: ${{ inputs.template-content }}
-        env:
-          template: "${{ inputs.template-content }}"
-        run: |
-          >custom-template.json cat <<-'EOF'
-          ${{ env.template }}
-          EOF
-      - name: "AIO Deployment"
-        uses: azure/azure-iot-ops-cli-extension/.github/actions/deploy-aio@dev
-        with:
-          cluster: ${{ env.CLUSTER_NAME }}
-          resource-group: ${{ env.RESOURCE_GROUP }}
-          keyvault-id: ${{ env.KV_ID }}
-          sp-app-id: ${{ secrets.AIO_SP_APP_ID || '' }}
-          sp-object-id: ${{ secrets.AIO_SP_OBJECT_ID || '' }}
-          sp-secret: ${{ secrets.AIO_SP_SECRET || '' }}
-          no-preflight: ${{ matrix.no-preflight }}
-          mq-insecure: ${{ matrix.mq-insecure }}
-          disable-rsync-rules: ${{ matrix.disable-rsync-rules }}
-          ca-valid-days: ${{ matrix.ca-valid-days || '' }}
-          ca-file: ${{ matrix.ca-file || '' }}
-          ca-key-file: ${{ matrix.ca-key-file || '' }}
-          kv-spc-secret-name: ${{ matrix.kv-spc-secret-name || '' }}
-          template-file: ${{ inputs.template-content && 'custom-template.json' || '' }}
-          csi-config: ${{ matrix.csi-config || ''}}
-      - name: "Allow cluster to finish provisioning"
->>>>>>> c287ef34
         run: |
           KV_ID=$(az keyvault show -n ${{ env.KV_NAME }} -g ${{ env.RESOURCE_GROUP }} -o tsv --query id)
           echo "KV_ID=$KV_ID" >> $GITHUB_OUTPUT
@@ -356,7 +317,6 @@
         if: ${{ matrix.feature == 'ca-certs' }}
         run: |
           az iot ops delete --cluster ${{ env.CLUSTER_NAME }} -g ${{ env.RESOURCE_GROUP }} -y
-<<<<<<< HEAD
       - name: "Redeploy cluster via tox"
         if: ${{ matrix.feature == 'ca-certs' }}
         env:
@@ -370,27 +330,6 @@
         run: |
           cd ${{ env.EXTENSION_SOURCE_DIRECTORY }}
           tox r -e python-init-int --skip-pkg-install -- --durations=0
-=======
-      - name: "Test cluster redeployment"
-        if: ${{matrix.feature == 'ca-certs'}}
-        uses: azure/azure-iot-ops-cli-extension/.github/actions/deploy-aio@dev
-        with:
-          cluster: ${{ env.CLUSTER_NAME }}
-          resource-group: ${{ env.RESOURCE_GROUP }}
-          keyvault-id: ${{ env.KV_ID }}
-          sp-app-id: ${{ secrets.AIO_SP_APP_ID || '' }}
-          sp-object-id: ${{ secrets.AIO_SP_OBJECT_ID || '' }}
-          sp-secret: ${{ secrets.AIO_SP_SECRET || '' }}
-          no-preflight: ${{ matrix.no-preflight }}
-          mq-insecure: ${{ matrix.mq-insecure }}
-          disable-rsync-rules: ${{ matrix.disable-rsync-rules }}
-          ca-valid-days: ${{ matrix.ca-valid-days || '' }}
-          ca-file: ${{ matrix.ca-file || '' }}
-          ca-key-file: ${{ matrix.ca-key-file || '' }}
-          kv-spc-secret-name: ${{ matrix.kv-spc-secret-name || '' }}
-          template-file: ${{ inputs.template-content && 'custom-template.json' || '' }}
-          csi-config: ${{ matrix.csi-config || ''}}
->>>>>>> c287ef34
       - name: "Delete AIO resources"
         if: ${{ always() }}
         run: |
