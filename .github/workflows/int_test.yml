--- conflicted
+++ resolved
@@ -68,11 +68,7 @@
   id-token: 'write'
 
 env:
-<<<<<<< HEAD
-  KV_NAME: "opsint${{ github.run_id }}"
-=======
   KV_NAME: "opskv${{ github.run_number }}x"
->>>>>>> 0136b506
   RESOURCE_GROUP: "${{ inputs.resource-group }}"
 
 jobs:
@@ -117,12 +113,7 @@
           - feature: no-syncrules
             runtime-args: true
           - feature: ca-certs
-<<<<<<< HEAD
             runtime-args: true
-=======
-            ca-file: 'test-ca.pem'
-            ca-key-file: 'test-ca-key.pem'
->>>>>>> 0136b506
     name: "Run cluster tests"
     runs-on: ubuntu-22.04
     steps:
@@ -229,38 +220,8 @@
           openssl ecparam -name prime256v1 -genkey -noout -out ${{ env.CA_KEY_FILE }}
           openssl req -new -x509 -key ${{ env.CA_KEY_FILE }} -days 30 -config ca.conf -out ${{ env.CA_FILE }}
           rm ca.conf
-<<<<<<< HEAD
       - name: "Get Keyvault ID"
         id: "keyvault_id"
-=======
-      - name: "Create local template file"
-        if: ${{ inputs.template-content }}
-        env:
-          template: "${{ inputs.template-content }}"
-        run: |
-          >custom-template.json cat <<-'EOF'
-          ${{ env.template }}
-          EOF
-      - name: "AIO Deployment"
-        uses: azure/azure-iot-ops-cli-extension/.github/actions/deploy-aio@dev
-        with:
-          cluster: ${{ env.CLUSTER_NAME }}
-          resource-group: ${{ env.RESOURCE_GROUP }}
-          keyvault-id: ${{ env.KV_ID }}
-          sp-app-id: ${{ secrets.AIO_SP_APP_ID || '' }}
-          sp-object-id: ${{ secrets.AIO_SP_OBJECT_ID || '' }}
-          sp-secret: ${{ secrets.AIO_SP_SECRET || '' }}
-          no-preflight: ${{ matrix.no-preflight }}
-          mq-insecure: ${{ matrix.mq-insecure }}
-          disable-rsync-rules: ${{ matrix.disable-rsync-rules }}
-          ca-valid-days: ${{ matrix.ca-valid-days || '' }}
-          ca-file: ${{ matrix.ca-file || '' }}
-          ca-key-file: ${{ matrix.ca-key-file || '' }}
-          kv-spc-secret-name: ${{ matrix.kv-spc-secret-name || '' }}
-          template-file: ${{ inputs.template-content && 'custom-template.json' || '' }}
-          csi-config: ${{ matrix.csi-config || ''}}
-      - name: "Allow cluster to finish provisioning"
->>>>>>> 0136b506
         run: |
           KV_ID=$(az keyvault show -n ${{ env.KV_NAME }} -g ${{ env.RESOURCE_GROUP }} -o tsv --query id)
           echo "KV_ID=$KV_ID" >> $GITHUB_OUTPUT
@@ -341,17 +302,6 @@
       - name: "Run smoke tests"
         run: |
           az iot ops support create-bundle --svc auto
-<<<<<<< HEAD
-          # az iot ops support create-bundle --svc broker --broker-traces
-          # az iot ops check
-          # az iot ops check --pre
-          # az iot ops check --post
-          # az iot ops check --as-object
-          # az iot ops check --svc broker --resources broker brokerlistener diagnosticservice
-          # az iot ops mq stats
-          # az iot ops mq stats --raw
-          # az iot ops mq get-password-hash -p test
-=======
           az iot ops support create-bundle --svc broker --broker-traces
           az iot ops check
           az iot ops check --pre
@@ -360,14 +310,12 @@
           az iot ops check --svc broker --resources broker brokerlistener
           az iot ops broker stats
           az iot ops broker stats --raw
->>>>>>> 0136b506
           az iot ops asset query -g ${{ env.RESOURCE_GROUP }} --location westus -o table
           # az iot ops verify-host
       - name: "Delete Cluster for redeployment"
         if: ${{ matrix.feature == 'ca-certs' }}
         run: |
           az iot ops delete --cluster ${{ env.CLUSTER_NAME }} -g ${{ env.RESOURCE_GROUP }} -y
-<<<<<<< HEAD
       - name: "Redeploy cluster via tox"
         if: ${{ matrix.feature == 'ca-certs' }}
         env:
@@ -381,27 +329,6 @@
         run: |
           cd ${{ env.EXTENSION_SOURCE_DIRECTORY }}
           tox r -e python-init-int --skip-pkg-install -- --durations=0
-=======
-      - name: "Test cluster redeployment"
-        if: ${{matrix.feature == 'ca-certs'}}
-        uses: azure/azure-iot-ops-cli-extension/.github/actions/deploy-aio@dev
-        with:
-          cluster: ${{ env.CLUSTER_NAME }}
-          resource-group: ${{ env.RESOURCE_GROUP }}
-          keyvault-id: ${{ env.KV_ID }}
-          sp-app-id: ${{ secrets.AIO_SP_APP_ID || '' }}
-          sp-object-id: ${{ secrets.AIO_SP_OBJECT_ID || '' }}
-          sp-secret: ${{ secrets.AIO_SP_SECRET || '' }}
-          no-preflight: ${{ matrix.no-preflight }}
-          mq-insecure: ${{ matrix.mq-insecure }}
-          disable-rsync-rules: ${{ matrix.disable-rsync-rules }}
-          ca-valid-days: ${{ matrix.ca-valid-days || '' }}
-          ca-file: ${{ matrix.ca-file || '' }}
-          ca-key-file: ${{ matrix.ca-key-file || '' }}
-          kv-spc-secret-name: ${{ matrix.kv-spc-secret-name || '' }}
-          template-file: ${{ inputs.template-content && 'custom-template.json' || '' }}
-          csi-config: ${{ matrix.csi-config || ''}}
->>>>>>> 0136b506
       - name: "Delete AIO resources"
         if: ${{ always() }}
         run: |
