--- conflicted
+++ resolved
@@ -12,40 +12,26 @@
 
 import pytest
 import responses
-<<<<<<< HEAD
-from azure.cli.core.azclierror import InvalidArgumentValueError
-=======
 from azure.cli.core.azclierror import InvalidArgumentValueError, ValidationError
->>>>>>> e3480e98
 
 from azext_edge.edge.commands_edge import list_instances, show_instance, update_instance
 from azext_edge.edge.commands_secretsync import secretsync_enable
 from azext_edge.edge.providers.orchestration.resources import Instances
 from azext_edge.edge.providers.orchestration.resources.instances import (
-<<<<<<< HEAD
-    SERVICE_ACCOUNT_SECRETSYNC,
-    get_fc_name,
-=======
     KEYVAULT_ROLE_ID_READER,
     KEYVAULT_ROLE_ID_SECRETS_USER,
     SERVICE_ACCOUNT_SECRETSYNC,
     get_fc_name,
     get_spc_name,
->>>>>>> e3480e98
     parse_feature_kvp_nargs,
-    get_spc_name,
-)
-
-<<<<<<< HEAD
-from ....generators import generate_random_string, generate_resource_id, generate_uuid
-=======
+)
+
 from ....generators import (
     generate_random_string,
     generate_resource_id,
     generate_role_def_id,
     generate_uuid,
 )
->>>>>>> e3480e98
 from .conftest import (
     ARG_ENDPOINT,
     BASE_URL,
@@ -89,7 +75,6 @@
     resource_path = "/keyvaults"
     if kv_name:
         resource_path += f"/{kv_name}"
-<<<<<<< HEAD
     return get_base_endpoint(
         resource_group_name=resource_group_name,
         resource_path=resource_path,
@@ -106,24 +91,6 @@
     return get_base_endpoint(
         resource_group_name=resource_group_name,
         resource_path=resource_path,
-=======
-    return get_base_endpoint(
-        resource_group_name=resource_group_name,
-        resource_path=resource_path,
-        resource_provider=KEYVAULT_RP,
-        api_version=KEYVAULT_API_VERSION,
-    )
-
-
-# TODO: Find out where this and related UAMI collateral belongs
-def get_uami_endpoint(resource_group_name: Optional[str] = None, uami_name: Optional[str] = None) -> str:
-    resource_path = "/userAssignedIdentities"
-    if uami_name:
-        resource_path += f"/{uami_name}"
-    return get_base_endpoint(
-        resource_group_name=resource_group_name,
-        resource_path=resource_path,
->>>>>>> e3480e98
         resource_provider=UAMI_RP,
         api_version=UAMI_API_VERSION,
     )
@@ -497,30 +464,6 @@
 )
 @pytest.mark.parametrize(
     "skip_role_assignments",
-<<<<<<< HEAD
-    [None],
-)
-@pytest.mark.parametrize(
-    "use_self_hosted_issuer",
-    [None],
-)
-@pytest.mark.parametrize(
-    "custom_role_id",
-    [None],
-)
-@pytest.mark.parametrize(
-    "tags",
-    [None],
-)
-@pytest.mark.parametrize(
-    "oidc_issuer_def",
-    [
-        {
-            "oidcIssuerProfile": {"enabled": True, "selfHostedIssuerUrl": None, "issuerUrl": "https://test.test"},
-            "securityProfile": {"workloadIdentity": {"enabled": True}},
-        }
-    ],
-=======
     [None, True],
 )
 @pytest.mark.parametrize(
@@ -537,7 +480,6 @@
 @pytest.mark.parametrize(
     "tags",
     [None, {generate_random_string(): generate_random_string(), generate_random_string(): generate_random_string()}],
->>>>>>> e3480e98
 )
 def test_secretsync_enable(
     mocked_cmd,
@@ -547,14 +489,6 @@
     use_self_hosted_issuer: Optional[bool],
     custom_role_id: Optional[str],
     tags: Optional[dict],
-<<<<<<< HEAD
-    oidc_issuer_def: Optional[dict],
-    mocked_get_tenant_id: Mock,
-):
-    resource_group_name = generate_random_string()
-
-    # TODO: @digimaun test is work in progress.
-=======
     mocked_get_tenant_id: Mock,
 ):
     oidc_issuer_def = {
@@ -567,7 +501,6 @@
     }
 
     resource_group_name = generate_random_string()
->>>>>>> e3480e98
 
     # Instance fetch mock
     instance_name = generate_random_string()
@@ -619,29 +552,6 @@
     )
 
     # Role assignment fetch mock
-<<<<<<< HEAD
-    ra_get_endpoint = append_role_assignment_endpoint(
-        resource_endpoint=kv_endpoint, filter_query=f"principalId eq '{principal_id}'"
-    )
-    mocked_responses.add(
-        method=responses.GET,
-        url=ra_get_endpoint,
-        json={"value": []},
-        status=200,
-        content_type="application/json",
-    )
-
-    ra_put_endpoint = append_role_assignment_endpoint(resource_endpoint=kv_endpoint, ra_name=".*")
-    mocked_responses.add(
-        method=responses.PUT,
-        url=re.compile(ra_put_endpoint),
-        json={},
-        status=200,
-        content_type="application/json",
-    )
-
-    # Custom role fetch mock
-=======
     # TODO: assert when role assignment exists.
     if not skip_role_assignments:
         ra_get_endpoint = append_role_assignment_endpoint(
@@ -665,7 +575,6 @@
         )
 
     # Custom location fetch mock
->>>>>>> e3480e98
     cl_endpoint = get_custom_location_endpoint(resource_group_name=resource_group_name, custom_location_name=".*")
     cl_payload = get_mock_custom_location_record(
         name=generate_random_string(), resource_group_name=resource_group_name
@@ -709,10 +618,7 @@
     )
 
     # Federation fetch
-<<<<<<< HEAD
-=======
     # TODO: assert when already federated.
->>>>>>> e3480e98
     mocked_responses.add(
         method=responses.GET,
         url=get_federated_creds_url(uami_rg_name=resource_group_name, uami_name=uami_name),
@@ -721,17 +627,11 @@
         content_type="application/json",
     )
     # Federation PUT
-<<<<<<< HEAD
-    oidc_issuer = oidc_issuer_def["oidcIssuerProfile"].get("issuerUrl") or oidc_issuer_def["oidcIssuerProfile"].get(
-        "selfHostedIssuerUrl"
-    )
-=======
     if use_self_hosted_issuer:
         oidc_issuer = oidc_issuer_def["oidcIssuerProfile"].get("selfHostedIssuerUrl")
     else:
         oidc_issuer = oidc_issuer_def["oidcIssuerProfile"].get("issuerUrl")
 
->>>>>>> e3480e98
     subject = f"system:serviceaccount:{cl_payload['properties']['namespace']}:{SERVICE_ACCOUNT_SECRETSYNC}"
     mocked_responses.add(
         method=responses.PUT,
@@ -766,10 +666,7 @@
         content_type="application/json",
     )
 
-<<<<<<< HEAD
-=======
     # TODO: assert when already enabled.
->>>>>>> e3480e98
     result = secretsync_enable(
         cmd=mocked_cmd,
         instance_name=instance_name,
@@ -790,10 +687,6 @@
     assert spc_create_request["properties"]["clientId"] == client_id
     assert spc_create_request["properties"]["keyvaultName"] == kv_name
     assert spc_create_request["properties"]["tenantId"]
-<<<<<<< HEAD
-
-    mocked_get_tenant_id.assert_called_once()
-=======
     if tags:
         assert spc_create_request["tags"] == tags
 
@@ -997,5 +890,4 @@
         cluster_name,
         resource_group_name,
     )
-    assert str(exc.value) == error_str
->>>>>>> e3480e98
+    assert str(exc.value) == error_str