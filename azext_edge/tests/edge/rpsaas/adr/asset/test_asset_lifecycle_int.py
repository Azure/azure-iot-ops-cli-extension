# coding=utf-8
# ----------------------------------------------------------------------------------------------
# Copyright (c) Microsoft Corporation. All rights reserved.
# Licensed under the MIT License. See License file in the project root for license information.
# ----------------------------------------------------------------------------------------------

import json
import os
from time import sleep
from knack.log import get_logger
<<<<<<< HEAD

from azext_edge.edge.common import FileType
from .....generators import generate_generic_id
=======
from .....generators import generate_random_string
>>>>>>> 05d90c3b
from .....helpers import run

logger = get_logger(__name__)


def test_asset_lifecycle(require_init, tracked_resources):
    rg = require_init["resourceGroup"]
    custom_location = require_init["customLocation"]
    cluster_name = require_init["clusterName"]

    # Create an endpoint profile
    endpoint_name = "test-endpoint-" + generate_random_string(force_lower=True)[:4]
    asset_endpoint = run(
        f"az iot ops asset endpoint create -n {endpoint_name} -g {rg} -c {cluster_name} "
        "--ta opc.tcp://opcplc-000000:50000"
    )
    tracked_resources.append(asset_endpoint["id"])

    min_asset_name = "test-asset-" + generate_random_string(force_lower=True)[:4]
    data_source = generate_random_string()
    min_asset = run(
        f"az iot ops asset create -n {min_asset_name} -g {rg} -c {cluster_name} --endpoint {endpoint_name} "
        f"--data data_source={data_source}"
    )
    tracked_resources.append(min_asset["id"])
    assert_asset_props(
        result=min_asset,
        name=min_asset_name,
        cluster_name=cluster_name,
        custom_location=custom_location,
        data_points=[{
            "data_source": data_source
        }]
    )

    show_asset = run(
        f"az iot ops asset show -n {min_asset_name} -g {rg}"
    )
    assert_asset_props(
        result=show_asset,
        name=min_asset_name,
        cluster_name=cluster_name,
        custom_location=custom_location,
        data_points=[{
            "data_source": data_source
        }]
    )

    update_asset = run(
        f"az iot ops asset update -n {min_asset_name} -g {rg} --disable"
    )
    assert_asset_props(
        result=update_asset,
        name=min_asset_name,
        cluster_name=cluster_name,
        custom_location=custom_location,
        disable=True,
        data_points=[{
            "data_source": data_source
        }]
    )

    max_asset_name = "test-asset-" + generate_random_string(force_lower=True)[:4]
    asset_props = {
        "asset_type": generate_random_string(),
        "description": generate_random_string(),
        "display_name": generate_random_string(),
        "documentation_uri": generate_random_string(),
        "external_asset_id": generate_random_string(),
        "hardware_revision": generate_random_string(),
        "manufacturer": generate_random_string(),
        "manufacturer_uri": generate_random_string(),
        "model": generate_random_string(),
        "product_code": generate_random_string(),
        "serial_number": generate_random_string(),
        "software_revision": generate_random_string(),
        "data_publish_int": 800,
        "data_queue_size": 2,
        "data_sample_int": 600,
        "event_publish_int": 400,
        "event_queue_size": 3,
        "event_sample_int": 200,
    }
    event_notifier = generate_random_string()
    command = f"az iot ops asset create -n {max_asset_name} -g {rg} --cl {custom_location} "\
        f"--endpoint {endpoint_name} --event event_notifier={event_notifier} sampling_interval 10"
    for prop in asset_props:
        command += f" --{prop.replace('_', '-')} {asset_props[prop]}"

    max_asset = run(command)
    tracked_resources.append(max_asset["id"])
    assert_asset_props(
        result=max_asset,
        name=max_asset_name,
        cluster_name=cluster_name,
        custom_location=custom_location,
        events=[{
            "event_notifier": event_notifier,
            "sampling_interval": 10
        }],
        **asset_props
    )

    run(f"az iot ops asset delete -n {max_asset_name} -g {rg}")
    sleep(30)
    asset_list = run(f"az iot ops asset query --cl {custom_location}")
    asset_names = [asset["name"] for asset in asset_list]
    assert max_asset_name not in asset_names
    tracked_resources.remove(max_asset["id"])


def test_asset_sub_point_lifecycle(require_init, tracked_resources, tracked_files):
    rg = require_init["resourceGroup"]
    custom_location = require_init["customLocation"]
    cluster_name = require_init["clusterName"]

    # Create an endpoint profile
    endpoint_name = "test-endpoint-" + generate_generic_id()[:4]
    asset_endpoint = run(
        f"az iot ops asset endpoint create -n {endpoint_name} -g {rg} -c {cluster_name} "
        "--ta opc.tcp://opcplc-000000:50000"
    )
    tracked_resources.append(asset_endpoint["id"])

    asset_name = "test-asset-" + generate_generic_id()[:4]
    data_source = generate_generic_id()
    expected_data_points = [{"data_source": generate_generic_id()}]
    asset = run(
        f"az iot ops asset create -n {asset_name} -g {rg} -c {cluster_name} --endpoint {endpoint_name} "
        f"--data data_source={expected_data_points[0]['data_source']}"
    )
    tracked_resources.append(asset["id"])
    assert_asset_props(
        result=asset,
        name=asset_name,
        cluster_name=cluster_name,
        custom_location=custom_location,
        data_points=[{
            "data_source": data_source
        }]
    )
    assert not asset["properties"]["events"]
    assert len(asset["properties"]["dataPoints"]) == len(expected_data_points)
    assert_sub_point(asset["properties"]["dataPoints"][0], **expected_data_points[0])

    # data points
    expected_data_points.append({
        "capability_id": generate_generic_id(),
        "data_source": generate_generic_id(),
        "name": generate_generic_id(),
        "observability_mode": "log",
        "queue_size": 1,
        "sampling_interval": 30,
    })
    command = f"az iot ops asset data-point add -a {asset_name} -g {rg}"
    for arg, value in expected_data_points[1].items():
        command += f" --{arg.replace('_', '-')} {value}"

    asset_data_points = run(command)
    assert len(asset_data_points) == len(expected_data_points)
    for i in range(len(expected_data_points)):
        assert_sub_point(asset_data_points[i], **expected_data_points[i])

    asset_data_points = run(f"az iot ops asset data-point list -a {asset_name} -g {rg}")
    assert len(asset_data_points) == len(expected_data_points)
    for i in range(len(expected_data_points)):
        assert_sub_point(asset_data_points[i], **expected_data_points[i])

    for file_type in FileType.list():
        file_path = run(
            f"az iot ops asset data-point export -a {asset_name} -g {rg} -f {file_type}"
        )["file_path"]
        tracked_files.append(file_path)
        assert os.path.exists(file_path)

        asset_data_points = run(
            f"az iot ops asset data-point remove -a {asset_name} -g {rg} "
            f"--data-source {expected_data_points[1]['data_source']}"
        )
        assert len(asset_data_points) + 1 == len(expected_data_points)

        asset_data_points = run(
            f"az iot ops asset data-point import -a {asset_name} -g {rg} --input-file {file_path}"
        )
        assert len(asset_data_points) == len(expected_data_points)
        assert expected_data_points[1]['data_source'] in [point["dataSource"] for point in asset_data_points]

    # events
    expected_events = [{
        "event_notifier": generate_generic_id(),
        "name": generate_generic_id(),
        "observability_mode": "log",
        "queue_size": 1,
    }]
    command = f"az iot ops asset event add -a {asset_name} -g {rg}"
    for arg, value in expected_events[0].items():
        command += f" --{arg.replace('_', '-')} {value}"

    asset_events = run(command)
    assert len(asset_events) == len(expected_events)
    expected_events .append({
        "event_notifier": generate_generic_id(),
    })
    command = f"az iot ops asset event add -a {asset_name} -g {rg}"
    for arg, value in expected_events[1].items():
        command += f" --{arg.replace('_', '-')} {value}"

    asset_events = run(command)
    assert len(asset_events) == len(expected_events)
    for i in range(len(expected_events)):
        assert_sub_point(asset_events[i], **expected_events[i])

    asset_events = run(f"az iot ops asset event list -a {asset_name} -g {rg}")
    assert len(asset_events) == len(expected_events)
    for i in range(len(expected_events)):
        assert_sub_point(asset_events[i], **expected_events[i])

    for file_type in FileType.list():
        file_path = run(
            f"az iot ops asset event export -a {asset_name} -g {rg} -f {file_type}"
        )["file_path"]
        tracked_files.append(file_path)
        assert os.path.exists(file_path)

        asset_events = run(
            f"az iot ops asset event remove -a {asset_name} -g {rg} "
            f"--event-notifier {expected_events[1]['event_notifier']}"
        )
        assert len(asset_events) + 1 == len(expected_events)

        asset_events = run(
            f"az iot ops asset event import -a {asset_name} -g {rg} --input-file {file_path}"
        )
        assert len(asset_events) == len(expected_events)
        assert expected_events[1]['event_notifier'] in [point["eventNotifier"] for point in asset_events]


def assert_asset_props(result, **expected):
    assert result["name"] == expected["name"]
    assert result["extendedLocation"]["name"].endswith(expected["custom_location"])

    result_props = result["properties"]
    assert result_props["enabled"] is not expected.get("disable", False)

    # if expected.get("data_points"):
    #     data_points = expected["data_points"]

    if expected.get("asset_type"):
        assert result_props["assetType"] == expected["asset_type"]
    if expected.get("description"):
        assert result_props["description"] == expected["description"]
    if expected.get("documentation_uri"):
        assert result_props["documentationUri"] == expected["documentation_uri"]
    if expected.get("external_asset_id"):
        assert result_props["externalAssetId"] == expected["external_asset_id"]
    if expected.get("hardware_revision"):
        assert result_props["hardwareRevision"] == expected["hardware_revision"]
    if expected.get("manufacturer"):
        assert result_props["manufacturer"] == expected["manufacturer"]
    if expected.get("manufacturer_uri"):
        assert result_props["manufacturerUri"] == expected["manufacturer_uri"]
    if expected.get("model"):
        assert result_props["model"] == expected["model"]
    if expected.get("product_code"):
        assert result_props["productCode"] == expected["product_code"]
    if expected.get("serial_number"):
        assert result_props["serialNumber"] == expected["serial_number"]
    if expected.get("software_revision"):
        assert result_props["softwareRevision"] == expected["software_revision"]


def assert_sub_point(result, **expected):
    assert result.get("capabilityId") == expected.get("capability_id")
    assert result.get("dataSource") == expected.get("data_source")
    assert result.get("eventNotifier") == expected.get("event_notifier")
    assert result.get("name") == expected.get("name")
    assert result.get("observabilityMode") == expected.get("observability_mode", "none")

    key = "dataPointConfiguration"
    if expected.get("event_notifier"):
        key = "eventConfiguration"
    configuration = json.loads(result.get(key, "{}"))
    assert configuration.get("queueSize") == expected.get("queue_size")
    assert configuration.get("samplingInterval") == expected.get("sampling_interval")<|MERGE_RESOLUTION|>--- conflicted
+++ resolved
@@ -8,13 +8,8 @@
 import os
 from time import sleep
 from knack.log import get_logger
-<<<<<<< HEAD
-
 from azext_edge.edge.common import FileType
-from .....generators import generate_generic_id
-=======
 from .....generators import generate_random_string
->>>>>>> 05d90c3b
 from .....helpers import run
 
 logger = get_logger(__name__)
