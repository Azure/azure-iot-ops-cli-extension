--- conflicted
+++ resolved
@@ -906,8 +906,6 @@
             # pipelines
             [],
             # namespace conditions str
-<<<<<<< HEAD
-=======
             [
                 "len(pipelines)>=1",
                 "mode.enabled",
@@ -918,7 +916,6 @@
             # all namespace conditions str
             ["pipelines"],
             # namespace evaluations str
->>>>>>> 29e80af9
             [],
             # namespace evaluations str
             [
