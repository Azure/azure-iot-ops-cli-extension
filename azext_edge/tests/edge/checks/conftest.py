# coding=utf-8
# ----------------------------------------------------------------------------------------------
# Copyright (c) Microsoft Corporation. All rights reserved.
# Licensed under the MIT License. See License file in the project root for license information.
# ----------------------------------------------------------------------------------------------
import pytest
from kubernetes.client import V1Pod, V1ObjectMeta, V1PodStatus, V1PodCondition
from typing import List, Dict, Any
from azext_edge.edge.providers.checks import run_checks
from azext_edge.edge.providers.check.common import CORE_SERVICE_RUNTIME_RESOURCE


@pytest.fixture
def mock_evaluate_akri_pod_health(mocker):
    patched = mocker.patch("azext_edge.edge.providers.check.akri.evaluate_pod_health", return_value={})
    yield patched


@pytest.fixture
def mock_evaluate_mq_pod_health(mocker):
    patched = mocker.patch("azext_edge.edge.providers.check.mq.evaluate_pod_health", return_value={})
    yield patched


@pytest.fixture
def mock_evaluate_cloud_connector_pod_health(mocker):
    patched = mocker.patch("azext_edge.edge.providers.check.cloud_connectors.evaluate_pod_health", return_value={})
    yield patched


@pytest.fixture
def mock_evaluate_dataprocessor_pod_health(mocker):
    patched = mocker.patch("azext_edge.edge.providers.check.dataprocessor.evaluate_pod_health", return_value={})
    yield patched


@pytest.fixture
def mock_evaluate_opcua_pod_health(mocker):
    patched = mocker.patch("azext_edge.edge.providers.check.opcua.get_namespaced_pods_by_prefix", return_value={})
    yield patched


@pytest.fixture
def mock_get_namespaced_pods_by_prefix(mocker):
    patched = mocker.patch("azext_edge.edge.providers.check.lnm.get_namespaced_pods_by_prefix", return_value=[])
    yield patched


@pytest.fixture
def mock_generate_lnm_target_resources(mocker):
    patched = mocker.patch(
        "azext_edge.edge.providers.check.lnm.generate_target_resource_name",
        return_value="lnmz.layerednetworkmgmt.iotoperations.azure.com"
    )
    yield patched


@pytest.fixture
def mock_generate_opcua_target_resources(mocker):
    patched = mocker.patch(
        "azext_edge.edge.providers.check.opcua.generate_target_resource_name",
        return_value="assettypes.opcuabroker.iotoperations.azure.com"
    )
    yield patched


@pytest.fixture
def mock_opcua_get_namespaced_pods_by_prefix(mocker):
    patched = mocker.patch("azext_edge.edge.providers.check.opcua.get_namespaced_pods_by_prefix", return_value=[])
    yield patched


@pytest.fixture
def mock_resource_types(mocker, ops_service):
    patched = mocker.patch("azext_edge.edge.providers.check.base.enumerate_ops_service_resources")

    if ops_service == "mq":
        patched.return_value = (
            {},
            {
                "Broker": [{}],
                "BrokerListener": [{}],
                "DiagnosticService": [{}],
                "MqttBridgeConnector": [{}],
                "DataLakeConnector": [{}]
            }
        )
    elif ops_service == "dataprocessor":
        patched.return_value = (
            {},
            {
                "Dataset": [{}],
                "Instance": [{}],
                "Pipeline": [{}]
            }
        )
    elif ops_service == "lnm":
        patched.return_value = (
            {},
            {
                "Lnm": [{}]
            }
        )
<<<<<<< HEAD
    elif ops_service == "akri":
        patched.return_value = (
            {},
            {
                "Configuration": [{}],
                "Instance": [{}]
=======
    elif ops_service == "opcua":
        patched.return_value = (
            {},
            {
                "AssetType": [{}],
>>>>>>> 9045be8f
            }
        )

    yield patched


def assert_dict_props(path: str, expected: str, obj: Dict[str, str]):
    val = obj
    for key in path.split("/"):
        val = val[key]
    if isinstance(val, list) or isinstance(val, dict):
        assert expected in val
    else:
        assert val == expected


def assert_conditions(target: Dict[str, Any], conditions: List[str]):
    target_conditions = target["conditions"]
    for condition in conditions:
        assert condition in target_conditions


def assert_evaluations(target: Dict[str, Any], evaluations: List[List[tuple]]):
    result_evals = target["evaluations"]
    for idx, evals in enumerate(evaluations):
        for eval in evals:
            assert_dict_props(path=eval[0], expected=eval[1], obj=result_evals[idx])


def generate_resource_stub(
    metadata: Dict[str, Any] = {},
    spec: Dict[str, Any] = {},
    status: Dict[str, Any] = {},
):
    resource = {}

    # fill metadata
    resource["metadata"] = {"namespace": "mock_namespace", "name": "mock_name"}
    resource["spec"] = {}
    resource["status"] = {}

    for key in metadata:
        resource["metadata"][key] = metadata[key]
    for key in spec:
        resource["spec"][key] = spec[key]
    for key in status:
        resource["status"][key] = status[key]
    return resource


def generate_pod_stub(
    name: str,
    phase: str,
    conditions: List[Dict[str, Any]] = [],
):
    metadata = V1ObjectMeta(name=name)
    condition_list = []
    if conditions:
        for condition in conditions:
            condition_list.append(V1PodCondition(**condition))
    pod_status = V1PodStatus(phase=phase, conditions=condition_list)
    pod = V1Pod(metadata=metadata, status=pod_status)
    return pod


def assert_check_by_resource_types(ops_service, mocker, mock_resource_types, resource_kinds, eval_lookup):
    # Mock the functions
    for key, value in eval_lookup.items():
        eval_lookup[key] = mocker.patch(value, return_value={})

    # run the checks
    run_checks(
        ops_service=ops_service,
        pre_deployment=False,
        post_deployment=True,
        as_list=False,
        resource_kinds=resource_kinds,
    )

    if not resource_kinds:
        # ensure all checks were run
        [eval_lookup[evaluator].assert_called_once() for evaluator in eval_lookup]
    else:
        # ensure each individual resource kind check was run once
        for resource_kind in resource_kinds:
            eval_lookup[resource_kind].assert_called_once()
            del eval_lookup[resource_kind]

        # ensure core service runtime check was run once when it exists
        if CORE_SERVICE_RUNTIME_RESOURCE in eval_lookup:
            eval_lookup[CORE_SERVICE_RUNTIME_RESOURCE].assert_called_once()
            del eval_lookup[CORE_SERVICE_RUNTIME_RESOURCE]

        # ensure no other checks were run except core service runtime
        [eval_lookup[evaluator].assert_not_called() for evaluator in eval_lookup]


@pytest.fixture
def mocked_list_deployments(mocked_client):
    from kubernetes.client.models import V1DeploymentList, V1Deployment, V1ObjectMeta

    def _handle_list_deployments(*args, **kwargs):
        names = ["mock_deployment"]

        deployment_list = []
        for name in names:
            deployment_list.append(V1Deployment(metadata=V1ObjectMeta(namespace="mock_namespace", name=name)))
        deployment_list = V1DeploymentList(items=deployment_list)

        return deployment_list

    mocked_client.AppsV1Api().list_deployment_for_all_namespaces.side_effect = _handle_list_deployments

    yield mocked_client<|MERGE_RESOLUTION|>--- conflicted
+++ resolved
@@ -101,20 +101,19 @@
                 "Lnm": [{}]
             }
         )
-<<<<<<< HEAD
     elif ops_service == "akri":
         patched.return_value = (
             {},
             {
                 "Configuration": [{}],
                 "Instance": [{}]
-=======
+            }
+        )
     elif ops_service == "opcua":
         patched.return_value = (
             {},
             {
                 "AssetType": [{}],
->>>>>>> 9045be8f
             }
         )
 
