# coding=utf-8
# --------------------------------------------------------------------------------------------
# Copyright (c) Microsoft Corporation. All rights reserved.
# Private distribution for NDA customers only. Governed by license terms at https://preview.e4k.dev/docs/use-terms/
# --------------------------------------------------------------------------------------------

from functools import partial
from typing import List
from ...generators import generate_generic_id

import pytest


def add_pod_to_mocked_pods(mocked_client, expected_pod_map, mock_names: List[str] = None):
    from kubernetes.client.models import V1PodList, V1Pod, V1PodSpec, V1ObjectMeta, V1Container

    current_pods = mocked_client.CoreV1Api().list_pod_for_all_namespaces.return_value
    pod_list = current_pods.items()
    namespace = pod_list[0].metadata.namespace
    # all the mocks are the same
    # need to go through pod_name and container_name (that we don't care about here)
    mock_log = list(list(expected_pod_map[namespace].values())[0].values())[0]

    for pod_name in mock_names:
        container_name = generate_generic_id()
        spec = V1PodSpec(containers=[V1Container(name=container_name)])
        pod = V1Pod(metadata=V1ObjectMeta(namespace=namespace, name=pod_name), spec=spec)
        pod_list.append(pod)
        expected_pod_map[namespace][pod_name] = {container_name: mock_log}

    pods_list = V1PodList(items=pod_list)
    mocked_client.CoreV1Api().list_pod_for_all_namespaces.return_value = pods_list
    mocked_client.CoreV1Api().read_namespaced_pod_log.return_value = mock_log

    yield expected_pod_map


@pytest.fixture
def mocked_client(mocker, mocked_client):
    patched = mocker.patch("azext_edge.edge.providers.support.base.client", autospec=True)
    yield patched


@pytest.fixture
def mocked_root_logger(mocker, mocked_client):
    patched = mocker.patch("azext_edge.edge.providers.support_bundle.logger", autospec=True)
    yield patched


@pytest.fixture
def mocked_os_makedirs(mocker):
    patched = mocker.patch("azext_edge.edge.providers.support.base.makedirs", autospec=True)
    yield patched


@pytest.fixture
def mocked_zipfile(mocker):
    patched = mocker.patch("azext_edge.edge.providers.support_bundle.ZipFile", autospec=True)
    yield patched


@pytest.fixture
def mocked_get_stats(mocker):
    patched = mocker.patch("azext_edge.edge.providers.support.mq.get_stats", autospec=True)
    patched.return_value = "metrics"
    yield patched


@pytest.fixture(scope="function")
def mocked_cluster_resources(request, mocker):
    from azure.cli.core.azclierror import ResourceNotFoundError
    from kubernetes.client.models import V1APIResource, V1APIResourceList

    from azext_edge.edge.providers.edge_api import (
        EdgeResourceApi,
        MQ_API_V1B1,
        MQ_ACTIVE_API,
        OPCUA_API_V1,
        DATA_PROCESSOR_API_V1,
        SYMPHONY_API_V1,
        AKRI_API_V0,
        LNM_API_V1B1,
        DEVICEREGISTRY_API_V1
    )

    requested_resource_apis = getattr(request, "param", [])
    resource_map = {}

    def _get_api_resource(kind: str):
        return V1APIResource(name=f"{kind.lower()}s", kind=kind, namespaced=True, singular_name=kind.lower(), verbs=[])

    for resource_api in requested_resource_apis:
        r: EdgeResourceApi = resource_api
        r_key = r.as_str()
        v1_resources: List[V1APIResource] = []

        if r == MQ_API_V1B1:
            v1_resources.append(_get_api_resource("Broker"))
            v1_resources.append(_get_api_resource("BrokerListener"))
            v1_resources.append(_get_api_resource("BrokerDiagnostic"))
            v1_resources.append(_get_api_resource("DiagnosticService"))
            v1_resources.append(_get_api_resource("BrokerAuthentication"))
            v1_resources.append(_get_api_resource("BrokerAuthorization"))
            v1_resources.append(_get_api_resource("MqttBridgeTopicMap"))
            v1_resources.append(_get_api_resource("MqttBridgeConnector"))
            v1_resources.append(_get_api_resource("DataLakeConnector"))
            v1_resources.append(_get_api_resource("DataLakeConnectorTopicMap"))
            v1_resources.append(_get_api_resource("KafkaConnector"))
            v1_resources.append(_get_api_resource("KafkaConnectorTopicMap"))

        if r == MQ_ACTIVE_API:
            v1_resources.append(_get_api_resource("Broker"))
            v1_resources.append(_get_api_resource("BrokerListener"))
            v1_resources.append(_get_api_resource("BrokerDiagnostic"))
            v1_resources.append(_get_api_resource("DiagnosticService"))
            v1_resources.append(_get_api_resource("BrokerAuthentication"))
            v1_resources.append(_get_api_resource("BrokerAuthorization"))
            v1_resources.append(_get_api_resource("MqttBridgeTopicMap"))
            v1_resources.append(_get_api_resource("MqttBridgeConnector"))
            v1_resources.append(_get_api_resource("DataLakeConnector"))
            v1_resources.append(_get_api_resource("DataLakeConnectorTopicMap"))
            v1_resources.append(_get_api_resource("KafkaConnector"))
            v1_resources.append(_get_api_resource("KafkaConnectorTopicMap"))

        if r == OPCUA_API_V1:
            v1_resources.append(_get_api_resource("Application"))
            v1_resources.append(_get_api_resource("ModuleType"))
            v1_resources.append(_get_api_resource("Module"))
            v1_resources.append(_get_api_resource("AssetType"))
            v1_resources.append(_get_api_resource("Asset"))

        if r == DATA_PROCESSOR_API_V1:
            v1_resources.append(_get_api_resource("Dataset"))
            v1_resources.append(_get_api_resource("Instance"))
            v1_resources.append(_get_api_resource("Pipeline"))

        if r == SYMPHONY_API_V1:
            v1_resources.append(_get_api_resource("Instance"))
            v1_resources.append(_get_api_resource("Solution"))
            v1_resources.append(_get_api_resource("Target"))

        if r == AKRI_API_V0:
            v1_resources.append(_get_api_resource("Instance"))
            v1_resources.append(_get_api_resource("Configuration"))

        if r == LNM_API_V1B1:
            v1_resources.append(_get_api_resource("Lnm"))
            v1_resources.append(_get_api_resource("Scale"))

        if r == DEVICEREGISTRY_API_V1:
            v1_resources.append(_get_api_resource("Asset"))
            v1_resources.append(_get_api_resource("AssetEndpointProfile"))

        resource_map[r_key] = V1APIResourceList(resources=v1_resources, group_version=r.version)

    def _handle_resource_call(*args, **kwargs):
        resource_map: dict = kwargs["context"]

        if "group" in kwargs and "version" in kwargs:
            return resource_map.get(f"{kwargs['group']}/{kwargs['version']}")

        if "raise_on_404" in kwargs and kwargs["raise_on_404"]:
            raise ResourceNotFoundError(
                f"{kwargs['resource_api'].as_str()} resource API is not detected on the cluster."
            )

    patched = mocker.patch("azext_edge.edge.providers.edge_api.base.get_cluster_custom_api", autospec=True)
    _handle_call = partial(_handle_resource_call, context=resource_map)
    patched.side_effect = _handle_call

    yield {"param": requested_resource_apis, "mock": patched, "resources": resource_map}


# TODO - @digimaun make this more useful / flexible configuration.
@pytest.fixture
def mocked_list_pods(mocked_client):
    from kubernetes.client.models import V1PodList, V1Pod, V1PodSpec, V1ObjectMeta, V1Container

    expected_pod_map = {}
    namespaces = [generate_generic_id()]
    mock_log = f"===mocked pod log {generate_generic_id()} ==="
    for namespace in namespaces:
        pod_names = [generate_generic_id(), generate_generic_id()]
        pods = []
        expected_pod_map[namespace] = {}
        for pod_name in pod_names:
            container_name = generate_generic_id()
            spec = V1PodSpec(containers=[V1Container(name=container_name)])
            pod = V1Pod(metadata=V1ObjectMeta(namespace=namespace, name=pod_name), spec=spec)
            pods.append(pod)
            expected_pod_map[namespace][pod_name] = {container_name: mock_log}

    pods_list = V1PodList(items=pods)
    mocked_client.CoreV1Api().list_pod_for_all_namespaces.return_value = pods_list
    mocked_client.CoreV1Api().read_namespaced_pod_log.return_value = mock_log

    yield expected_pod_map


@pytest.fixture
def mocked_get_custom_objects(mocker):
    patched = mocker.patch("azext_edge.edge.providers.support.base.get_custom_objects", autospec=True)

    def _handle_list_custom_object(*args, **kwargs):
        result = {}
        items = []

        items.append({"kind": kwargs["plural"][:-1], "metadata": {"namespace": "mock_namespace", "name": "mock_name"}})
        result["items"] = items
        return result

    patched.side_effect = _handle_list_custom_object
    yield patched


@pytest.fixture
def mocked_list_deployments(mocked_client):
    from kubernetes.client.models import V1DeploymentList, V1Deployment, V1ObjectMeta

    def _handle_list_deployments(*args, **kwargs):
        names = ["mock_deployment"]
        # @jiacju - currently no unique label for lnm
        # @vilit - also akri
        if "label_selector" in kwargs and kwargs["label_selector"] is None:
            names.extend([
                "aio-lnm-operator",
                "aio-akri-otel-collector",
            ])

        deployment_list = []
        for name in names:
            deployment_list.append(V1Deployment(metadata=V1ObjectMeta(namespace="mock_namespace", name=name)))
        deployment_list = V1DeploymentList(items=deployment_list)

        return deployment_list

    mocked_client.AppsV1Api().list_deployment_for_all_namespaces.side_effect = _handle_list_deployments

    yield mocked_client


@pytest.fixture
def mocked_list_replicasets(mocked_client):
    from kubernetes.client.models import V1ReplicaSetList, V1ReplicaSet, V1ObjectMeta

    def _handle_list_replicasets(*args, **kwargs):
        names = ["mock_replicaset"]
        # @vilit - also akri
        if "label_selector" in kwargs and kwargs["label_selector"] is None:
            names.extend([
                "aio-akri-otel-collector-*"
            ])

        replicaset_list = []
        for name in names:
            replicaset_list.append(V1ReplicaSet(metadata=V1ObjectMeta(namespace="mock_namespace", name=name)))
        replicaset_list = V1ReplicaSetList(items=replicaset_list)

        return replicaset_list

    mocked_client.AppsV1Api().list_replica_set_for_all_namespaces.side_effect = _handle_list_replicasets

    yield mocked_client


@pytest.fixture
def mocked_list_statefulsets(mocked_client):
    from kubernetes.client.models import V1StatefulSetList, V1StatefulSet, V1ObjectMeta

    def _handle_list_statefulsets(*args, **kwargs):
        statefulset = V1StatefulSet(metadata=V1ObjectMeta(namespace="mock_namespace", name="mock_statefulset"))
        statefulset_list = V1StatefulSetList(items=[statefulset])

        return statefulset_list

    mocked_client.AppsV1Api().list_stateful_set_for_all_namespaces.side_effect = _handle_list_statefulsets

    yield mocked_client


@pytest.fixture
def mocked_list_services(mocked_client):
    from kubernetes.client.models import V1ServiceList, V1Service, V1ObjectMeta

    def _handle_list_services(*args, **kwargs):
        service = V1Service(metadata=V1ObjectMeta(namespace="mock_namespace", name="mock_service"))
        service_list = V1ServiceList(items=[service])

        return service_list

    mocked_client.CoreV1Api().list_service_for_all_namespaces.side_effect = _handle_list_services

    yield mocked_client


@pytest.fixture
def mocked_list_nodes(mocked_client):
    from kubernetes.client.models import V1NodeList, V1Node, V1ObjectMeta

    def _handle_list_nodes(*args, **kwargs):
        node = V1Node(metadata=V1ObjectMeta(name="mock_node"))
        node_list = V1NodeList(items=[node])

        return node_list

    mocked_client.CoreV1Api().list_node.side_effect = _handle_list_nodes

    yield mocked_client


@pytest.fixture
def mocked_list_daemonsets(mocked_client):
    from kubernetes.client.models import V1DaemonSetList, V1DaemonSet, V1ObjectMeta

    def _handle_list_daemonsets(*args, **kwargs):
        # @jiacju - currently no unique label for lnm
        # @vilit - also akri
        daemonset_names = ["mock_daemonset"]
        if "label_selector" in kwargs and kwargs["label_selector"] is None:
<<<<<<< HEAD
            name = "svclb-aio-lnm-operator"

        daemonset = V1DaemonSet(metadata=V1ObjectMeta(namespace="mock_namespace", name=name))
        daemonset_list = V1DaemonSetList(items=[daemonset])
=======
            daemonset_names.extend([
                "aio-akri-agent-daemonset",
                "svclb-lnm-operator"
            ])

        daemonset_list = []
        for name in daemonset_names:
            daemonset_list.append(V1DaemonSet(metadata=V1ObjectMeta(namespace="mock_namespace", name=name)))
        daemonset_list = V1DaemonSetList(items=daemonset_list)
>>>>>>> 83bfaed0

        return daemonset_list

    mocked_client.AppsV1Api().list_daemon_set_for_all_namespaces.side_effect = _handle_list_daemonsets

    yield mocked_client<|MERGE_RESOLUTION|>--- conflicted
+++ resolved
@@ -317,12 +317,6 @@
         # @vilit - also akri
         daemonset_names = ["mock_daemonset"]
         if "label_selector" in kwargs and kwargs["label_selector"] is None:
-<<<<<<< HEAD
-            name = "svclb-aio-lnm-operator"
-
-        daemonset = V1DaemonSet(metadata=V1ObjectMeta(namespace="mock_namespace", name=name))
-        daemonset_list = V1DaemonSetList(items=[daemonset])
-=======
             daemonset_names.extend([
                 "aio-akri-agent-daemonset",
                 "svclb-lnm-operator"
@@ -332,7 +326,6 @@
         for name in daemonset_names:
             daemonset_list.append(V1DaemonSet(metadata=V1ObjectMeta(namespace="mock_namespace", name=name)))
         daemonset_list = V1DaemonSetList(items=daemonset_list)
->>>>>>> 83bfaed0
 
         return daemonset_list
 
