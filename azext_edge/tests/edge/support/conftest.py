# coding=utf-8
# ----------------------------------------------------------------------------------------------
# Copyright (c) Microsoft Corporation. All rights reserved.
# Licensed under the MIT License. See License file in the project root for license information.
# ----------------------------------------------------------------------------------------------

from functools import partial
from typing import List

from azext_edge.edge.providers.support.arcagents import ARC_AGENTS
from ...generators import generate_random_string

import pytest


def add_pod_to_mocked_pods(
    mocked_client, expected_pod_map, mock_names: List[str] = None, mock_init_containers: bool = False
):
    from kubernetes.client.models import V1PodList, V1Pod, V1PodSpec, V1PodStatus, V1ObjectMeta, V1Container

    current_pods = mocked_client.CoreV1Api().list_pod_for_all_namespaces.return_value
    pod_list = current_pods.items
    namespace = pod_list[0].metadata.namespace
    # all the mocks are the same
    # need to go through pod_name and container_name (that we don't care about here)
    mock_log = list(list(expected_pod_map[namespace].values())[0].values())[0]

    for pod_name in mock_names:
        container_name = generate_random_string()
        spec = V1PodSpec(containers=[V1Container(name=container_name)])
        status = V1PodStatus(phase="Running")
        pod = V1Pod(metadata=V1ObjectMeta(namespace=namespace, name=pod_name), spec=spec, status=status)

        if mock_init_containers:
            pod.spec.init_containers = [V1Container(name="mock-init-container")]
            expected_pod_map[namespace][pod_name] = {"mock-init-container": mock_log}
        pod_list.append(pod)

        if pod_name in expected_pod_map[namespace]:
            expected_pod_map[namespace][pod_name][container_name] = mock_log
        else:
            expected_pod_map[namespace][pod_name] = {container_name: mock_log}

    pods_list = V1PodList(items=pod_list)
    mocked_client.CoreV1Api().list_pod_for_all_namespaces.return_value = pods_list
    mocked_client.CoreV1Api().read_namespaced_pod_log.return_value = mock_log


@pytest.fixture
def mocked_client(mocker, mocked_client):
    patched = mocker.patch("azext_edge.edge.providers.support.base.client", autospec=True)
    yield patched


@pytest.fixture
def mocked_root_logger(mocker, mocked_client):
    patched = mocker.patch("azext_edge.edge.providers.support_bundle.logger", autospec=True)
    yield patched


@pytest.fixture
def mocked_os_makedirs(mocker):
    patched = mocker.patch("os.makedirs", autospec=True)
    yield patched


@pytest.fixture
def mocked_zipfile(mocker):
    patched = mocker.patch("azext_edge.edge.providers.support_bundle.ZipFile", autospec=True)
    yield patched


@pytest.fixture
def mocked_get_stats(mocker):
    patched = mocker.patch("azext_edge.edge.providers.support.mq.get_stats", autospec=True)
    patched.return_value = "metrics"
    yield patched


@pytest.fixture(scope="function")
def mocked_cluster_resources(request, mocker):
    from azure.cli.core.azclierror import ResourceNotFoundError
    from kubernetes.client.models import V1APIResource, V1APIResourceList

    from azext_edge.edge.providers.edge_api import (
        EdgeResourceApi,
        MQ_ACTIVE_API,
        MQTT_BROKER_API_V1B1,
        OPCUA_API_V1,
        ORC_API_V1,
        AKRI_API_V0,
        DEVICEREGISTRY_API_V1,
        CLUSTER_CONFIG_API_V1,
    )

    requested_resource_apis = getattr(request, "param", [])
    resource_map = {}

    def _get_api_resource(kind: str):
        return V1APIResource(name=f"{kind.lower()}s", kind=kind, namespaced=True, singular_name=kind.lower(), verbs=[])

    for resource_api in requested_resource_apis:
        r: EdgeResourceApi = resource_api
        r_key = r.as_str()
        v1_resources: List[V1APIResource] = []

        if r == MQTT_BROKER_API_V1B1:
            v1_resources.append(_get_api_resource("Broker"))
            v1_resources.append(_get_api_resource("BrokerListener"))
            v1_resources.append(_get_api_resource("BrokerDiagnostic"))
            v1_resources.append(_get_api_resource("DiagnosticService"))
            v1_resources.append(_get_api_resource("BrokerAuthentication"))
            v1_resources.append(_get_api_resource("BrokerAuthorization"))
            v1_resources.append(_get_api_resource("MqttBridgeTopicMap"))
            v1_resources.append(_get_api_resource("MqttBridgeConnector"))
            v1_resources.append(_get_api_resource("DataLakeConnector"))
            v1_resources.append(_get_api_resource("DataLakeConnectorTopicMap"))
            v1_resources.append(_get_api_resource("KafkaConnector"))
            v1_resources.append(_get_api_resource("KafkaConnectorTopicMap"))

        if r == MQ_ACTIVE_API:
            v1_resources.append(_get_api_resource("Broker"))
            v1_resources.append(_get_api_resource("BrokerListener"))
            v1_resources.append(_get_api_resource("BrokerDiagnostic"))
            v1_resources.append(_get_api_resource("DiagnosticService"))
            v1_resources.append(_get_api_resource("BrokerAuthentication"))
            v1_resources.append(_get_api_resource("BrokerAuthorization"))
            v1_resources.append(_get_api_resource("MqttBridgeTopicMap"))
            v1_resources.append(_get_api_resource("MqttBridgeConnector"))
            v1_resources.append(_get_api_resource("DataLakeConnector"))
            v1_resources.append(_get_api_resource("DataLakeConnectorTopicMap"))
            v1_resources.append(_get_api_resource("KafkaConnector"))
            v1_resources.append(_get_api_resource("KafkaConnectorTopicMap"))

        if r == OPCUA_API_V1:
            v1_resources.append(_get_api_resource("AssetType"))

        if r == ORC_API_V1:
            v1_resources.append(_get_api_resource("Instance"))
            v1_resources.append(_get_api_resource("Solution"))
            v1_resources.append(_get_api_resource("Target"))

        if r == AKRI_API_V0:
            v1_resources.append(_get_api_resource("Instance"))
            v1_resources.append(_get_api_resource("Configuration"))

        if r == DEVICEREGISTRY_API_V1:
            v1_resources.append(_get_api_resource("Asset"))
            v1_resources.append(_get_api_resource("AssetEndpointProfile"))

        if r == CLUSTER_CONFIG_API_V1:
            v1_resources.append(_get_api_resource("BillingError"))
            v1_resources.append(_get_api_resource("BillingSettings"))
            v1_resources.append(_get_api_resource("BillingUsage"))
            v1_resources.append(_get_api_resource("BillingStorage"))

        resource_map[r_key] = V1APIResourceList(resources=v1_resources, group_version=r.version)

    def _handle_resource_call(*args, **kwargs):
        resource_map: dict = kwargs["context"]

        if "group" in kwargs and "version" in kwargs:
            return resource_map.get(f"{kwargs['group']}/{kwargs['version']}")

        if "raise_on_404" in kwargs and kwargs["raise_on_404"]:
            raise ResourceNotFoundError(
                f"{kwargs['resource_api'].as_str()} resource API is not detected on the cluster."
            )

    patched = mocker.patch("azext_edge.edge.providers.edge_api.base.get_cluster_custom_api", autospec=True)
    _handle_call = partial(_handle_resource_call, context=resource_map)
    patched.side_effect = _handle_call

    yield {"param": requested_resource_apis, "mock": patched, "resources": resource_map}


# TODO - @digimaun make this more useful / flexible configuration.
@pytest.fixture
def mocked_list_pods(mocked_client):
    from kubernetes.client.models import V1PodList, V1Pod, V1PodSpec, V1PodStatus, V1ObjectMeta, V1Container

    expected_pod_map = {}
    namespaces = [generate_random_string()]
    mock_log = f"===mocked pod log {generate_random_string()} ==="
    for namespace in namespaces:
        pod_names = [generate_random_string(), generate_random_string()]
        pods = []
        expected_pod_map[namespace] = {}
        for pod_name in pod_names:
            container_name = generate_random_string()
            spec = V1PodSpec(containers=[V1Container(name=container_name)])
            status = V1PodStatus(phase="Running")
            pod = V1Pod(metadata=V1ObjectMeta(namespace=namespace, name=pod_name), spec=spec, status=status)
            pods.append(pod)
            expected_pod_map[namespace][pod_name] = {container_name: mock_log}

        # add evicted pod for testing
        evicted_pod_name = "evicted_pod"
        evicted_pod_spec = V1PodSpec(containers=[V1Container(name=generate_random_string())])
        evicted_pod_status = V1PodStatus(phase="Failed", reason="Evicted")
        evicted_pod = V1Pod(
            metadata=V1ObjectMeta(namespace=namespace, name=evicted_pod_name),
            spec=evicted_pod_spec,
            status=evicted_pod_status
        )
        pods.append(evicted_pod)
        expected_pod_map[namespace][evicted_pod_name] = {evicted_pod.spec.containers[0].name: mock_log}

    pods_list = V1PodList(items=pods)
    mocked_client.CoreV1Api().list_pod_for_all_namespaces.return_value = pods_list
    mocked_client.CoreV1Api().read_namespaced_pod_log.return_value = mock_log

    yield expected_pod_map


@pytest.fixture
def mocked_get_custom_objects(mocker):
    patched = mocker.patch("azext_edge.edge.providers.support.base.get_custom_objects", autospec=True)

    def _handle_list_custom_object(*args, **kwargs):
        result = {}
        items = []

        items.append({"kind": kwargs["plural"][:-1], "metadata": {"namespace": "mock_namespace", "name": "mock_name"}})
        result["items"] = items
        return result

    patched.side_effect = _handle_list_custom_object
    yield patched


@pytest.fixture
def mocked_namespaced_custom_objects(mocked_client):
    def _handle_namespaced_custom_object(*args, **kwargs):
        custom_object = {
            "kind": "PodMetrics",
            "apiVersion": "metrics.k8s.io/v1beta1",
            "metadata": {
                "name": "mock_custom_object",
                "namespace": "namespace",
                "creationTimestamp": "0000-00-00T00:00:00Z",
            },
            "timestamp": "0000-00-00T00:00:00Z",
        }

        return custom_object

    mocked_client.CustomObjectsApi().get_namespaced_custom_object.side_effect = _handle_namespaced_custom_object

    yield mocked_client


@pytest.fixture
def mocked_list_cron_jobs(mocked_client):
    from kubernetes.client.models import V1CronJobList, V1CronJob, V1ObjectMeta

    def _handle_list_cron_jobs(*args, **kwargs):
        cron_job = V1CronJob(metadata=V1ObjectMeta(namespace="mock_namespace", name="mock_cron_job"))
        cron_job_list = V1CronJobList(items=[cron_job])

        return cron_job_list

    mocked_client.BatchV1Api().list_cron_job_for_all_namespaces.side_effect = _handle_list_cron_jobs

    yield mocked_client


@pytest.fixture
def mocked_list_jobs(mocked_client):
    from kubernetes.client.models import V1JobList, V1Job, V1ObjectMeta

    def _handle_list_jobs(*args, **kwargs):
        job = V1Job(metadata=V1ObjectMeta(namespace="mock_namespace", name="mock_job"))
        job_list = V1JobList(items=[job])

        return job_list

    mocked_client.BatchV1Api().list_job_for_all_namespaces.side_effect = _handle_list_jobs

    yield mocked_client


@pytest.fixture
def mocked_list_deployments(mocked_client):
    from kubernetes.client.models import V1DeploymentList, V1Deployment, V1ObjectMeta

    def _handle_list_deployments(*args, **kwargs):
        names = ["mock_deployment"]
        if "label_selector" in kwargs and kwargs["label_selector"] is None:
            names.extend(
                [
                    "aio-opc-admission-controller",
                    "aio-opc-supervisor",
                    "aio-opc-opc",
                    "opcplc-0000000",
                ]
            )

        deployment_list = []
        for name in names:
            deployment_list.append(V1Deployment(metadata=V1ObjectMeta(namespace="mock_namespace", name=name)))
        deployment_list = V1DeploymentList(items=deployment_list)

        return deployment_list

    mocked_client.AppsV1Api().list_deployment_for_all_namespaces.side_effect = _handle_list_deployments

    yield mocked_client


@pytest.fixture
def mocked_list_replicasets(mocked_client):
    from kubernetes.client.models import V1ReplicaSetList, V1ReplicaSet, V1ObjectMeta

    def _handle_list_replicasets(*args, **kwargs):
        names = ["mock_replicaset"]
        replicaset_list = []
        for name in names:
            replicaset_list.append(V1ReplicaSet(metadata=V1ObjectMeta(namespace="mock_namespace", name=name)))
        replicaset_list = V1ReplicaSetList(items=replicaset_list)

        return replicaset_list

    mocked_client.AppsV1Api().list_replica_set_for_all_namespaces.side_effect = _handle_list_replicasets

    yield mocked_client


@pytest.fixture
def mocked_list_statefulsets(mocked_client):
    from kubernetes.client.models import V1StatefulSetList, V1StatefulSet, V1ObjectMeta

    def _handle_list_statefulsets(*args, **kwargs):
        statefulset = V1StatefulSet(metadata=V1ObjectMeta(namespace="mock_namespace", name="mock_statefulset"))
        statefulset_list = V1StatefulSetList(items=[statefulset])

        return statefulset_list

    mocked_client.AppsV1Api().list_stateful_set_for_all_namespaces.side_effect = _handle_list_statefulsets

    yield mocked_client


@pytest.fixture
def mocked_list_services(mocked_client):
    from kubernetes.client.models import V1ServiceList, V1Service, V1ObjectMeta

    def _handle_list_services(*args, **kwargs):
        service_names = ["mock_service"]
        if "label_selector" in kwargs and kwargs["label_selector"] is None:
            service_names.extend(
                [
                    "opcplc-0000000",
                ]
            )

        service_list = []
        for name in service_names:
            service_list.append(V1Service(metadata=V1ObjectMeta(namespace="mock_namespace", name=name)))
        service_list = V1ServiceList(items=service_list)

        return service_list

    mocked_client.CoreV1Api().list_service_for_all_namespaces.side_effect = _handle_list_services

    yield mocked_client


@pytest.fixture
def mocked_list_nodes(mocked_client):
    from kubernetes.client.models import V1NodeList, V1Node, V1ObjectMeta

    def _handle_list_nodes(*args, **kwargs):
        node = V1Node(metadata=V1ObjectMeta(name="mock_node"))
        node_list = V1NodeList(items=[node])

        return node_list

    mocked_client.CoreV1Api().list_node.side_effect = _handle_list_nodes

    yield mocked_client


@pytest.fixture
def mocked_list_cluster_events(mocked_client):
    from kubernetes.client.models import CoreV1EventList, CoreV1Event, V1ObjectMeta

    def _handle_list_cluster_events(*args, **kwargs):
        event = CoreV1Event(
            action="mock_action", involved_object="mock_object", metadata=V1ObjectMeta(name="mock_event")
        )
        event_list = CoreV1EventList(items=[event])

        return event_list

    mocked_client.CoreV1Api().list_event_for_all_namespaces.side_effect = _handle_list_cluster_events

    yield mocked_client


@pytest.fixture
def mocked_list_storage_classes(mocked_client):
    from kubernetes.client.models import V1StorageClassList, V1StorageClass, V1ObjectMeta

    def _handle_list_storage_classes(*args, **kwargs):
        storage_class = V1StorageClass(
            provisioner="mock_provisioner", metadata=V1ObjectMeta(name="mock_storage_class")
        )
        storage_class_list = V1StorageClassList(items=[storage_class])

        return storage_class_list

    mocked_client.StorageV1Api().list_storage_class.side_effect = _handle_list_storage_classes

    yield mocked_client


@pytest.fixture
def mocked_list_daemonsets(mocked_client):
    from kubernetes.client.models import V1DaemonSetList, V1DaemonSet, V1ObjectMeta

    def _handle_list_daemonsets(*args, **kwargs):
        daemonset_names = ["mock_daemonset"]
        daemonset_list = []
        for name in daemonset_names:
            daemonset_list.append(V1DaemonSet(metadata=V1ObjectMeta(namespace="mock_namespace", name=name)))
        daemonset_list = V1DaemonSetList(items=daemonset_list)

        return daemonset_list

    mocked_client.AppsV1Api().list_daemon_set_for_all_namespaces.side_effect = _handle_list_daemonsets

    yield mocked_client


@pytest.fixture
def mocked_list_persistent_volume_claims(mocked_client):
    from kubernetes.client.models import V1PersistentVolumeClaimList, V1PersistentVolumeClaim, V1ObjectMeta

    def _handle_list_persistent_volume_claims(*args, **kwargs):
        pvc = V1PersistentVolumeClaim(metadata=V1ObjectMeta(namespace="mock_namespace", name="mock_pvc"))
        pvc_list = V1PersistentVolumeClaimList(items=[pvc])

        return pvc_list

    mocked_client.CoreV1Api().list_persistent_volume_claim_for_all_namespaces.side_effect = (
        _handle_list_persistent_volume_claims
    )

    yield mocked_client


@pytest.fixture
def mocked_mq_active_api(mocker):
    # Supports fetching events in support bundle as its based on MQ deployment
    patched_active_mq_api = mocker.patch("azext_edge.edge.providers.edge_api.MQ_ACTIVE_API")
    patched_active_mq_api.get_resources.return_value = {"items": [{"metadata": {"namespace": "mock_namespace"}}]}
    yield patched_active_mq_api


@pytest.fixture
def mocked_mq_get_traces(mocker):
    from zipfile import ZipInfo

    test_zipinfo = ZipInfo("trace_key")
    test_zipinfo.file_size = 0
    test_zipinfo.compress_size = 0

    # Supports --broker-traces
    patched_get_traces = mocker.patch("azext_edge.edge.providers.support.mq.get_traces")
    patched_get_traces.return_value = [(test_zipinfo, "trace_data")]
    yield patched_get_traces


@pytest.fixture
<<<<<<< HEAD
def mocked_get_arc_services(mocked_client):
    from kubernetes.client.models import V1ServiceList, V1Service, V1ObjectMeta

    def _handle_list_arc_services(*args, **kwargs):
        service_list = []
        for name, _ in ARC_AGENTS:
            service_list.append(V1Service(metadata=V1ObjectMeta(namespace="mock_namespace", name=name)))
        service_list = V1ServiceList(items=service_list)

        return service_list

    mocked_client.CoreV1Api().list_service_for_all_namespaces.side_effect = _handle_list_arc_services

    yield mocked_client
=======
def mocked_get_config_map(mocker):
    patched = mocker.patch("azext_edge.edge.providers.support.shared.get_config_map", autospec=True)
    patched.return_value = {"configkey": "configvalue"}
    yield patched
>>>>>>> 09584c9f
<|MERGE_RESOLUTION|>--- conflicted
+++ resolved
@@ -473,7 +473,6 @@
 
 
 @pytest.fixture
-<<<<<<< HEAD
 def mocked_get_arc_services(mocked_client):
     from kubernetes.client.models import V1ServiceList, V1Service, V1ObjectMeta
 
@@ -488,9 +487,10 @@
     mocked_client.CoreV1Api().list_service_for_all_namespaces.side_effect = _handle_list_arc_services
 
     yield mocked_client
-=======
+
+
+@pytest.fixture
 def mocked_get_config_map(mocker):
     patched = mocker.patch("azext_edge.edge.providers.support.shared.get_config_map", autospec=True)
     patched.return_value = {"configkey": "configvalue"}
-    yield patched
->>>>>>> 09584c9f
+    yield patched