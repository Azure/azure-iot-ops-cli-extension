# coding=utf-8
# ----------------------------------------------------------------------------------------------
# Copyright (c) Microsoft Corporation. All rights reserved.
# Licensed under the MIT License. See License file in the project root for license information.
# ----------------------------------------------------------------------------------------------

import pytest
from os import mkdir, path
from knack.log import get_logger
from typing import Dict, List, Optional, Tuple
from azext_edge.edge.common import OpsServiceType
from azext_edge.edge.providers.support.arcagents import ARC_AGENTS
from .helpers import (
    assert_file_names,
    process_top_levels,
    run_bundle_command,
    BASE_ZIP_PATH,
)
from ....helpers import find_extra_or_missing_names

logger = get_logger(__name__)


def generate_bundle_test_cases() -> List[Tuple[str, bool, Optional[str]]]:
    # case = ops_service, mq_traces, bundle_dir
    cases = [(service, False, "support_bundles") for service in OpsServiceType.list()]
    cases.append((OpsServiceType.mq.value, True, None))

    # test "all services" bundle
    cases.append((None, False, None))
    return cases


@pytest.mark.parametrize("ops_service, mq_traces, bundle_dir", generate_bundle_test_cases())
def test_create_bundle(init_setup, bundle_dir, mq_traces, ops_service, tracked_files):
    """Test to focus on ops_service param."""

    # skip arccontainerstorage and azuremonitor for aio namespace check
    if ops_service in [OpsServiceType.arccontainerstorage.value, OpsServiceType.azuremonitor.value]:
        pytest.skip(f"{ops_service} is not generated in aio namespace")

    command = f"az iot ops support create-bundle --broker-traces {mq_traces} "
    if bundle_dir:
        command += f" --bundle-dir {bundle_dir} "
        try:
            mkdir(bundle_dir)
            tracked_files.append(bundle_dir)
        except FileExistsError:
            pass

    # generate second bundle as close as possible
    if ops_service:
        walk_result, _ = run_bundle_command(
            command=command + f"--ops-service {ops_service}", tracked_files=tracked_files
        )
        auto_walk_result, _ = run_bundle_command(command=command, tracked_files=tracked_files)
    else:
        walk_result, _ = run_bundle_command(command=command, tracked_files=tracked_files)

    # Level 0 - top
    namespaces = process_top_levels(walk_result, ops_service)
    aio_namespace = namespaces.get("aio")
    acs_namespace = namespaces.get("acs")
    acstor_namespace = namespaces.get("acstor")
    ssc_namespace = namespaces.get("ssc")
    arc_namespace = namespaces.get("arc")
    certmanager_namespace = namespaces.get("certmanager")

    # Level 1
    level_1 = walk_result.pop(path.join(BASE_ZIP_PATH, aio_namespace))
    expected_services = _get_expected_services(walk_result, ops_service, aio_namespace)
    assert sorted(level_1["folders"]) == sorted(expected_services)
    assert not level_1["files"]

    # Check and take out mq traces:
    if mq_traces and ops_service == OpsServiceType.mq.value:
        mq_level = walk_result.pop(path.join(BASE_ZIP_PATH, aio_namespace, OpsServiceType.mq.value, "traces"), {})
        if mq_level:
            assert not mq_level["folders"]
            assert_file_names(mq_level["files"])
            # make sure level 2 doesnt get messed up
            assert walk_result[path.join(BASE_ZIP_PATH, aio_namespace, OpsServiceType.mq.value)]["folders"] == [
                "traces"
            ]
            walk_result[path.join(BASE_ZIP_PATH, aio_namespace, OpsServiceType.mq.value)]["folders"] = []

    # remove other namespaces resource from aio namespace assertion
    for namespace, service in [
        (acs_namespace, "arccontainerstorage"),
        (acstor_namespace, "containerstorage"),
        (ssc_namespace, OpsServiceType.secretstore.value),
<<<<<<< HEAD
        (certmanager_namespace, OpsServiceType.certmanager.value),
    ]:
        if namespace:
            walk_result.pop(path.join(BASE_ZIP_PATH, namespace, service), {})

    # remove certmanager resources in arc namespace from walk_result from aio namespace assertion
    if arc_namespace and path.join(BASE_ZIP_PATH, arc_namespace, OpsServiceType.certmanager.value) in walk_result:
        walk_result.pop(path.join(BASE_ZIP_PATH, arc_namespace, OpsServiceType.certmanager.value), {})
=======
    ]:
        if namespace:
            walk_result.pop(path.join(BASE_ZIP_PATH, namespace, service), {})
>>>>>>> 60e0bba4

    # remove azuremonitor resources in arc namespace from walk_result from aio namespace assertion
    if arc_namespace and path.join(BASE_ZIP_PATH, arc_namespace, OpsServiceType.azuremonitor.value) in walk_result:
        walk_result.pop(path.join(BASE_ZIP_PATH, arc_namespace, OpsServiceType.azuremonitor.value), {})

    # Level 2 and 3 - bottom
    is_billing_included = OpsServiceType.billing.value in expected_services
    actual_walk_result = len(expected_services) + int(is_billing_included) + len(ARC_AGENTS)

    assert len(walk_result) == actual_walk_result

    for directory in walk_result:
        assert not walk_result[directory]["folders"]
        assert_file_names(walk_result[directory]["files"])

    # check service is within auto
    if ops_service:
        expected_folders = [[]]
        if mq_traces and ops_service == OpsServiceType.mq.value:
            expected_folders.append(["traces"])
        for directory in walk_result:
            assert auto_walk_result[directory]["folders"] in expected_folders
            # make things easier if there is a different file
            auto_files = sorted(auto_walk_result[directory]["files"])
            ser_files = sorted(walk_result[directory]["files"])
            find_extra_or_missing_names(
                resource_type=f"auto bundle files not found in {ops_service} bundle",
                result_names=auto_files,
                expected_names=ser_files,
                ignore_extras=True,
                ignore_missing=True,
            )


def _get_expected_services(
    walk_result: Dict[str, Dict[str, List[str]]], ops_service: str, namespace: str
) -> List[str]:
    expected_services = [ops_service] if ops_service else OpsServiceType.list()

    # device registry folder will not be created if there are no device registry resources
    if (
        not walk_result.get(path.join(BASE_ZIP_PATH, namespace, OpsServiceType.deviceregistry.value))
        and OpsServiceType.deviceregistry.value in expected_services
    ):
        expected_services.remove(OpsServiceType.deviceregistry.value)

    # arccotainerstorage folder will not be created under aio namespace
    if (
        not walk_result.get(path.join(BASE_ZIP_PATH, namespace, "arccontainerstorage"))
        and OpsServiceType.arccontainerstorage.value in expected_services
    ):
        expected_services.remove(OpsServiceType.arccontainerstorage.value)

    # secretstore folder will not be created if there are no secretstore resources
    if (
        not walk_result.get(path.join(BASE_ZIP_PATH, namespace, OpsServiceType.secretstore.value))
        and OpsServiceType.secretstore.value in expected_services
    ):
        expected_services.remove(OpsServiceType.secretstore.value)

    # azuremonitor folder will not be created if there are no azuremonitor resources
    if (
        not walk_result.get(path.join(BASE_ZIP_PATH, namespace, OpsServiceType.azuremonitor.value))
        and OpsServiceType.azuremonitor.value in expected_services
    ):
        expected_services.remove(OpsServiceType.azuremonitor.value)

    expected_services.append("meta")
    return expected_services<|MERGE_RESOLUTION|>--- conflicted
+++ resolved
@@ -89,20 +89,16 @@
         (acs_namespace, "arccontainerstorage"),
         (acstor_namespace, "containerstorage"),
         (ssc_namespace, OpsServiceType.secretstore.value),
-<<<<<<< HEAD
         (certmanager_namespace, OpsServiceType.certmanager.value),
     ]:
         if namespace:
             walk_result.pop(path.join(BASE_ZIP_PATH, namespace, service), {})
 
-    # remove certmanager resources in arc namespace from walk_result from aio namespace assertion
-    if arc_namespace and path.join(BASE_ZIP_PATH, arc_namespace, OpsServiceType.certmanager.value) in walk_result:
-        walk_result.pop(path.join(BASE_ZIP_PATH, arc_namespace, OpsServiceType.certmanager.value), {})
-=======
-    ]:
-        if namespace:
-            walk_result.pop(path.join(BASE_ZIP_PATH, namespace, service), {})
->>>>>>> 60e0bba4
+    # remove certmanager resources in other namespace from walk_result from aio namespace assertion
+
+    for namespace in [arc_namespace, acstor_namespace]:
+        if namespace and path.join(BASE_ZIP_PATH, namespace, OpsServiceType.certmanager.value) in walk_result:
+            walk_result.pop(path.join(BASE_ZIP_PATH, namespace, OpsServiceType.certmanager.value), {})
 
     # remove azuremonitor resources in arc namespace from walk_result from aio namespace assertion
     if arc_namespace and path.join(BASE_ZIP_PATH, arc_namespace, OpsServiceType.azuremonitor.value) in walk_result:
