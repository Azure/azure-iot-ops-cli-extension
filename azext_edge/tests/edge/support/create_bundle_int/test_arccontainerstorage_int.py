# coding=utf-8
# ----------------------------------------------------------------------------------------------
# Copyright (c) Microsoft Corporation. All rights reserved.
# Licensed under the MIT License. See License file in the project root for license information.
# ----------------------------------------------------------------------------------------------

from knack.log import get_logger
from azext_edge.edge.common import OpsServiceType
from azext_edge.edge.providers.edge_api import ARCCONTAINERSTORAGE_API_V1, CONTAINERSTORAGE_API_V1
from azext_edge.tests.helpers import get_kubectl_workload_items
from .helpers import (
    check_custom_resource_files,
    check_workload_resource_files,
    get_file_map,
    run_bundle_command,
)

logger = get_logger(__name__)


def test_create_bundle_arccontainerstorage(init_setup, tracked_files):
    """Test for ensuring file names and content. ONLY CHECKS arccontainerstorage."""
    # dir for unpacked files
    ops_service = OpsServiceType.arccontainerstorage.value
    command = f"az iot ops support create-bundle --ops-service {ops_service}"
    walk_result, bundle_path = run_bundle_command(command=command, tracked_files=tracked_files)
    file_map = get_file_map(walk_result, ops_service)

    # azure-arc-containerstorage
    acs_file_map = file_map["acs"]

    check_custom_resource_files(file_objs=acs_file_map, resource_api=ARCCONTAINERSTORAGE_API_V1)

    expected_workload_types = ["daemonset", "deployment", "pod", "pvc", "replicaset", "service"]
    expected_types = set(expected_workload_types).union(ARCCONTAINERSTORAGE_API_V1.kinds)
    assert set(acs_file_map.keys()).issubset(set(expected_types))

    workload_resource_prefixes = [
        "acsa-otel",
        "csi-wyvern-controller",
        "csi-wyvern-node",
        "config-operator",
        "edgevolume-mounthelper",
        "wyvern-operator",
    ]

    schemas_pods = get_kubectl_workload_items(
        prefixes="adr-schema-registry",
        service_type="pod",
        label_match=("app.kubernetes.io/name", "microsoft-iotoperations-schemas"),
    )

    # add following workload prefixes if schema registry is deployed
    if len(schemas_pods.items()) > 0:
        workload_resource_prefixes.extend(
            [
                "w-adr-schema-registry",
                "adr-schema-registry-cache-claimsrv",
                "adr-schema-registry-cache-claim-user-pvc",
                "adr-schema-registry-cache-claim-system-pvc",
            ]
        )

    check_workload_resource_files(
        file_objs=acs_file_map,
        expected_workload_types=expected_workload_types,
        prefixes=workload_resource_prefixes,
        bundle_path=bundle_path,
    )

    # validate azure-arc-acstor if exists

    if "acstor" not in file_map:
        return

    acstor_file_map = file_map["acstor"]

    expected_workload_types = ["daemonset", "deployment", "pod", "replicaset", "service", "configmap"]
    expected_types = set(expected_workload_types).union(CONTAINERSTORAGE_API_V1.kinds)
    assert set(acstor_file_map.keys()).issubset(set(expected_types))

    workload_resource_prefixes = [
<<<<<<< HEAD
        "acstor-action",
        "acstor-agent",
        "acstor-api-rest",
        "acstor-capacity",
        "acstor-cert-manager",
        "acstor-crd",
        "acstor-csi",
        "acstor-etcd",
        "acstor-io",
        "acstor-ndm",
        "acstor-operator",
        "acstor-prereq",
        "acstor-scripts",
        "acstor-support-bundle",
=======
        "acstor",
>>>>>>> 60e0bba4
        "capacity-provisioner",
        "diskpool-worker",
        "etcd-acstor",
        "etcdr",
        "fluentd",
        "geneva",
        "gcstenant",
        "kube-root-ca",
        "overlay-etcd",
        "webhook",
    ]

    check_workload_resource_files(
        file_objs=acstor_file_map,
        expected_workload_types=expected_workload_types,
        prefixes=workload_resource_prefixes,
        bundle_path=bundle_path,
    )

    check_custom_resource_files(file_objs=acstor_file_map, resource_api=CONTAINERSTORAGE_API_V1)<|MERGE_RESOLUTION|>--- conflicted
+++ resolved
@@ -80,24 +80,7 @@
     assert set(acstor_file_map.keys()).issubset(set(expected_types))
 
     workload_resource_prefixes = [
-<<<<<<< HEAD
-        "acstor-action",
-        "acstor-agent",
-        "acstor-api-rest",
-        "acstor-capacity",
-        "acstor-cert-manager",
-        "acstor-crd",
-        "acstor-csi",
-        "acstor-etcd",
-        "acstor-io",
-        "acstor-ndm",
-        "acstor-operator",
-        "acstor-prereq",
-        "acstor-scripts",
-        "acstor-support-bundle",
-=======
         "acstor",
->>>>>>> 60e0bba4
         "capacity-provisioner",
         "diskpool-worker",
         "etcd-acstor",
