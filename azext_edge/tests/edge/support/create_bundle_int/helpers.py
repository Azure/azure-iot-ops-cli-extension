--- conflicted
+++ resolved
@@ -174,15 +174,12 @@
                 if required:
                     raise e
 
-    # other
-<<<<<<< HEAD
     for key in expected_workload_types:
         expected_items = get_kubectl_workload_items(prefixes, service_type=key)
         for file in file_objs.get(key, []):
             assert file["extension"] == "yaml"
         present_names = [file["name"] for file in file_objs.get(key, [])]
         find_extra_or_missing_names(key, present_names, expected_items.keys())
-=======
     _check_non_pod_files(expected_workload_types)
     if optional_workload_types:
         _check_non_pod_files(optional_workload_types, required=False)
@@ -219,7 +216,6 @@
             if item["metadata"]["name"].startswith(prefix):
                 filtered.append(item)
     return filtered
->>>>>>> 259847c4
 
 
 def get_file_map(
