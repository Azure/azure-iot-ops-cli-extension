--- conflicted
+++ resolved
@@ -12,10 +12,7 @@
 from azure.cli.core.azclierror import CLIInternalError
 from azext_edge.edge.common import OpsServiceType
 from azext_edge.edge.providers.edge_api.base import EdgeResourceApi
-<<<<<<< HEAD
 from azext_edge.edge.providers.support.arcagents import ARC_AGENTS
-from ....helpers import run
-=======
 from ....helpers import (
     PLURAL_KEY,
     find_extra_or_missing_names,
@@ -23,7 +20,6 @@
     get_kubectl_workload_items,
     run
 )
->>>>>>> 257b373f
 
 
 logger = get_logger(__name__)
@@ -177,21 +173,15 @@
             if file["descriptor"] not in converted_file:
                 converted_file[file["descriptor"]] = False
 
-<<<<<<< HEAD
-    expected_pods = get_kubectl_items(prefixes, service_type="pod")
+    expected_pods = get_kubectl_workload_items(prefixes, service_type="pod")
     check_log_for_evicted_pods(file_objs.get("pod", []), bundle_path)
-    expected_pod_names = [item["metadata"]["name"] for item in expected_pods]
-    find_extra_or_missing_files(
+    find_extra_or_missing_names(
         resource_type="pod",
-        bundle_names=file_pods.keys(),
-        expected_names=expected_pod_names,
+        result_names=file_pods.keys(),
+        expected_names=expected_pods.keys(),
         ignore_extras=True,
-        ignore_missing=True,
+        ignore_missing=True
     )
-=======
-    expected_pods = get_kubectl_workload_items(prefixes, service_type="pod")
-    find_extra_or_missing_names("pod", file_pods.keys(), expected_pods.keys())
->>>>>>> 257b373f
 
     for name, files in file_pods.items():
         for extension, value in files.items():
@@ -213,33 +203,6 @@
     _check_non_pod_files(expected_workload_types)
     if optional_workload_types:
         _check_non_pod_files(optional_workload_types, required=False)
-
-
-<<<<<<< HEAD
-def find_extra_or_missing_files(
-    resource_type: str,
-    bundle_names: List[str],
-    expected_names: List[str],
-    ignore_extras: bool = False,
-    ignore_missing: bool = False
-):
-    error_msg = []
-    extra_names = [name for name in bundle_names if name not in expected_names]
-    if extra_names:
-        msg = f"Extra {resource_type} files: {', '.join(extra_names)}."
-        if ignore_extras:
-            logger.warning(msg)
-        else:
-            error_msg.append(msg)
-    missing_files = [name for name in expected_names if name not in bundle_names]
-    if missing_files:
-        error_msg.append(f"Missing {resource_type} files: {', '.join(missing_files)}.")
-
-    if error_msg:
-        if ignore_missing:
-            logger.warning('\n '.join(error_msg))
-            return
-        raise AssertionError('\n '.join(error_msg))
 
 
 def check_log_for_evicted_pods(file_pods: List[Dict[str, str]], bundle_dir: str):
@@ -258,22 +221,6 @@
                     assert "Evicted" not in log_content, f"Evicted pod {name} log found in bundle."   
 
 
-def get_kubectl_items(prefixes: Union[str, List[str]], service_type: str) -> Dict[str, Any]:
-    if service_type == "pvc":
-        service_type = "persistentvolumeclaim"
-    if isinstance(prefixes, str):
-        prefixes = [prefixes]
-    kubectl_items = run(f"kubectl get {service_type}s -A -o json")
-    filtered = []
-    for item in kubectl_items["items"]:
-        for prefix in prefixes:
-            if item["metadata"]["name"].startswith(prefix):
-                filtered.append(item)
-    return filtered
-
-
-=======
->>>>>>> 257b373f
 def get_file_map(
     walk_result: Dict[str, Dict[str, List[str]]],
     ops_service: str,
@@ -462,4 +409,11 @@
             # lastly add in the file (with the correct seperators)
             walk_result[built_path]["files"].append(file_name)
 
-    return walk_result+    return walk_result
+
+
+def get_bundle_path(
+    tracked_files: List[str],
+) -> str:
+    # find bundle path from tracked_files that with .zip extension
+    return next((file for file in tracked_files if file.endswith(".zip")), None)