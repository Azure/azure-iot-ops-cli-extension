--- conflicted
+++ resolved
@@ -233,14 +233,6 @@
         walk_result.pop(path.join(BASE_ZIP_PATH, aio_namespace))
         ops_path = path.join(BASE_ZIP_PATH, aio_namespace, ops_service)
 
-<<<<<<< HEAD
-    # Level 2 and 3 - bottom
-    if ops_service == OpsServiceType.dataprocessor.value and not walk_result:
-        return
-
-=======
-    ops_path = path.join(BASE_ZIP_PATH, namespace, ops_service)
->>>>>>> cb3d3ac2
     # separate namespaces
     file_map = {"__namespaces__": {}}
     expected_arc_walk_result = len(ARC_AGENTS) if include_arc_agents else 0
