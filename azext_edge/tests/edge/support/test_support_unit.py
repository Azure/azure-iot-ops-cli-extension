# coding=utf-8
# --------------------------------------------------------------------------------------------
# Copyright (c) Microsoft Corporation. All rights reserved.
# Private distribution for NDA customers only. Governed by license terms at https://preview.e4k.dev/docs/use-terms/
# --------------------------------------------------------------------------------------------

import random
from typing import List
from os.path import abspath, expanduser, join

import pytest
from azure.cli.core.azclierror import ResourceNotFoundError

from azext_edge.edge.commands_edge import support_bundle
from azext_edge.edge.providers.edge_api import (
    EdgeResourceApi,
    OpcuaResourceKinds,
    E4K_API_V1A2,
    E4K_API_V1A3,
    DATA_PROCESSOR_API_V1,
    OPCUA_API_V1,
    SYMPHONY_API_V1,
    AKRI_API_V0,
    LNM_API_V1B1,
    DEVICEREGISTRY_API_V1
)

from azext_edge.edge.providers.support.base import get_bundle_path
from azext_edge.edge.providers.support.dataprocessor import (
    DATA_PROCESSOR_LABEL,
    DATA_PROCESSOR_INSTANCE_LABEL,
    DATA_PROCESSOR_NAME_LABEL,
    DATA_PROCESSOR_ONEOFF_LABEL,
    DATA_PROCESSOR_PART_OF_LABEL,
    DATA_PROCESSOR_RELEASE_LABEL,
)
from azext_edge.edge.providers.support.e4k import E4K_LABEL
from azext_edge.edge.providers.support.opcua import (
    OPCUA_GENERAL_LABEL,
    OPCUA_ORCHESTRATOR_LABEL,
    OPCUA_SUPERVISOR_LABEL,
)
from azext_edge.edge.providers.support.symphony import (
    SYMPHONY_APP_LABEL,
    SYMPHONY_INSTANCE_LABEL,
    GENERIC_CONTROLLER_LABEL,
)
from azext_edge.edge.providers.support.akri import (
    AKRI_APP_LABEL,
    AKRI_NAME_LABEL,
    AKRI_SERVICE_LABEL
)
from azext_edge.edge.providers.support.lnm import LNM_APP_LABELS

from ...generators import generate_generic_id

a_bundle_dir = f"support_test_{generate_generic_id()}"


@pytest.mark.parametrize(
    "mocked_cluster_resources",
    [
        [],
        [E4K_API_V1A2],
        [E4K_API_V1A2, E4K_API_V1A3],
        [OPCUA_API_V1],
        [E4K_API_V1A2, OPCUA_API_V1],
        [E4K_API_V1A2, DATA_PROCESSOR_API_V1],
        [E4K_API_V1A2, OPCUA_API_V1, DATA_PROCESSOR_API_V1],
        [E4K_API_V1A2, OPCUA_API_V1, DEVICEREGISTRY_API_V1],
<<<<<<< HEAD
        [E4K_API_V1A3, OPCUA_API_V1, BLUEFIN_API_V1, SYMPHONY_API_V1],
        [E4K_API_V1A3, OPCUA_API_V1, BLUEFIN_API_V1, SYMPHONY_API_V1, AKRI_API_V0],
        [E4K_API_V1A3, OPCUA_API_V1, BLUEFIN_API_V1, SYMPHONY_API_V1, LNM_API_V1B1],
=======
        [E4K_API_V1A3, OPCUA_API_V1, DATA_PROCESSOR_API_V1, SYMPHONY_API_V1],
        [E4K_API_V1A3, OPCUA_API_V1, DATA_PROCESSOR_API_V1, SYMPHONY_API_V1, LNM_API_V1B1],
>>>>>>> 84ea1954
    ],
    indirect=True,
)
def test_create_bundle(
    mocked_client,
    mocked_cluster_resources,
    mocked_config,
    mocked_os_makedirs,
    mocked_zipfile,
    mocked_get_custom_objects,
    mocked_list_deployments,
    mocked_list_pods,
    mocked_list_replicasets,
    mocked_list_statefulsets,
    mocked_list_daemonsets,
    mocked_list_services,
    mocked_list_nodes,
    mocked_get_stats,
    mocked_root_logger,
):
<<<<<<< HEAD
    asset_raises_not_found_error(mocked_cluster_resources)
=======
    if not mocked_cluster_resources["param"] or all(
        [E4K_API_V1A2 not in mocked_cluster_resources["param"], E4K_API_V1A3 not in mocked_cluster_resources["param"]]
    ):
        with pytest.raises(ResourceNotFoundError):
            support_bundle(None, bundle_dir=a_bundle_dir, edge_service="e4k")

    if not mocked_cluster_resources["param"] or OPCUA_API_V1 not in mocked_cluster_resources["param"]:
        with pytest.raises(ResourceNotFoundError):
            support_bundle(None, bundle_dir=a_bundle_dir, edge_service="opcua")

    if not mocked_cluster_resources["param"] or DATA_PROCESSOR_API_V1 not in mocked_cluster_resources["param"]:
        with pytest.raises(ResourceNotFoundError):
            support_bundle(None, bundle_dir=a_bundle_dir, edge_service="dataprocessor")

    if not mocked_cluster_resources["param"] or SYMPHONY_API_V1 not in mocked_cluster_resources["param"]:
        with pytest.raises(ResourceNotFoundError):
            support_bundle(None, bundle_dir=a_bundle_dir, edge_service="symphony")

    if not mocked_cluster_resources["param"] or LNM_API_V1B1 not in mocked_cluster_resources["param"]:
        with pytest.raises(ResourceNotFoundError):
            support_bundle(None, bundle_dir=a_bundle_dir, edge_service="lnm")

    if not mocked_cluster_resources["param"] or DEVICEREGISTRY_API_V1 not in mocked_cluster_resources["param"]:
        with pytest.raises(ResourceNotFoundError):
            support_bundle(None, bundle_dir=a_bundle_dir, edge_service="deviceregistry")
>>>>>>> 84ea1954

    if mocked_cluster_resources["param"] == []:
        auto_result_no_resources = support_bundle(None, bundle_dir=a_bundle_dir)
        mocked_root_logger.warning.assert_called_once_with("No known edge services discovered on cluster.")
        assert auto_result_no_resources is None
        return

    since_seconds = random.randint(86400, 172800)
    result = support_bundle(None, bundle_dir=a_bundle_dir, log_age_seconds=since_seconds)

    assert "bundlePath" in result
    assert a_bundle_dir in result["bundlePath"]

    expected_resources: List[EdgeResourceApi] = mocked_cluster_resources["param"]

    for api in expected_resources:
        for kind in api.kinds:
            target_file_prefix = None
            if api in [OPCUA_API_V1]:
                if kind == OpcuaResourceKinds.MODULE_TYPE.value:
                    target_file_prefix = "module_type"
                if kind == OpcuaResourceKinds.ASSET_TYPE.value:
                    target_file_prefix = "asset_type"

            assert_get_custom_resources(
                mocked_get_custom_objects, mocked_zipfile, api, kind, file_prefix=target_file_prefix
            )

        if api in [E4K_API_V1A2, E4K_API_V1A3]:
            # Assert runtime resources
            assert_list_deployments(mocked_client, mocked_zipfile, label_selector=E4K_LABEL, resource_api=E4K_API_V1A2)
            assert_list_pods(
                mocked_client,
                mocked_zipfile,
                mocked_list_pods,
                label_selector=E4K_LABEL,
                resource_api=E4K_API_V1A2,
                since_seconds=since_seconds,
            )
            assert_list_replica_sets(mocked_client, mocked_zipfile, label_selector=E4K_LABEL, resource_api=E4K_API_V1A2)
            assert_list_stateful_sets(
                mocked_client, mocked_zipfile, label_selector=E4K_LABEL, resource_api=E4K_API_V1A2
            )
            assert_list_services(mocked_client, mocked_zipfile, label_selector=E4K_LABEL, resource_api=E4K_API_V1A2)
            assert_e4k_stats(mocked_zipfile)

        if api in [OPCUA_API_V1]:
            # Assert runtime resources
            assert_list_deployments(
                mocked_client, mocked_zipfile, label_selector=OPCUA_ORCHESTRATOR_LABEL, resource_api=OPCUA_API_V1
            )
            assert_list_pods(
                mocked_client,
                mocked_zipfile,
                mocked_list_pods,
                label_selector=OPCUA_SUPERVISOR_LABEL,
                resource_api=OPCUA_API_V1,
                since_seconds=since_seconds,
            )
            assert_list_pods(
                mocked_client,
                mocked_zipfile,
                mocked_list_pods,
                label_selector=OPCUA_GENERAL_LABEL,
                resource_api=OPCUA_API_V1,
                since_seconds=since_seconds,
            )

        if api in [DATA_PROCESSOR_API_V1]:
            # Assert runtime resources
            assert_list_deployments(
                mocked_client, mocked_zipfile, label_selector=DATA_PROCESSOR_LABEL, resource_api=DATA_PROCESSOR_API_V1
            )
            assert_list_deployments(
                mocked_client,
                mocked_zipfile,
                label_selector=DATA_PROCESSOR_PART_OF_LABEL,
                resource_api=DATA_PROCESSOR_API_V1
            )

            assert_list_pods(
                mocked_client,
                mocked_zipfile,
                mocked_list_pods,
                label_selector=DATA_PROCESSOR_LABEL,
                resource_api=DATA_PROCESSOR_API_V1,
                since_seconds=since_seconds,
            )
            assert_list_pods(
                mocked_client,
                mocked_zipfile,
                mocked_list_pods,
                label_selector=DATA_PROCESSOR_INSTANCE_LABEL,
                resource_api=DATA_PROCESSOR_API_V1,
                since_seconds=since_seconds,
            )
            assert_list_pods(
                mocked_client,
                mocked_zipfile,
                mocked_list_pods,
                label_selector=DATA_PROCESSOR_RELEASE_LABEL,
                resource_api=DATA_PROCESSOR_API_V1,
                since_seconds=since_seconds,
            )
            assert_list_pods(
                mocked_client,
                mocked_zipfile,
                mocked_list_pods,
                label_selector=DATA_PROCESSOR_ONEOFF_LABEL,
                resource_api=DATA_PROCESSOR_API_V1,
                since_seconds=since_seconds,
            )

            assert_list_replica_sets(
                mocked_client,
                mocked_zipfile,
                label_selector=DATA_PROCESSOR_LABEL,
                resource_api=DATA_PROCESSOR_API_V1
            )
            assert_list_replica_sets(
                mocked_client,
                mocked_zipfile,
                label_selector=DATA_PROCESSOR_ONEOFF_LABEL,
                resource_api=DATA_PROCESSOR_API_V1
            )

            assert_list_stateful_sets(
                mocked_client,
                mocked_zipfile,
                label_selector=DATA_PROCESSOR_RELEASE_LABEL,
                resource_api=DATA_PROCESSOR_API_V1,
            )
            assert_list_stateful_sets(
                mocked_client,
                mocked_zipfile,
                label_selector=DATA_PROCESSOR_INSTANCE_LABEL,
                resource_api=DATA_PROCESSOR_API_V1
            )

            assert_list_services(
                mocked_client,
                mocked_zipfile,
                label_selector=DATA_PROCESSOR_LABEL,
                resource_api=DATA_PROCESSOR_API_V1
            )
            assert_list_services(
                mocked_client,
                mocked_zipfile,
                label_selector=DATA_PROCESSOR_NAME_LABEL,
                resource_api=DATA_PROCESSOR_API_V1
            )

        if api in [SYMPHONY_API_V1]:
            for symphony_label in [SYMPHONY_APP_LABEL, SYMPHONY_INSTANCE_LABEL, GENERIC_CONTROLLER_LABEL]:
                assert_list_pods(
                    mocked_client,
                    mocked_zipfile,
                    mocked_list_pods,
                    label_selector=symphony_label,
                    resource_api=SYMPHONY_API_V1,
                    since_seconds=since_seconds,
                )
                assert_list_deployments(
                    mocked_client, mocked_zipfile, label_selector=symphony_label, resource_api=SYMPHONY_API_V1
                )
                assert_list_replica_sets(
                    mocked_client, mocked_zipfile, label_selector=symphony_label, resource_api=SYMPHONY_API_V1
                )

            assert_list_services(
                mocked_client, mocked_zipfile, label_selector=SYMPHONY_APP_LABEL, resource_api=SYMPHONY_API_V1
            )
            assert_list_services(
                mocked_client, mocked_zipfile, label_selector=SYMPHONY_APP_LABEL, resource_api=SYMPHONY_API_V1
            )
            # TODO: resolve with selector
            # assert_list_services(mocked_client, mocked_zipfile, label_selector=None, resource_api=SYMPHONY_API_V1)

        if api in [AKRI_API_V0]:
            for label in [AKRI_APP_LABEL, AKRI_NAME_LABEL]:
                assert_list_pods(
                    mocked_client,
                    mocked_zipfile,
                    mocked_list_pods,
                    label_selector=label,
                    resource_api=AKRI_API_V0,
                    since_seconds=since_seconds,
                )
            assert_list_deployments(
                mocked_client,
                mocked_zipfile,
                label_selector=AKRI_APP_LABEL,
                resource_api=AKRI_API_V0,
            )
            assert_list_replica_sets(
                mocked_client,
                mocked_zipfile,
                label_selector=AKRI_APP_LABEL,
                resource_api=AKRI_API_V0
            )
            assert_list_services(
                mocked_client,
                mocked_zipfile,
                label_selector=AKRI_SERVICE_LABEL,
                resource_api=AKRI_API_V0
            )
            assert_list_daemon_sets(
                mocked_client,
                mocked_zipfile,
                label_selector=None,
                resource_api=AKRI_API_V0
            )

        if api in [LNM_API_V1B1]:
            lnm_app_label = f"app in ({','.join(LNM_APP_LABELS)})"
            assert_list_pods(
                mocked_client,
                mocked_zipfile,
                mocked_list_pods,
                label_selector=lnm_app_label,
                resource_api=LNM_API_V1B1,
                since_seconds=since_seconds,
            )
            assert_list_deployments(
                mocked_client,
                mocked_zipfile,
                label_selector=None,
                resource_api=LNM_API_V1B1,
            )
            assert_list_replica_sets(
                mocked_client,
                mocked_zipfile,
                label_selector=lnm_app_label,
                resource_api=LNM_API_V1B1
            )
            assert_list_services(
                mocked_client,
                mocked_zipfile,
                label_selector=lnm_app_label,
                resource_api=LNM_API_V1B1
            )
            assert_list_daemon_sets(
                mocked_client,
                mocked_zipfile,
                label_selector=None,
                resource_api=LNM_API_V1B1
            )

        # assert shared KPIs regardless of service
        assert_shared_kpis(mocked_client, mocked_zipfile)


def asset_raises_not_found_error(mocked_cluster_resources):
    if not mocked_cluster_resources["param"] or all(
        [E4K_API_V1A2 not in mocked_cluster_resources["param"], E4K_API_V1A3 not in mocked_cluster_resources["param"]]
    ):
        with pytest.raises(ResourceNotFoundError):
            support_bundle(None, bundle_dir=a_bundle_dir, edge_service="e4k")

    if not mocked_cluster_resources["param"] or OPCUA_API_V1 not in mocked_cluster_resources["param"]:
        with pytest.raises(ResourceNotFoundError):
            support_bundle(None, bundle_dir=a_bundle_dir, edge_service="opcua")

    if not mocked_cluster_resources["param"] or BLUEFIN_API_V1 not in mocked_cluster_resources["param"]:
        with pytest.raises(ResourceNotFoundError):
            support_bundle(None, bundle_dir=a_bundle_dir, edge_service="bluefin")

    if not mocked_cluster_resources["param"] or SYMPHONY_API_V1 not in mocked_cluster_resources["param"]:
        with pytest.raises(ResourceNotFoundError):
            support_bundle(None, bundle_dir=a_bundle_dir, edge_service="symphony")

    if not mocked_cluster_resources["param"] or LNM_API_V1B1 not in mocked_cluster_resources["param"]:
        with pytest.raises(ResourceNotFoundError):
            support_bundle(None, bundle_dir=a_bundle_dir, edge_service="lnm")

    if not mocked_cluster_resources["param"] or DEVICEREGISTRY_API_V1 not in mocked_cluster_resources["param"]:
        with pytest.raises(ResourceNotFoundError):
            support_bundle(None, bundle_dir=a_bundle_dir, edge_service="deviceregistry")

    if not mocked_cluster_resources["param"] or AKRI_API_V0 not in mocked_cluster_resources["param"]:
        with pytest.raises(ResourceNotFoundError):
            support_bundle(None, bundle_dir=a_bundle_dir, edge_service="akri")


def assert_get_custom_resources(
    mocked_get_custom_objects, mocked_zipfile, api: EdgeResourceApi, kind: str, file_prefix: str = None
):
    mocked_get_custom_objects.assert_any_call(group=api.group, version=api.version, plural=f"{kind}s", use_cache=False)
    if not file_prefix:
        file_prefix = kind

    assert_zipfile_write(
        mocked_zipfile,
        zinfo=f"mock_namespace/{api.moniker}/{file_prefix}.{api.version}.mock_name.yaml",
        data=f"kind: {kind}\nmetadata:\n  name: mock_name\n  namespace: mock_namespace\n",
    )


def assert_list_deployments(mocked_client, mocked_zipfile, label_selector: str, resource_api: EdgeResourceApi):
    mocked_client.AppsV1Api().list_deployment_for_all_namespaces.assert_any_call(label_selector=label_selector)

    # @jiacju - no label for lnm
    mock_name = "mock_deployment"
    if resource_api in [LNM_API_V1B1]:
        mock_name = "aio-lnm-operator"

    assert_zipfile_write(
        mocked_zipfile,
        zinfo=f"mock_namespace/{resource_api.moniker}/deployment.{mock_name}.yaml",
        data=f"kind: Deployment\nmetadata:\n  name: {mock_name}\n  namespace: mock_namespace\n",
    )


def assert_list_pods(
    mocked_client,
    mocked_zipfile,
    mocked_list_pods,
    label_selector: str,
    resource_api: EdgeResourceApi,
    **kwargs,
):
    mocked_client.CoreV1Api().list_pod_for_all_namespaces.assert_any_call(label_selector=label_selector)

    for namespace in mocked_list_pods:
        for pod_name in mocked_list_pods[namespace]:
            for container_name in mocked_list_pods[namespace][pod_name]:
                assert_zipfile_write(
                    mocked_zipfile,
                    zinfo=f"{namespace}/{resource_api.moniker}/pod.{pod_name}.yaml",
                    data=f"kind: Pod\nmetadata:\n  name: {pod_name}\n  "
                    f"namespace: {namespace}\nspec:\n  containers:\n  - name: {container_name}\n",
                )

                if "since_seconds" in kwargs:
                    for previous_logs in [False, True]:
                        mocked_client.CoreV1Api().read_namespaced_pod_log.assert_any_call(
                            name=pod_name,
                            namespace=namespace,
                            since_seconds=kwargs["since_seconds"],
                            container=container_name,
                            previous=previous_logs,
                        )
                        previous_segment = ".previous" if previous_logs else ""
                        assert_zipfile_write(
                            mocked_zipfile,
                            zinfo=f"{namespace}/{resource_api.moniker}/"
                            f"pod.{pod_name}.{container_name}{previous_segment}.log",
                            data=mocked_list_pods[namespace][pod_name][container_name],
                        )


def assert_list_replica_sets(mocked_client, mocked_zipfile, label_selector: str, resource_api: EdgeResourceApi):
    mocked_client.AppsV1Api().list_replica_set_for_all_namespaces.assert_any_call(label_selector=label_selector)

    assert_zipfile_write(
        mocked_zipfile,
        zinfo=f"mock_namespace/{resource_api.moniker}/replicaset.mock_replicaset.yaml",
        data="kind: Replicaset\nmetadata:\n  name: mock_replicaset\n  namespace: mock_namespace\n",
    )


def assert_list_stateful_sets(mocked_client, mocked_zipfile, label_selector: str, resource_api: EdgeResourceApi):
    mocked_client.AppsV1Api().list_stateful_set_for_all_namespaces.assert_any_call(label_selector=label_selector)

    assert_zipfile_write(
        mocked_zipfile,
        zinfo=f"mock_namespace/{resource_api.moniker}/statefulset.mock_statefulset.yaml",
        data="kind: Statefulset\nmetadata:\n  name: mock_statefulset\n  namespace: mock_namespace\n",
    )


def assert_list_services(mocked_client, mocked_zipfile, label_selector: str, resource_api: EdgeResourceApi):
    mocked_client.CoreV1Api().list_service_for_all_namespaces.assert_any_call(label_selector=label_selector)

    assert_zipfile_write(
        mocked_zipfile,
        zinfo=f"mock_namespace/{resource_api.moniker}/service.mock_service.yaml",
        data="kind: Service\nmetadata:\n  name: mock_service\n  namespace: mock_namespace\n",
    )


def assert_list_daemon_sets(mocked_client, mocked_zipfile, label_selector: str, resource_api: EdgeResourceApi):
    mocked_client.AppsV1Api().list_daemon_set_for_all_namespaces.assert_any_call(label_selector=label_selector)

    # @jiacju - currently no unique label for lnm
    mock_names = ["mock_daemonset"]
    if resource_api in [LNM_API_V1B1]:
        mock_names = ["svclb-lnm-operator"]
    # @vilit - akri joins the no unique label club
    if resource_api in [AKRI_API_V0]:
        mock_names = ["aio-akri-agent-daemonset", "akri-opcua-asset-discovery-daemonset"]
    for name in mock_names:
        assert_zipfile_write(
            mocked_zipfile,
            zinfo=f"mock_namespace/{resource_api.moniker}/daemonset.{name}.yaml",
            data=f"kind: Daemonset\nmetadata:\n  name: {name}\n  namespace: mock_namespace\n",
        )


def assert_e4k_stats(mocked_zipfile):
    assert_zipfile_write(mocked_zipfile, zinfo="mock_namespace/e4k/diagnostic_metrics.txt", data="metrics")


def assert_shared_kpis(mocked_client, mocked_zipfile):
    mocked_client.CoreV1Api().list_node.assert_called_once()
    assert_zipfile_write(mocked_zipfile, zinfo="nodes.yaml", data="items:\n- metadata:\n    name: mock_node\n")


# TODO: base test class?
def assert_zipfile_write(mocked_zipfile, zinfo: str, data: str):
    mocked_zipfile(file="").__enter__().writestr.assert_any_call(
        zinfo_or_arcname=zinfo,
        data=data,
    )


def test_get_bundle_path(mocked_os_makedirs):
    path = get_bundle_path("~/test")
    expected = f"{join(expanduser('~'), 'test', 'support_bundle_')}"
    assert str(path).startswith(expected) and str(path).endswith("_pas.zip")

    path = get_bundle_path("./test/")
    expected = f"{join(abspath('.'), 'test', 'support_bundle_')}"
    assert str(path).startswith(expected) and str(path).endswith("_pas.zip")

    path = get_bundle_path("test/thing")
    expected = f"{join(abspath('test/thing'), 'support_bundle_')}"
    assert str(path).startswith(expected) and str(path).endswith("_pas.zip")

    path = get_bundle_path()
    expected = f"{join(abspath('.'), 'support_bundle_')}"
    assert str(path).startswith(expected) and str(path).endswith("_pas.zip")<|MERGE_RESOLUTION|>--- conflicted
+++ resolved
@@ -68,14 +68,9 @@
         [E4K_API_V1A2, DATA_PROCESSOR_API_V1],
         [E4K_API_V1A2, OPCUA_API_V1, DATA_PROCESSOR_API_V1],
         [E4K_API_V1A2, OPCUA_API_V1, DEVICEREGISTRY_API_V1],
-<<<<<<< HEAD
-        [E4K_API_V1A3, OPCUA_API_V1, BLUEFIN_API_V1, SYMPHONY_API_V1],
-        [E4K_API_V1A3, OPCUA_API_V1, BLUEFIN_API_V1, SYMPHONY_API_V1, AKRI_API_V0],
-        [E4K_API_V1A3, OPCUA_API_V1, BLUEFIN_API_V1, SYMPHONY_API_V1, LNM_API_V1B1],
-=======
         [E4K_API_V1A3, OPCUA_API_V1, DATA_PROCESSOR_API_V1, SYMPHONY_API_V1],
+        [E4K_API_V1A3, OPCUA_API_V1, DATA_PROCESSOR_API_V1, SYMPHONY_API_V1, AKRI_API_V0],
         [E4K_API_V1A3, OPCUA_API_V1, DATA_PROCESSOR_API_V1, SYMPHONY_API_V1, LNM_API_V1B1],
->>>>>>> 84ea1954
     ],
     indirect=True,
 )
@@ -96,35 +91,7 @@
     mocked_get_stats,
     mocked_root_logger,
 ):
-<<<<<<< HEAD
     asset_raises_not_found_error(mocked_cluster_resources)
-=======
-    if not mocked_cluster_resources["param"] or all(
-        [E4K_API_V1A2 not in mocked_cluster_resources["param"], E4K_API_V1A3 not in mocked_cluster_resources["param"]]
-    ):
-        with pytest.raises(ResourceNotFoundError):
-            support_bundle(None, bundle_dir=a_bundle_dir, edge_service="e4k")
-
-    if not mocked_cluster_resources["param"] or OPCUA_API_V1 not in mocked_cluster_resources["param"]:
-        with pytest.raises(ResourceNotFoundError):
-            support_bundle(None, bundle_dir=a_bundle_dir, edge_service="opcua")
-
-    if not mocked_cluster_resources["param"] or DATA_PROCESSOR_API_V1 not in mocked_cluster_resources["param"]:
-        with pytest.raises(ResourceNotFoundError):
-            support_bundle(None, bundle_dir=a_bundle_dir, edge_service="dataprocessor")
-
-    if not mocked_cluster_resources["param"] or SYMPHONY_API_V1 not in mocked_cluster_resources["param"]:
-        with pytest.raises(ResourceNotFoundError):
-            support_bundle(None, bundle_dir=a_bundle_dir, edge_service="symphony")
-
-    if not mocked_cluster_resources["param"] or LNM_API_V1B1 not in mocked_cluster_resources["param"]:
-        with pytest.raises(ResourceNotFoundError):
-            support_bundle(None, bundle_dir=a_bundle_dir, edge_service="lnm")
-
-    if not mocked_cluster_resources["param"] or DEVICEREGISTRY_API_V1 not in mocked_cluster_resources["param"]:
-        with pytest.raises(ResourceNotFoundError):
-            support_bundle(None, bundle_dir=a_bundle_dir, edge_service="deviceregistry")
->>>>>>> 84ea1954
 
     if mocked_cluster_resources["param"] == []:
         auto_result_no_resources = support_bundle(None, bundle_dir=a_bundle_dir)
@@ -388,9 +355,9 @@
         with pytest.raises(ResourceNotFoundError):
             support_bundle(None, bundle_dir=a_bundle_dir, edge_service="opcua")
 
-    if not mocked_cluster_resources["param"] or BLUEFIN_API_V1 not in mocked_cluster_resources["param"]:
-        with pytest.raises(ResourceNotFoundError):
-            support_bundle(None, bundle_dir=a_bundle_dir, edge_service="bluefin")
+    if not mocked_cluster_resources["param"] or DATA_PROCESSOR_API_V1 not in mocked_cluster_resources["param"]:
+        with pytest.raises(ResourceNotFoundError):
+            support_bundle(None, bundle_dir=a_bundle_dir, edge_service="dataprocessor")
 
     if not mocked_cluster_resources["param"] or SYMPHONY_API_V1 not in mocked_cluster_resources["param"]:
         with pytest.raises(ResourceNotFoundError):
