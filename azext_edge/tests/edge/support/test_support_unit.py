# coding=utf-8
# ----------------------------------------------------------------------------------------------
# Copyright (c) Microsoft Corporation. All rights reserved.
# Licensed under the MIT License. See License file in the project root for license information.
# ----------------------------------------------------------------------------------------------

import random
from os.path import abspath, expanduser, join
from typing import List, Optional, Union
from zipfile import ZipInfo

from .conftest import add_pod_to_mocked_pods

import pytest
from azure.cli.core.azclierror import ResourceNotFoundError

from azext_edge.edge.commands_edge import support_bundle
from azext_edge.edge.common import AIO_MQ_OPERATOR, AIO_MQ_RESOURCE_PREFIX
from azext_edge.edge.providers.edge_api import (
    AKRI_API_V0,
    DATA_PROCESSOR_API_V1,
    DEVICEREGISTRY_API_V1,
    LNM_API_V1B1,
    MQ_ACTIVE_API,
    MQ_API_V1B1,
    OPCUA_API_V1,
    ORC_API_V1,
    EdgeResourceApi,
)
from azext_edge.edge.providers.support.akri import (
    AKRI_APP_LABEL,
    AKRI_INSTANCE_LABEL,
    AKRI_SERVICE_LABEL,
)
from azext_edge.edge.providers.support.base import get_bundle_path
from azext_edge.edge.providers.support.dataprocessor import (
    DATA_PROCESSOR_INSTANCE_LABEL,
    DATA_PROCESSOR_LABEL,
    DATA_PROCESSOR_NAME_LABEL,
)
from azext_edge.edge.providers.support.lnm import LNM_APP_LABELS
from azext_edge.edge.providers.support.mq import MQ_LABEL
from azext_edge.edge.providers.support.opcua import (
    OPC_APP_LABEL,
    OPC_NAME_LABEL,
)
from azext_edge.edge.providers.support.orc import (
    ORC_APP_LABEL,
    ORC_CONTROLLER_LABEL,
    ORC_INSTANCE_LABEL,
)
from azext_edge.edge.providers.support.otel import OTEL_API, OTEL_NAME_LABEL
from azext_edge.edge.providers.support_bundle import COMPAT_MQ_APIS

from ...generators import generate_generic_id

a_bundle_dir = f"support_test_{generate_generic_id()}"


@pytest.mark.parametrize(
    "mocked_cluster_resources",
    [
        [],
        [MQ_API_V1B1],
        [MQ_API_V1B1, MQ_ACTIVE_API],
        [MQ_API_V1B1, OPCUA_API_V1],
        [MQ_API_V1B1, DATA_PROCESSOR_API_V1],
        [MQ_API_V1B1, OPCUA_API_V1, DATA_PROCESSOR_API_V1],
        [MQ_API_V1B1, OPCUA_API_V1, DEVICEREGISTRY_API_V1],
        [MQ_API_V1B1, OPCUA_API_V1, DATA_PROCESSOR_API_V1, ORC_API_V1],
        [MQ_API_V1B1, OPCUA_API_V1, DATA_PROCESSOR_API_V1, ORC_API_V1, AKRI_API_V0],
        [MQ_API_V1B1, OPCUA_API_V1, DATA_PROCESSOR_API_V1, ORC_API_V1, LNM_API_V1B1],
    ],
    indirect=True,
)
def test_create_bundle(
    mocked_client,
    mocked_cluster_resources,
    mocked_config,
    mocked_os_makedirs,
    mocked_zipfile,
    mocked_get_custom_objects,
    mocked_list_deployments,
    mocked_list_persistent_volume_claims,
    mocked_list_pods,
    mocked_list_replicasets,
    mocked_list_statefulsets,
    mocked_list_daemonsets,
    mocked_list_services,
    mocked_list_nodes,
    mocked_list_cluster_events,
    mocked_list_storage_classes,
    mocked_get_stats,
    mocked_root_logger,
    mocked_mq_active_api,
):
    asset_raises_not_found_error(mocked_cluster_resources)

    if mocked_cluster_resources["param"] == []:
        auto_result_no_resources = support_bundle(None, bundle_dir=a_bundle_dir)
        mocked_root_logger.warning.assert_called_once_with("No known IoT Operations services discovered on cluster.")
        assert auto_result_no_resources is None
        return

    if DATA_PROCESSOR_API_V1 in mocked_cluster_resources["param"]:
        add_pod_to_mocked_pods(
            mocked_client=mocked_client,
            expected_pod_map=mocked_list_pods,
            mock_names=["aio-runner"],
            mock_init_containers=True
        )

    since_seconds = random.randint(86400, 172800)
    result = support_bundle(None, bundle_dir=a_bundle_dir, log_age_seconds=since_seconds)

    assert "bundlePath" in result
    assert a_bundle_dir in result["bundlePath"]

    expected_resources: List[EdgeResourceApi] = mocked_cluster_resources["param"]

    for api in expected_resources:
        for kind in api.kinds:
            target_file_prefix = None

            assert_get_custom_resources(
                mocked_get_custom_objects, mocked_zipfile, api, kind, file_prefix=target_file_prefix
            )

        if api in COMPAT_MQ_APIS.resource_apis:
            # Assert runtime resources
            assert_list_deployments(
                mocked_client,
                mocked_zipfile,
                label_selector=MQ_LABEL,
                resource_api=MQ_API_V1B1,
                field_selector=f"metadata.name={AIO_MQ_OPERATOR}",
            )
            assert_list_pods(
                mocked_client,
                mocked_zipfile,
                mocked_list_pods,
                label_selector=MQ_LABEL,
                resource_api=MQ_API_V1B1,
                since_seconds=since_seconds,
            )
            assert_list_replica_sets(mocked_client, mocked_zipfile, label_selector=MQ_LABEL, resource_api=MQ_API_V1B1)
            assert_list_stateful_sets(
                mocked_client, mocked_zipfile, label_selector=MQ_LABEL, field_selector=None, resource_api=MQ_API_V1B1
            )
            assert_list_services(mocked_client, mocked_zipfile, label_selector=MQ_LABEL, resource_api=MQ_API_V1B1)
            assert_mq_stats(mocked_zipfile)

        if api in [OPCUA_API_V1]:
            # Assert runtime resources
            assert_list_pods(
                mocked_client,
                mocked_zipfile,
                mocked_list_pods,
                label_selector=OPC_APP_LABEL,
                resource_api=OPCUA_API_V1,
                since_seconds=since_seconds,
            )
            assert_list_pods(
                mocked_client,
                mocked_zipfile,
                mocked_list_pods,
                label_selector=OPC_NAME_LABEL,
                resource_api=OPCUA_API_V1,
                since_seconds=since_seconds,
            )
            assert_list_deployments(
                mocked_client,
                mocked_zipfile,
                label_selector=None,
                resource_api=OPCUA_API_V1,
                mock_names=["aio-opc-admission-controller", "aio-opc-supervisor", "aio-opc-opc", "opcplc-0000000"],
            )
            assert_list_replica_sets(
                mocked_client,
                mocked_zipfile,
                label_selector=OPC_NAME_LABEL,
                resource_api=OPCUA_API_V1,
            )
            assert_list_replica_sets(
                mocked_client,
                mocked_zipfile,
                label_selector=OPC_APP_LABEL,
                resource_api=OPCUA_API_V1,
            )
            assert_list_services(
                mocked_client,
                mocked_zipfile,
                label_selector=None,
                resource_api=OPCUA_API_V1,
                mock_names=["opcplc-0000000"],
            )
            assert_list_services(
                mocked_client, mocked_zipfile, label_selector=OPC_APP_LABEL, resource_api=OPCUA_API_V1
            )
            # TODO: one-off field selector remove after label
            assert_list_daemon_sets(
                mocked_client,
                mocked_zipfile,
                field_selector="metadata.name==aio-opc-asset-discovery",
                resource_api=OPCUA_API_V1,
            )

        if api in [DATA_PROCESSOR_API_V1]:
            # Assert runtime resources
            assert_list_deployments(
                mocked_client, mocked_zipfile, label_selector=DATA_PROCESSOR_LABEL, resource_api=DATA_PROCESSOR_API_V1
            )

            assert_list_pods(
                mocked_client,
                mocked_zipfile,
                mocked_list_pods,
                label_selector=DATA_PROCESSOR_LABEL,
                resource_api=DATA_PROCESSOR_API_V1,
                since_seconds=since_seconds,
                init_container_for_logs=["aio-"],
            )

            assert_list_replica_sets(
                mocked_client, mocked_zipfile, label_selector=DATA_PROCESSOR_LABEL, resource_api=DATA_PROCESSOR_API_V1
            )

            assert_list_stateful_sets(
                mocked_client,
                mocked_zipfile,
                label_selector=DATA_PROCESSOR_LABEL,
                resource_api=DATA_PROCESSOR_API_V1,
            )

            assert_list_services(
                mocked_client, mocked_zipfile, label_selector=DATA_PROCESSOR_LABEL, resource_api=DATA_PROCESSOR_API_V1
            )
            assert_list_services(
                mocked_client,
                mocked_zipfile,
                label_selector=DATA_PROCESSOR_NAME_LABEL,
                resource_api=DATA_PROCESSOR_API_V1,
            )

            assert_list_persistent_volume_claims(
                mocked_client,
                mocked_zipfile,
                label_selector=DATA_PROCESSOR_INSTANCE_LABEL,
                resource_api=DATA_PROCESSOR_API_V1,
            )
            assert_list_persistent_volume_claims(
                mocked_client,
                mocked_zipfile,
                label_selector=DATA_PROCESSOR_LABEL,
                resource_api=DATA_PROCESSOR_API_V1,
            )
            assert_list_persistent_volume_claims(
                mocked_client,
                mocked_zipfile,
                label_selector=DATA_PROCESSOR_NAME_LABEL,
                resource_api=DATA_PROCESSOR_API_V1,
            )

        if api in [ORC_API_V1]:
            for orc_label in [ORC_APP_LABEL, ORC_INSTANCE_LABEL, ORC_CONTROLLER_LABEL]:
                assert_list_pods(
                    mocked_client,
                    mocked_zipfile,
                    mocked_list_pods,
                    label_selector=orc_label,
                    resource_api=ORC_API_V1,
                    since_seconds=since_seconds,
                )
                assert_list_deployments(
                    mocked_client, mocked_zipfile, label_selector=orc_label, resource_api=ORC_API_V1
                )
                assert_list_replica_sets(
                    mocked_client, mocked_zipfile, label_selector=orc_label, resource_api=ORC_API_V1
                )
                assert_list_services(mocked_client, mocked_zipfile, label_selector=orc_label, resource_api=ORC_API_V1)

        if api in [AKRI_API_V0]:
            assert_list_pods(
                mocked_client,
                mocked_zipfile,
                mocked_list_pods,
                label_selector=AKRI_INSTANCE_LABEL,
                resource_api=AKRI_API_V0,
                since_seconds=since_seconds,
            )
            assert_list_pods(
                mocked_client,
                mocked_zipfile,
                mocked_list_pods,
                label_selector=AKRI_APP_LABEL,
                resource_api=AKRI_API_V0,
                since_seconds=since_seconds,
            )
            assert_list_deployments(
                mocked_client,
                mocked_zipfile,
                label_selector=AKRI_INSTANCE_LABEL,
                resource_api=AKRI_API_V0,
            )
            assert_list_deployments(
                mocked_client,
                mocked_zipfile,
                label_selector=AKRI_APP_LABEL,
                resource_api=AKRI_API_V0,
            )
            assert_list_replica_sets(
                mocked_client,
                mocked_zipfile,
                label_selector=AKRI_INSTANCE_LABEL,
                resource_api=AKRI_API_V0,
            )
            assert_list_replica_sets(
                mocked_client,
                mocked_zipfile,
                label_selector=AKRI_APP_LABEL,
                resource_api=AKRI_API_V0,
            )
            assert_list_services(
                mocked_client, mocked_zipfile, label_selector=AKRI_SERVICE_LABEL, resource_api=AKRI_API_V0
            )
            assert_list_services(
                mocked_client, mocked_zipfile, label_selector=AKRI_INSTANCE_LABEL, resource_api=AKRI_API_V0
            )
            assert_list_daemon_sets(
                mocked_client,
                mocked_zipfile,
                label_selector=AKRI_INSTANCE_LABEL,
                resource_api=AKRI_API_V0,
            )

        if api in [LNM_API_V1B1]:
            lnm_app_label = f"app in ({','.join(LNM_APP_LABELS)})"
            assert_list_pods(
                mocked_client,
                mocked_zipfile,
                mocked_list_pods,
                label_selector=lnm_app_label,
                resource_api=LNM_API_V1B1,
                since_seconds=since_seconds,
            )
            assert_list_pods(
                mocked_client,
                mocked_zipfile,
                mocked_list_pods,
                label_selector=None,
                resource_api=LNM_API_V1B1,
                since_seconds=since_seconds,
                mock_names=["svclb-aio-lnm-operator"],
            )
            assert_list_deployments(
                mocked_client,
                mocked_zipfile,
                label_selector=None,
                resource_api=LNM_API_V1B1,
                mock_names=["aio-lnm-operator"],
            )
            assert_list_replica_sets(
                mocked_client, mocked_zipfile, label_selector=lnm_app_label, resource_api=LNM_API_V1B1
            )
            assert_list_services(
                mocked_client, mocked_zipfile, label_selector=lnm_app_label, resource_api=LNM_API_V1B1
            )
            # TODO: test both without or with lnm instance
            assert_list_daemon_sets(
                mocked_client,
                mocked_zipfile,
                label_selector=None,
                resource_api=LNM_API_V1B1,
                mock_names=["svclb-aio-lnm-operator"],
            )

    if expected_resources:
        assert_otel_kpis(mocked_client, mocked_zipfile, mocked_list_pods)

    # assert shared KPIs regardless of service
    assert_shared_kpis(mocked_client, mocked_zipfile)


def asset_raises_not_found_error(mocked_cluster_resources):
    for api, moniker in [
        (MQ_API_V1B1, "mq"),
        (OPCUA_API_V1, "opcua"),
        (DATA_PROCESSOR_API_V1, "dataprocessor"),
        (ORC_API_V1, "orc"),
        (LNM_API_V1B1, "lnm"),
        (DEVICEREGISTRY_API_V1, "deviceregistry"),
        (AKRI_API_V0, "akri"),
    ]:
        if not mocked_cluster_resources["param"] or api not in mocked_cluster_resources["param"]:
            with pytest.raises(ResourceNotFoundError):
                support_bundle(None, bundle_dir=a_bundle_dir, ops_service=moniker)


def assert_get_custom_resources(
    mocked_get_custom_objects, mocked_zipfile, api: EdgeResourceApi, kind: str, file_prefix: str = None
):
    mocked_get_custom_objects.assert_any_call(group=api.group, version=api.version, plural=f"{kind}s", use_cache=False)
    if not file_prefix:
        file_prefix = kind

    assert_zipfile_write(
        mocked_zipfile,
        zinfo=f"mock_namespace/{api.moniker}/{file_prefix}.{api.version}.mock_name.yaml",
        data=f"kind: {kind}\nmetadata:\n  name: mock_name\n  namespace: mock_namespace\n",
    )


def assert_list_deployments(
    mocked_client,
    mocked_zipfile,
    label_selector: str,
    resource_api: EdgeResourceApi,
    field_selector: str = None,
    mock_names: List[str] = None,
):
    moniker = resource_api.moniker
    if resource_api in COMPAT_MQ_APIS.resource_apis:
        # regardless of MQ API, MQ_ACTIVE_API.moniker is used for support/mq/fetch_diagnostic_metrics
        moniker = MQ_ACTIVE_API.moniker
        from unittest.mock import call

        mocked_client.AppsV1Api().list_deployment_for_all_namespaces.assert_has_calls(
            [
                # MQ deployments
                call(label_selector=MQ_LABEL, field_selector=None),
                # Specific for `aio-mq-operator` (no app label)
                call(label_selector=None, field_selector=field_selector),
            ]
        )
    else:
        mocked_client.AppsV1Api().list_deployment_for_all_namespaces.assert_any_call(
            label_selector=label_selector, field_selector=field_selector
        )

    # @jiacju - no label for lnm
    mock_names = mock_names or ["mock_deployment"]
    for name in mock_names:
        assert_zipfile_write(
            mocked_zipfile,
            zinfo=f"mock_namespace/{moniker}/deployment.{name}.yaml",
            data=f"kind: Deployment\nmetadata:\n  name: {name}\n  namespace: mock_namespace\n",
        )


def assert_list_pods(
    mocked_client,
    mocked_zipfile,
    mocked_list_pods,
    label_selector: str,
    resource_api: EdgeResourceApi,
    **kwargs,
):
    mocked_client.CoreV1Api().list_pod_for_all_namespaces.assert_any_call(label_selector=label_selector)

    for namespace in mocked_list_pods:
        for pod_name in mocked_list_pods[namespace]:
            for container_name in mocked_list_pods[namespace][pod_name]:
                assert_zipfile_write(
                    mocked_zipfile,
                    zinfo=f"{namespace}/{resource_api.moniker}/pod.{pod_name}.yaml",
                    data=f"kind: Pod\nmetadata:\n  name: {pod_name}\n  "
                    f"namespace: {namespace}\nspec:\n  containers:\n  - name: {container_name}\n",
                )

                if "since_seconds" in kwargs:
                    for previous_logs in [False, True]:
                        mocked_client.CoreV1Api().read_namespaced_pod_log.assert_any_call(
                            name=pod_name,
                            namespace=namespace,
                            since_seconds=kwargs["since_seconds"],
                            container=container_name,
                            previous=previous_logs,
                        )
                        previous_segment = ".previous" if previous_logs else ""
                        assert_zipfile_write(
                            mocked_zipfile,
                            zinfo=f"{namespace}/{resource_api.moniker}/"
                            f"pod.{pod_name}.{container_name}{previous_segment}.log",
                            data=mocked_list_pods[namespace][pod_name][container_name],
                        )

            if "init_container_for_logs" in kwargs:
                # TODO: also test the case where capturue previous logs is True
                if pod_name in kwargs["init_container_for_logs"]:
                    assert_zipfile_write(
                        mocked_zipfile,
                        zinfo=f"{namespace}/{resource_api.moniker}/pod.{pod_name}.mock-init-container.init.log",
                        data=mocked_list_pods[namespace][pod_name]["mock-init-container"],
                    )


def assert_list_replica_sets(
    mocked_client,
    mocked_zipfile,
    label_selector: str,
    resource_api: EdgeResourceApi,
    mock_names: Optional[List[str]] = None,
):
    mocked_client.AppsV1Api().list_replica_set_for_all_namespaces.assert_any_call(label_selector=label_selector)

    mock_names = mock_names or ["mock_replicaset"]
    for name in mock_names:
        assert_zipfile_write(
            mocked_zipfile,
            zinfo=f"mock_namespace/{resource_api.moniker}/replicaset.{name}.yaml",
            data=f"kind: Replicaset\nmetadata:\n  name: {name}\n  namespace: mock_namespace\n",
        )


<<<<<<< HEAD
def assert_list_persistent_volume_claims(
        mocked_client,
        mocked_zipfile,
        resource_api: EdgeResourceApi,
        label_selector: str = None,
        field_selector: str = None,
):
    mocked_client.CoreV1Api().list_persistent_volume_claim_for_all_namespaces.assert_any_call(
        label_selector=label_selector, field_selector=field_selector
    )

    assert_zipfile_write(
        mocked_zipfile,
        zinfo=f"mock_namespace/{resource_api.moniker}/pvc.mock_pvc.yaml",
        data="kind: PersistentVolumeClaim\nmetadata:\n  name: mock_pvc\n  namespace: mock_namespace\n",
    )


def assert_list_stateful_sets(mocked_client, mocked_zipfile, label_selector: str, resource_api: EdgeResourceApi):
    mocked_client.AppsV1Api().list_stateful_set_for_all_namespaces.assert_any_call(label_selector=label_selector)

=======
def assert_list_stateful_sets(
    mocked_client,
    mocked_zipfile,
    resource_api: EdgeResourceApi,
    label_selector: Optional[str] = None,
    field_selector: Optional[str] = None,
):
    mocked_client.AppsV1Api().list_stateful_set_for_all_namespaces.assert_any_call(
        label_selector=label_selector, field_selector=field_selector
    )
>>>>>>> f649c917
    assert_zipfile_write(
        mocked_zipfile,
        zinfo=f"mock_namespace/{resource_api.moniker}/statefulset.mock_statefulset.yaml",
        data="kind: Statefulset\nmetadata:\n  name: mock_statefulset\n  namespace: mock_namespace\n",
    )


def assert_list_services(
    mocked_client,
    mocked_zipfile,
    resource_api: EdgeResourceApi,
    label_selector: Optional[str] = None,
    field_selector: Optional[str] = None,
    mock_names: Optional[List[str]] = None,
):
    mocked_client.CoreV1Api().list_service_for_all_namespaces.assert_any_call(
        label_selector=label_selector, field_selector=field_selector
    )

    mock_names = mock_names or ["mock_service"]
    for name in mock_names:
        assert_zipfile_write(
            mocked_zipfile,
            zinfo=f"mock_namespace/{resource_api.moniker}/service.{name}.yaml",
            data=f"kind: Service\nmetadata:\n  name: {name}\n  namespace: mock_namespace\n",
        )


def assert_list_daemon_sets(
    mocked_client,
    mocked_zipfile,
    resource_api: EdgeResourceApi,
    label_selector: Optional[str] = None,
    field_selector: Optional[str] = None,
    mock_names: Optional[List[str]] = None,
):
    mocked_client.AppsV1Api().list_daemon_set_for_all_namespaces.assert_any_call(
        label_selector=label_selector, field_selector=field_selector
    )

    mock_names = mock_names or ["mock_daemonset"]
    for name in mock_names:
        assert_zipfile_write(
            mocked_zipfile,
            zinfo=f"mock_namespace/{resource_api.moniker}/daemonset.{name}.yaml",
            data=f"kind: Daemonset\nmetadata:\n  name: {name}\n  namespace: mock_namespace\n",
        )


def assert_mq_stats(mocked_zipfile):
    assert_zipfile_write(mocked_zipfile, zinfo="mock_namespace/mq/diagnostic_metrics.txt", data="metrics")


def assert_otel_kpis(
    mocked_client,
    mocked_zipfile,
    mocked_list_pods,
):
    for assert_func in [assert_list_pods, assert_list_deployments, assert_list_services, assert_list_replica_sets]:
        kwargs = {
            "mocked_client": mocked_client,
            "mocked_zipfile": mocked_zipfile,
            "label_selector": OTEL_NAME_LABEL,
            "resource_api": OTEL_API,
        }
        if assert_func == assert_list_pods:
            kwargs["mocked_list_pods"] = mocked_list_pods

        assert_func(**kwargs)


def assert_shared_kpis(mocked_client, mocked_zipfile):
    mocked_client.CoreV1Api().list_node.assert_called_once()
    assert_zipfile_write(mocked_zipfile, zinfo="nodes.yaml", data="items:\n- metadata:\n    name: mock_node\n")
    mocked_client.CoreV1Api().list_event_for_all_namespaces.assert_called_once()
    assert_zipfile_write(
        mocked_zipfile,
        zinfo="events.yaml",
        data="items:\n- action: mock_action\n  involvedObject: mock_object\n  metadata:\n    name: mock_event\n",
    )
    mocked_client.StorageV1Api().list_storage_class.assert_called_once()
    assert_zipfile_write(
        mocked_zipfile,
        zinfo="storage_classes.yaml",
        data="items:\n- metadata:\n    name: mock_storage_class\n  provisioner: mock_provisioner\n",
    )


# TODO: base test class?
def assert_zipfile_write(mocked_zipfile, zinfo: Union[str, ZipInfo], data: str):
    # pylint: disable=unnecessary-dunder-call
    if isinstance(zinfo, str):
        mocked_zipfile(file="").__enter__().writestr.assert_any_call(
            zinfo_or_arcname=zinfo,
            data=data,
        )
        return

    called_with_expected_zipinfo = False
    for call in mocked_zipfile(file="").__enter__().writestr.mock_calls:
        call_kwargs = call.kwargs
        if isinstance(call_kwargs["zinfo_or_arcname"], ZipInfo):
            called_with: ZipInfo = call_kwargs["zinfo_or_arcname"]
            if zinfo.filename == called_with.filename and zinfo.date_time == called_with.date_time:
                called_with_expected_zipinfo = True

    # pylint: enable=unnecessary-dunder-call
    assert called_with_expected_zipinfo


def test_get_bundle_path(mocked_os_makedirs):
    path = get_bundle_path("~/test")
    expected = f"{join(expanduser('~'), 'test', 'support_bundle_')}"
    assert str(path).startswith(expected) and str(path).endswith("_aio.zip")

    path = get_bundle_path("./test/")
    expected = f"{join(abspath('.'), 'test', 'support_bundle_')}"
    assert str(path).startswith(expected) and str(path).endswith("_aio.zip")

    path = get_bundle_path("test/thing")
    expected = f"{join(abspath('test/thing'), 'support_bundle_')}"
    assert str(path).startswith(expected) and str(path).endswith("_aio.zip")

    path = get_bundle_path()
    expected = f"{join(abspath('.'), 'support_bundle_')}"
    assert str(path).startswith(expected) and str(path).endswith("_aio.zip")


# TODO - test zipfile write for specific resources
# MQ connector stateful sets need labels based on connector names
@pytest.mark.parametrize(
    "mocked_cluster_resources",
    [[MQ_API_V1B1]],
    indirect=True,
)
@pytest.mark.parametrize(
    "custom_objects",
    [
        # connectors present
        {
            "items": [
                {
                    "metadata": {"name": "mock-connector", "namespace": "mock-namespace"},
                },
                {
                    "metadata": {"name": "mock-connector2", "namespace": "mock-namespace2"},
                },
            ]
        },
        # no connectors
        {"items": []},
    ],
)
def test_mq_list_stateful_sets(
    mocker,
    mocked_config,
    mocked_client,
    mocked_cluster_resources,
    custom_objects,
):

    # mock MQ support bundle to return connectors
    mocked_mq_support_active_api = mocker.patch("azext_edge.edge.providers.support.mq.MQ_ACTIVE_API")
    mocked_mq_support_active_api.get_resources.return_value = custom_objects
    result = support_bundle(None, bundle_dir=a_bundle_dir, ops_service="mq")
    assert result

    # assert initial call to list stateful sets
    mocked_client.AppsV1Api().list_stateful_set_for_all_namespaces.assert_any_call(
        label_selector=MQ_LABEL, field_selector=None
    )

    # TODO - assert zipfile write of generic statefulset
    if not custom_objects["items"]:
        mocked_client.AppsV1Api().list_stateful_set_for_all_namespaces.assert_called_once()

    # assert secondary connector calls to list stateful sets
    for item in custom_objects["items"]:
        item_name = item["metadata"]["name"]
        statefulset_name = f"{AIO_MQ_RESOURCE_PREFIX}{item_name}"
        selector = f"metadata.name={statefulset_name}"
        mocked_client.AppsV1Api().list_stateful_set_for_all_namespaces.assert_any_call(
            label_selector=None, field_selector=selector
        )
        # TODO - assert zipfile write of individual connector statefulset


@pytest.mark.parametrize(
    "mocked_cluster_resources",
    [
        [MQ_API_V1B1],
    ],
    indirect=True,
)
def test_create_bundle_mq_traces(
    mocked_client,
    mocked_cluster_resources,
    mocked_config,
    mocked_os_makedirs,
    mocked_zipfile,
    mocked_get_custom_objects,
    mocked_list_deployments,
    mocked_list_pods,
    mocked_list_replicasets,
    mocked_list_statefulsets,
    mocked_list_daemonsets,
    mocked_list_services,
    mocked_list_nodes,
    mocked_list_cluster_events,
    mocked_get_stats,
    mocked_list_storage_classes,
    mocked_root_logger,
    mocked_mq_active_api,
    mocked_mq_get_traces,
):
    result = support_bundle(None, bundle_dir=a_bundle_dir, include_mq_traces=True)

    assert result["bundlePath"]
    mocked_mq_get_traces.assert_called_once()
    get_trace_kwargs = mocked_mq_get_traces.call_args.kwargs

    assert get_trace_kwargs["namespace"] == "mock_namespace"  # TODO: Not my favorite
    assert get_trace_kwargs["trace_ids"] == ["!support_bundle!"]  # TODO: Magic string
    test_zipinfo = ZipInfo("mock_namespace/mq/traces/trace_key")
    test_zipinfo.file_size = 0
    test_zipinfo.compress_size = 0
    assert_zipfile_write(mocked_zipfile, zinfo=test_zipinfo, data="trace_data")<|MERGE_RESOLUTION|>--- conflicted
+++ resolved
@@ -512,7 +512,6 @@
         )
 
 
-<<<<<<< HEAD
 def assert_list_persistent_volume_claims(
         mocked_client,
         mocked_zipfile,
@@ -531,10 +530,6 @@
     )
 
 
-def assert_list_stateful_sets(mocked_client, mocked_zipfile, label_selector: str, resource_api: EdgeResourceApi):
-    mocked_client.AppsV1Api().list_stateful_set_for_all_namespaces.assert_any_call(label_selector=label_selector)
-
-=======
 def assert_list_stateful_sets(
     mocked_client,
     mocked_zipfile,
@@ -545,7 +540,7 @@
     mocked_client.AppsV1Api().list_stateful_set_for_all_namespaces.assert_any_call(
         label_selector=label_selector, field_selector=field_selector
     )
->>>>>>> f649c917
+
     assert_zipfile_write(
         mocked_zipfile,
         zinfo=f"mock_namespace/{resource_api.moniker}/statefulset.mock_statefulset.yaml",
