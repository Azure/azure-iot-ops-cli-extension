--- conflicted
+++ resolved
@@ -57,6 +57,7 @@
 from azext_edge.edge.providers.support.otel import OTEL_API, OTEL_NAME_LABEL
 from azext_edge.edge.providers.support.shared import NAME_LABEL_FORMAT
 from azext_edge.edge.providers.support_bundle import COMPAT_MQTT_BROKER_APIS
+from azext_edge.tests.edge.support.conftest import add_pod_to_mocked_pods
 
 from ...generators import generate_random_string
 
@@ -71,16 +72,9 @@
         [MQTT_BROKER_API_V1B1, MQ_ACTIVE_API],
         [MQTT_BROKER_API_V1B1, OPCUA_API_V1],
         [MQTT_BROKER_API_V1B1, OPCUA_API_V1, DEVICEREGISTRY_API_V1],
-<<<<<<< HEAD
-        [MQTT_BROKER_API_V1B1, OPCUA_API_V1, DATA_PROCESSOR_API_V1, ORC_API_V1],
-        [MQTT_BROKER_API_V1B1, OPCUA_API_V1, DATA_PROCESSOR_API_V1, ORC_API_V1, AKRI_API_V0],
-        [MQTT_BROKER_API_V1B1, OPCUA_API_V1, DATA_PROCESSOR_API_V1, ORC_API_V1, CLUSTER_CONFIG_API_V1],
-=======
         [MQTT_BROKER_API_V1B1, OPCUA_API_V1, ORC_API_V1],
         [MQTT_BROKER_API_V1B1, OPCUA_API_V1, ORC_API_V1, AKRI_API_V0],
-        # TODO: re-enable billing once service is available post 0.6.0 release
-        # [MQ_API_V1B1, OPCUA_API_V1, ORC_API_V1, CLUSTER_CONFIG_API_V1],
->>>>>>> cb3d3ac2
+        [MQTT_BROKER_API_V1B1, OPCUA_API_V1, ORC_API_V1, CLUSTER_CONFIG_API_V1],
     ],
     indirect=True,
 )
@@ -116,15 +110,6 @@
         mocked_root_logger.warning.assert_called_once_with("No known IoT Operations services discovered on cluster.")
         assert auto_result_no_resources is None
         return
-
-<<<<<<< HEAD
-    if DATA_PROCESSOR_API_V1 in mocked_cluster_resources["param"]:
-        add_pod_to_mocked_pods(
-            mocked_client=mocked_client,
-            expected_pod_map=mocked_list_pods,
-            mock_names=["aio-runner"],
-            mock_init_containers=True,
-        )
     
     if CLUSTER_CONFIG_API_V1 in mocked_cluster_resources["param"]:
         add_pod_to_mocked_pods(
@@ -134,8 +119,6 @@
             mock_init_containers=True,
         )
 
-=======
->>>>>>> cb3d3ac2
     since_seconds = random.randint(86400, 172800)
     result = support_bundle(None, bundle_dir=a_bundle_dir, log_age_seconds=since_seconds)
 
