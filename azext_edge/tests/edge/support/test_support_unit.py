# coding=utf-8
# ----------------------------------------------------------------------------------------------
# Copyright (c) Microsoft Corporation. All rights reserved.
# Licensed under the MIT License. See License file in the project root for license information.
# ----------------------------------------------------------------------------------------------

import copy
import random
from os.path import abspath, expanduser, join
from typing import List, Optional, Union
from zipfile import ZipInfo
from unittest.mock import Mock

import pytest

from azext_edge.edge.commands_edge import support_bundle
from azext_edge.edge.common import OpsServiceType
from azext_edge.edge.providers.edge_api import (
    ARCCONTAINERSTORAGE_API_V1,
    CLUSTER_CONFIG_API_V1,
    DEVICEREGISTRY_API_V1,
    MQ_ACTIVE_API,
    MQTT_BROKER_API_V1,
    DATAFLOW_API_V1,
    EdgeResourceApi,
)
from azext_edge.edge.providers.edge_api.meta import META_API_V1
from azext_edge.edge.providers.support.arcagents import ARC_AGENTS, MONIKER
from azext_edge.edge.providers.support.arccontainerstorage import STORAGE_NAMESPACE
from azext_edge.edge.providers.support.base import get_bundle_path
from azext_edge.edge.providers.support.billing import (
    AIO_BILLING_USAGE_NAME_LABEL,
    ARC_BILLING_EXTENSION_COMP_LABEL,
    ARC_BILLING_DIRECTORY_PATH,
    BILLING_RESOURCE_KIND,
)
from azext_edge.edge.providers.support.meta import META_NAME_LABEL, META_PREFIX_NAMES
from azext_edge.edge.providers.support.mq import MQ_DIRECTORY_PATH, MQ_NAME_LABEL
from azext_edge.edge.providers.support.common import (
    COMPONENT_LABEL_FORMAT,
)
from azext_edge.edge.providers.support.schemaregistry import SCHEMAS_DIRECTORY_PATH, SCHEMAS_NAME_LABEL
from azext_edge.edge.providers.support_bundle import COMPAT_MQTT_BROKER_APIS
from azext_edge.tests.edge.support.conftest import add_pod_to_mocked_pods

from ...generators import generate_random_string

a_bundle_dir = f"support_test_{generate_random_string()}"
# @TODO: test refactor


@pytest.mark.parametrize(
    "mocked_cluster_resources",
    [
        [MQTT_BROKER_API_V1],
        [MQTT_BROKER_API_V1, MQ_ACTIVE_API],
        [MQTT_BROKER_API_V1, DEVICEREGISTRY_API_V1],
        [MQTT_BROKER_API_V1, CLUSTER_CONFIG_API_V1],
        [MQTT_BROKER_API_V1, CLUSTER_CONFIG_API_V1, ARCCONTAINERSTORAGE_API_V1],
    ],
    indirect=True,
)
def test_create_bundle(
    mocked_client,
    mocked_cluster_resources,
    mocked_config,
    mocked_os_makedirs,
    mocked_zipfile,
    mocked_get_custom_objects,
    mocked_list_config_maps,
    mocked_list_cron_jobs,
    mocked_list_jobs,
    mocked_list_deployments,
    mocked_list_persistent_volume_claims,
    mocked_list_pods,
    mocked_list_replicasets,
    mocked_list_statefulsets,
    mocked_list_daemonsets,
    mocked_list_services,
    mocked_list_nodes,
    mocked_list_cluster_events,
    mocked_list_storage_classes,
    mocked_root_logger,
    mocked_mq_active_api,
    mocked_namespaced_custom_objects,
    mocked_get_config_map: Mock,
):
    if CLUSTER_CONFIG_API_V1 in mocked_cluster_resources["param"]:
        add_pod_to_mocked_pods(
            mocked_client=mocked_client,
            expected_pod_map=mocked_list_pods,
            mock_names=["aio-usage"],
            mock_init_containers=True,
        )

    since_seconds = random.randint(86400, 172800)
    result = support_bundle(None, bundle_dir=a_bundle_dir, log_age_seconds=since_seconds)

    assert "bundlePath" in result
    assert a_bundle_dir in result["bundlePath"]

    expected_resources: List[EdgeResourceApi] = mocked_cluster_resources["param"]

    for api in expected_resources:
        sub_group = BILLING_RESOURCE_KIND if api in [CLUSTER_CONFIG_API_V1] else ""

        for kind in api.kinds:
            target_file_prefix = None

            assert_get_custom_resources(
                mocked_get_custom_objects,
                mocked_zipfile,
                api,
                kind,
                file_prefix=target_file_prefix,
                sub_group=sub_group,
            )

        if api in [CLUSTER_CONFIG_API_V1]:
            assert_list_pods(
                mocked_client,
                mocked_zipfile,
                mocked_list_pods,
                label_selector=AIO_BILLING_USAGE_NAME_LABEL,
                directory_path=BILLING_RESOURCE_KIND,
                since_seconds=since_seconds,
                prefix_names=["aio-usage"],
            )
            assert_list_pods(
                mocked_client,
                mocked_zipfile,
                mocked_list_pods,
                label_selector=ARC_BILLING_EXTENSION_COMP_LABEL,
                directory_path=ARC_BILLING_DIRECTORY_PATH,
                since_seconds=since_seconds,
            )
            assert_list_cron_jobs(
                mocked_client,
                mocked_zipfile,
                label_selector=AIO_BILLING_USAGE_NAME_LABEL,
                directory_path=BILLING_RESOURCE_KIND,
            )
            assert_list_deployments(
                mocked_client,
                mocked_zipfile,
                label_selector=ARC_BILLING_EXTENSION_COMP_LABEL,
                directory_path=ARC_BILLING_DIRECTORY_PATH,
            )
            assert_list_jobs(
                mocked_client,
                mocked_zipfile,
                label_selector=AIO_BILLING_USAGE_NAME_LABEL,
                directory_path=BILLING_RESOURCE_KIND,
                mock_names=["aio-usage-job"],
            )
            assert_list_replica_sets(
                mocked_client,
                mocked_zipfile,
                label_selector=ARC_BILLING_EXTENSION_COMP_LABEL,
                directory_path=ARC_BILLING_DIRECTORY_PATH,
            )
            assert_list_services(
                mocked_client,
                mocked_zipfile,
                label_selector=ARC_BILLING_EXTENSION_COMP_LABEL,
                directory_path=ARC_BILLING_DIRECTORY_PATH,
            )

        if api in COMPAT_MQTT_BROKER_APIS.resource_apis:
            # Assert runtime resources
            assert_list_pods(
                mocked_client,
                mocked_zipfile,
                mocked_list_pods,
                label_selector=MQ_NAME_LABEL,
                directory_path=MQ_DIRECTORY_PATH,
                since_seconds=since_seconds,
            )
            assert_list_replica_sets(
                mocked_client, mocked_zipfile, label_selector=MQ_NAME_LABEL, directory_path=MQ_DIRECTORY_PATH
            )
            assert_list_stateful_sets(
                mocked_client,
                mocked_zipfile,
                label_selector=MQ_NAME_LABEL,
                field_selector=None,
                directory_path=MQ_DIRECTORY_PATH,
            )
            assert_list_services(
                mocked_client, mocked_zipfile, label_selector=MQ_NAME_LABEL, directory_path=MQ_DIRECTORY_PATH
            )
            assert_list_daemon_sets(
                mocked_client,
                mocked_zipfile,
                label_selector=MQ_NAME_LABEL,
                directory_path=MQ_DIRECTORY_PATH,
            )
            assert_list_config_maps(
                mocked_client,
                mocked_zipfile,
                label_selector=MQ_NAME_LABEL,
                directory_path=MQ_DIRECTORY_PATH,
            )

<<<<<<< HEAD
=======
        if api in [OPCUA_API_V1]:
            # Assert runtime resources
            assert_list_pods(
                mocked_client,
                mocked_zipfile,
                mocked_list_pods,
                label_selector=OPC_APP_LABEL,
                directory_path=OPC_DIRECTORY_PATH,
                since_seconds=since_seconds,
                include_metrics=True,
            )
            assert_list_pods(
                mocked_client,
                mocked_zipfile,
                mocked_list_pods,
                label_selector=OPC_NAME_LABEL,
                directory_path=OPC_DIRECTORY_PATH,
                since_seconds=since_seconds,
                include_metrics=True,
            )
            assert_list_pods(
                mocked_client,
                mocked_zipfile,
                mocked_list_pods,
                label_selector=OPC_NAME_VAR_LABEL,
                directory_path=OPC_DIRECTORY_PATH,
                since_seconds=since_seconds,
                include_metrics=True,
            )
            assert_list_pods(
                mocked_client,
                mocked_zipfile,
                mocked_list_pods,
                label_selector=OPCUA_NAME_LABEL,
                directory_path=OPC_DIRECTORY_PATH,
                since_seconds=since_seconds,
                include_metrics=True,
            )
            assert_list_deployments(
                mocked_client,
                mocked_zipfile,
                label_selector=None,
                directory_path=OPC_DIRECTORY_PATH,
                mock_names=[
                    "aio-opc-admission-controller",
                    "aio-opc-supervisor",
                    "aio-opc-opc",
                    "opcplc-0000000",
                ],
            )
            assert_list_deployments(
                mocked_client,
                mocked_zipfile,
                label_selector=OPC_NAME_LABEL,
                directory_path=OPC_DIRECTORY_PATH,
            )
            assert_list_deployments(
                mocked_client,
                mocked_zipfile,
                label_selector=OPCUA_NAME_LABEL,
                directory_path=OPC_DIRECTORY_PATH,
            )
            assert_list_replica_sets(
                mocked_client,
                mocked_zipfile,
                label_selector=OPC_NAME_LABEL,
                directory_path=OPC_DIRECTORY_PATH,
            )
            assert_list_replica_sets(
                mocked_client,
                mocked_zipfile,
                label_selector=OPC_APP_LABEL,
                directory_path=OPC_DIRECTORY_PATH,
            )
            assert_list_replica_sets(
                mocked_client,
                mocked_zipfile,
                label_selector=OPCUA_NAME_LABEL,
                directory_path=OPC_DIRECTORY_PATH,
            )
            assert_list_config_maps(
                mocked_client,
                mocked_zipfile,
                label_selector=OPCUA_NAME_LABEL,
                directory_path=OPC_DIRECTORY_PATH,
            )
            assert_list_services(
                mocked_client,
                mocked_zipfile,
                label_selector=None,
                directory_path=OPC_DIRECTORY_PATH,
                mock_names=["opcplc-0000000"],
            )
            assert_list_services(
                mocked_client, mocked_zipfile, label_selector=OPC_APP_LABEL, directory_path=OPC_DIRECTORY_PATH
            )
            assert_list_services(
                mocked_client,
                mocked_zipfile,
                label_selector=OPCUA_NAME_LABEL,
                directory_path=OPC_DIRECTORY_PATH,
            )
            # TODO: one-off field selector remove after label
            assert_list_daemon_sets(
                mocked_client,
                mocked_zipfile,
                field_selector="metadata.name==aio-opc-asset-discovery",
                directory_path=OPC_DIRECTORY_PATH,
            )
            assert_list_daemon_sets(
                mocked_client,
                mocked_zipfile,
                label_selector=OPCUA_NAME_LABEL,
                directory_path=OPC_DIRECTORY_PATH,
            )

>>>>>>> 4fc58666
        if api in [DATAFLOW_API_V1]:
            assert_list_services(
                mocked_client,
                mocked_zipfile,
                label_selector=DATAFLOW_API_V1.label,
                directory_path=DATAFLOW_API_V1.moniker,
            )
            assert_list_deployments(
                mocked_client,
                mocked_zipfile,
                label_selector=DATAFLOW_API_V1.label,
                directory_path=DATAFLOW_API_V1.moniker,
            )
            assert_list_deployments(
                mocked_client,
                mocked_zipfile,
                label_selector=DATAFLOW_API_V1.label,
                directory_path=DATAFLOW_API_V1.moniker,
                mock_names=["aio-dataflow-operator"],
            )
            assert_list_replica_sets(
                mocked_client,
                mocked_zipfile,
                label_selector=DATAFLOW_API_V1.label,
                directory_path=DATAFLOW_API_V1.moniker,
            )
            assert_list_pods(
                mocked_client,
                mocked_zipfile,
                mocked_list_pods,
                label_selector=DATAFLOW_API_V1.label,
                directory_path=DATAFLOW_API_V1.moniker,
                since_seconds=since_seconds,
            )

        if api in [ARCCONTAINERSTORAGE_API_V1]:
            assert_list_deployments(
                mocked_client,
                mocked_zipfile,
                label_selector=None,
                directory_path=ARCCONTAINERSTORAGE_API_V1.moniker,
                namespace=STORAGE_NAMESPACE,
            )
            assert_list_replica_sets(
                mocked_client,
                mocked_zipfile,
                label_selector=None,
                directory_path=ARCCONTAINERSTORAGE_API_V1.moniker,
                namespace=STORAGE_NAMESPACE,
            )
            assert_list_pods(
                mocked_client,
                mocked_zipfile,
                mocked_list_pods,
                label_selector=None,
                directory_path=ARCCONTAINERSTORAGE_API_V1.moniker,
                since_seconds=since_seconds,
                namespace=STORAGE_NAMESPACE,
            )
            assert_list_daemon_sets(
                mocked_client,
                mocked_zipfile,
                label_selector=None,
                directory_path=ARCCONTAINERSTORAGE_API_V1.moniker,
                namespace=STORAGE_NAMESPACE,
            )
            assert_list_services(
                mocked_client,
                mocked_zipfile,
                label_selector=None,
                directory_path=ARCCONTAINERSTORAGE_API_V1.moniker,
                namespace=STORAGE_NAMESPACE,
            )
            assert_list_persistent_volume_claims(
                mocked_client,
                mocked_zipfile,
                label_selector=None,
                directory_path=ARCCONTAINERSTORAGE_API_V1.moniker,
                namespace=STORAGE_NAMESPACE,
            )
    # assert shared KPIs regardless of service
    assert_shared_kpis(mocked_client, mocked_zipfile)
    # assert meta KPIs
    assert_meta_kpis(mocked_client, mocked_zipfile, mocked_list_pods)
    # Using a divergent pattern for cluster config since its mock is at a higher level.
    mocked_get_config_map.assert_called_with(name="azure-clusterconfig", namespace="azure-arc")


@pytest.mark.parametrize(
    "mocked_cluster_resources",
    [
        [],
        [MQ_ACTIVE_API],
    ],
    indirect=True,
)
def test_create_bundle_crd_work(
    mocked_client,
    mocked_cluster_resources,
    mocked_config,
    mocked_os_makedirs,
    mocked_zipfile,
    mocked_get_custom_objects,
    mocked_list_pods,
    mocked_list_replicasets,
    mocked_list_statefulsets,
    mocked_list_daemonsets,
    mocked_list_services,
    mocked_list_nodes,
    mocked_list_cluster_events,
    mocked_list_storage_classes,
    mocked_root_logger,
    mocked_mq_active_api,
    mocked_namespaced_custom_objects,
    mocked_get_config_map: Mock,
    mocked_assemble_crd_work,
):
    support_bundle(None, ops_services=[OpsServiceType.mq.value], bundle_dir=a_bundle_dir)

    if mocked_cluster_resources["param"] == []:
        mocked_root_logger.warning.assert_called_with(
            "The following API(s) were not detected mqttbroker.iotoperations.azure.com/[v1]. "
            "CR capture for broker will be skipped. Still attempting capture of runtime resources..."
        )
        mocked_assemble_crd_work.assert_not_called()
    else:
        mocked_assemble_crd_work.assert_called_once()


def assert_get_custom_resources(
    mocked_get_custom_objects,
    mocked_zipfile,
    api: EdgeResourceApi,
    kind: str,
    file_prefix: str = None,
    sub_group: Optional[str] = None,
):
    mocked_get_custom_objects.assert_any_call(group=api.group, version=api.version, plural=f"{kind}s", use_cache=False)
    if not file_prefix:
        file_prefix = kind

    sub_group = f"{sub_group}/" if sub_group else ""

    assert_zipfile_write(
        mocked_zipfile,
        zinfo=f"mock_namespace/{api.moniker}/{sub_group}{file_prefix}.{api.version}.mock_name.yaml",
        data=f"kind: {kind}\nmetadata:\n  name: mock_name\n  namespace: mock_namespace\n",
    )


def assert_list_cron_jobs(
    mocked_client,
    mocked_zipfile,
    label_selector: str,
    directory_path: str,
):
    mocked_client.BatchV1Api().list_cron_job_for_all_namespaces.assert_any_call(
        label_selector=label_selector, field_selector=None
    )

    assert_zipfile_write(
        mocked_zipfile,
        zinfo=f"mock_namespace/{directory_path}/cronjob.mock_cron_job.yaml",
        data="kind: CronJob\nmetadata:\n  name: mock_cron_job\n  namespace: mock_namespace\n",
    )


def assert_list_deployments(
    mocked_client,
    mocked_zipfile,
    label_selector: str,
    directory_path: str,
    field_selector: str = None,
    mock_names: List[str] = None,
    namespace: Optional[str] = None,
):
    if MQ_DIRECTORY_PATH in directory_path:
        # regardless of MQ API, MQ_ACTIVE_API.moniker is used for support/broker/fetch_diagnostic_metrics
        from unittest.mock import call

        mocked_client.AppsV1Api().list_deployment_for_all_namespaces.assert_has_calls(
            [
                # Specific for `aio-broker-operator` (no app label)
                call(label_selector=None, field_selector=field_selector),
                call(label_selector=MQ_NAME_LABEL, field_selector=None),
            ]
        )
    else:
        if namespace:
            mocked_client.AppsV1Api().list_namespaced_deployment.assert_any_call(
                namespace=namespace, label_selector=label_selector, field_selector=field_selector
            )
        else:
            mocked_client.AppsV1Api().list_deployment_for_all_namespaces.assert_any_call(
                label_selector=label_selector, field_selector=field_selector
            )

    mock_names = mock_names or ["mock_deployment"]
    for name in mock_names:
        assert_zipfile_write(
            mocked_zipfile,
            zinfo=f"mock_namespace/{directory_path}/deployment.{name}.yaml",
            data=f"kind: Deployment\nmetadata:\n  name: {name}\n  namespace: mock_namespace\n",
        )


def assert_list_jobs(
    mocked_client,
    mocked_zipfile,
    label_selector: str,
    directory_path: str,
    mock_names: Optional[List[str]] = None,
):
    mocked_client.BatchV1Api().list_job_for_all_namespaces.assert_any_call(
        label_selector=label_selector, field_selector=None
    )

    mock_names = mock_names or ["mock_job"]
    for name in mock_names:
        assert_zipfile_write(
            mocked_zipfile,
            zinfo=f"mock_namespace/{directory_path}/job.{name}.yaml",
            data=f"kind: Job\nmetadata:\n  name: {name}\n  namespace: mock_namespace\n",
        )


def assert_list_pods(
    mocked_client,
    mocked_zipfile,
    mocked_list_pods,
    label_selector: str,
    directory_path: str,
    **kwargs,
):
    if "namespace" in kwargs:
        mocked_client.CoreV1Api().list_namespaced_pod.assert_any_call(
            namespace=kwargs["namespace"], label_selector=label_selector
        )
    else:
        mocked_client.CoreV1Api().list_pod_for_all_namespaces.assert_any_call(label_selector=label_selector)

    for namespace in mocked_list_pods:
        for pod_name in mocked_list_pods[namespace]:
            init_data = ""
            pods_with_container = copy.deepcopy(mocked_list_pods)

            # find if pod has init containers
            if "mock-init-container" in mocked_list_pods[namespace][pod_name]:
                init_data = "  initContainers:\n  - name: mock-init-container\n"
                # remove init container from pod, then do following container checks
                pods_with_container[namespace][pod_name].pop("mock-init-container")

            if "include_metrics" in kwargs and kwargs["include_metrics"]:
                mocked_client.CustomObjectsApi().get_namespaced_custom_object.assert_any_call(
                    group="metrics.k8s.io",
                    version="v1",
                    namespace=namespace,
                    plural="pods",
                    name=pod_name,
                )
                assert_zipfile_write(
                    mocked_zipfile,
                    zinfo=f"{namespace}/{directory_path}/pod.{pod_name}.metric.yaml",
                    data="apiVersion: metrics.k8s.io/v1\nkind: PodMetrics\nmetadata:\n  "
                    "creationTimestamp: '0000-00-00T00:00:00Z'\n  name: mock_custom_object\n  "
                    "namespace: namespace\ntimestamp: '0000-00-00T00:00:00Z'\n",
                )

            if pod_name not in kwargs.get("prefix_names", []):
                continue

            for container_name in pods_with_container[namespace][pod_name]:
                data = (
                    f"kind: Pod\nmetadata:\n  name: {pod_name}\n  namespace: {namespace}\nspec:\n  "
                    f"containers:\n  - name: {container_name}\n"
                )
                if pod_name == "evicted_pod":
                    status = "status:\n  phase: Failed\n  reason: Evicted\n"
                else:
                    status = "status:\n  phase: Running\n"

                data += f"{init_data}{status}"

                assert_zipfile_write(
                    mocked_zipfile,
                    zinfo=f"{namespace}/{directory_path}/pod.{pod_name}.yaml",
                    data=data,
                )

                if "since_seconds" in kwargs:
                    for previous_logs in [False, True]:
                        previous_segment = ".previous" if previous_logs else ""

                        try:
                            mocked_client.CoreV1Api().read_namespaced_pod_log.assert_any_call(
                                name=pod_name,
                                namespace=namespace,
                                since_seconds=kwargs["since_seconds"],
                                container=container_name,
                                previous=previous_logs,
                            )
                            assert_zipfile_write(
                                mocked_zipfile,
                                zinfo=f"{namespace}/{directory_path}/"
                                f"pod.{pod_name}.{container_name}{previous_segment}.log",
                                data=pods_with_container[namespace][pod_name][container_name],
                            )
                        except AssertionError:
                            # if pod is evicted, no logs are available
                            assert "evicted_pod" in pod_name


def assert_list_replica_sets(
    mocked_client,
    mocked_zipfile,
    label_selector: str,
    directory_path: str,
    mock_names: Optional[List[str]] = None,
    namespace: Optional[str] = None,
):
    if namespace:
        mocked_client.AppsV1Api().list_namespaced_replica_set.assert_any_call(
            namespace=namespace, label_selector=label_selector
        )
    else:
        mocked_client.AppsV1Api().list_replica_set_for_all_namespaces.assert_any_call(label_selector=label_selector)

    mock_names = mock_names or ["mock_replicaset"]
    for name in mock_names:
        assert_zipfile_write(
            mocked_zipfile,
            zinfo=f"mock_namespace/{directory_path}/replicaset.{name}.yaml",
            data=f"kind: Replicaset\nmetadata:\n  name: {name}\n  namespace: mock_namespace\n",
        )


def assert_list_persistent_volume_claims(
    mocked_client,
    mocked_zipfile,
    directory_path: str,
    label_selector: str = None,
    field_selector: str = None,
    mock_names: Optional[List[str]] = None,
    namespace: Optional[str] = None,
):
    if namespace:
        mocked_client.CoreV1Api().list_namespaced_persistent_volume_claim.assert_any_call(
            namespace=namespace, label_selector=label_selector, field_selector=field_selector
        )
    else:
        mocked_client.CoreV1Api().list_persistent_volume_claim_for_all_namespaces.assert_any_call(
            label_selector=label_selector, field_selector=field_selector
        )

    mock_names = mock_names or ["mock_pvc"]
    for name in mock_names:
        assert_zipfile_write(
            mocked_zipfile,
            zinfo=f"mock_namespace/{directory_path}/pvc.{name}.yaml",
            data=f"kind: PersistentVolumeClaim\nmetadata:\n  name: {name}\n  namespace: mock_namespace\n",
        )


def assert_list_stateful_sets(
    mocked_client,
    mocked_zipfile,
    directory_path: str,
    label_selector: Optional[str] = None,
    field_selector: Optional[str] = None,
    mock_names: Optional[List[str]] = None,
    namespace: Optional[str] = None,
):
    if namespace:
        mocked_client.AppsV1Api().list_namespaced_stateful_set.assert_any_call(
            namespace=namespace, label_selector=label_selector, field_selector=field_selector
        )
    else:
        mocked_client.AppsV1Api().list_stateful_set_for_all_namespaces.assert_any_call(
            label_selector=label_selector, field_selector=field_selector
        )

    mock_names = mock_names or ["mock_statefulset"]

    for name in mock_names:
        assert_zipfile_write(
            mocked_zipfile,
            zinfo=f"mock_namespace/{directory_path}/statefulset.{name}.yaml",
            data=f"kind: Statefulset\nmetadata:\n  name: {name}\n  namespace: mock_namespace\n",
        )


def assert_list_services(
    mocked_client,
    mocked_zipfile,
    directory_path: str,
    label_selector: Optional[str] = None,
    field_selector: Optional[str] = None,
    mock_names: Optional[List[str]] = None,
    namespace: Optional[str] = None,
):

    if namespace:
        mocked_client.CoreV1Api().list_namespaced_service.assert_any_call(
            namespace=namespace, label_selector=label_selector, field_selector=field_selector
        )
    else:
        mocked_client.CoreV1Api().list_service_for_all_namespaces.assert_any_call(
            label_selector=label_selector, field_selector=field_selector
        )

    mock_names = mock_names or ["mock_service"]
    for name in mock_names:
        assert_zipfile_write(
            mocked_zipfile,
            zinfo=f"mock_namespace/{directory_path}/service.{name}.yaml",
            data=f"kind: Service\nmetadata:\n  name: {name}\n  namespace: mock_namespace\n",
        )


def assert_list_config_maps(
    mocked_client,
    mocked_zipfile,
    directory_path: str,
    label_selector: Optional[str] = None,
    field_selector: Optional[str] = None,
    mock_names: Optional[List[str]] = None,
    namespace: Optional[str] = None,
):
    if namespace:
        mocked_client.CoreV1Api().list_namespaced_config_map.assert_any_call(
            namespace=namespace, label_selector=label_selector, field_selector=field_selector
        )
    else:
        mocked_client.CoreV1Api().list_config_map_for_all_namespaces.assert_any_call(
            label_selector=label_selector, field_selector=field_selector
        )

    mock_names = mock_names or ["mock_config_map"]
    for name in mock_names:
        assert_zipfile_write(
            mocked_zipfile,
            zinfo=f"mock_namespace/{directory_path}/configmap.{name}.yaml",
            data=f"kind: ConfigMap\nmetadata:\n  name: {name}\n  namespace: mock_namespace\n",
        )


def assert_list_daemon_sets(
    mocked_client,
    mocked_zipfile,
    directory_path: str,
    label_selector: Optional[str] = None,
    field_selector: Optional[str] = None,
    mock_names: Optional[List[str]] = None,
    namespace: Optional[str] = None,
):
    if namespace:
        mocked_client.AppsV1Api().list_namespaced_daemon_set.assert_any_call(
            namespace=namespace, label_selector=label_selector, field_selector=field_selector
        )
    else:
        mocked_client.AppsV1Api().list_daemon_set_for_all_namespaces.assert_any_call(
            label_selector=label_selector, field_selector=field_selector
        )

    mock_names = mock_names or ["mock_daemonset"]
    for name in mock_names:
        assert_zipfile_write(
            mocked_zipfile,
            zinfo=f"mock_namespace/{directory_path}/daemonset.{name}.yaml",
            data=f"kind: Daemonset\nmetadata:\n  name: {name}\n  namespace: mock_namespace\n",
        )


def assert_meta_kpis(mocked_client, mocked_zipfile, mocked_list_pods):
    for assert_func in [assert_list_pods, assert_list_deployments, assert_list_services, assert_list_jobs]:
        kwargs = {
            "mocked_client": mocked_client,
            "mocked_zipfile": mocked_zipfile,
            "label_selector": META_NAME_LABEL,
            "directory_path": META_API_V1.moniker,
        }
        if assert_func == assert_list_pods:
            kwargs["mocked_list_pods"] = mocked_list_pods
        elif assert_func == assert_list_services:
            kwargs["mock_names"] = [META_PREFIX_NAMES]

        assert_func(**kwargs)


def assert_shared_kpis(mocked_client, mocked_zipfile):
    mocked_client.CoreV1Api().list_node.assert_called_once()
    assert_zipfile_write(mocked_zipfile, zinfo="nodes.yaml", data="items:\n- metadata:\n    name: mock_node\n")
    mocked_client.CoreV1Api().list_event_for_all_namespaces.assert_called_once()
    assert_zipfile_write(
        mocked_zipfile,
        zinfo="events.yaml",
        data="items:\n- action: mock_action\n  involvedObject: mock_object\n  metadata:\n    name: mock_event\n",
    )
    mocked_client.StorageV1Api().list_storage_class.assert_called_once()
    assert_zipfile_write(
        mocked_zipfile,
        zinfo="storage-classes.yaml",
        data="items:\n- metadata:\n    name: mock_storage_class\n  provisioner: mock_provisioner\n",
    )
    assert_zipfile_write(
        mocked_zipfile,
        zinfo="azure-clusterconfig.yaml",
        data="configkey: configvalue\n",
    )


# TODO: base test class?
def assert_zipfile_write(mocked_zipfile, zinfo: Union[str, ZipInfo], data: str):
    # pylint: disable=unnecessary-dunder-call
    if isinstance(zinfo, str):
        mocked_zipfile(file="").__enter__().writestr.assert_any_call(
            zinfo_or_arcname=zinfo,
            data=data,
        )
        return

    called_with_expected_zipinfo = False
    for call in mocked_zipfile(file="").__enter__().writestr.mock_calls:
        call_kwargs = call.kwargs
        if isinstance(call_kwargs["zinfo_or_arcname"], ZipInfo):
            called_with: ZipInfo = call_kwargs["zinfo_or_arcname"]
            if zinfo.filename == called_with.filename and zinfo.date_time == called_with.date_time:
                called_with_expected_zipinfo = True

    # pylint: enable=unnecessary-dunder-call
    assert called_with_expected_zipinfo


def test_get_bundle_path(mocked_os_makedirs):
    path = get_bundle_path("~/test")
    expected = f"{join(expanduser('~'), 'test', 'support_bundle_')}"
    assert str(path).startswith(expected) and str(path).endswith("_aio.zip")

    path = get_bundle_path("./test/")
    expected = f"{join(abspath('.'), 'test', 'support_bundle_')}"
    assert str(path).startswith(expected) and str(path).endswith("_aio.zip")

    path = get_bundle_path("test/thing")
    expected = f"{join(abspath('test/thing'), 'support_bundle_')}"
    assert str(path).startswith(expected) and str(path).endswith("_aio.zip")

    path = get_bundle_path()
    expected = f"{join(abspath('.'), 'support_bundle_')}"
    assert str(path).startswith(expected) and str(path).endswith("_aio.zip")


@pytest.mark.parametrize(
    "mocked_cluster_resources",
    [
        [MQTT_BROKER_API_V1],
    ],
    indirect=True,
)
def test_create_bundle_mq_traces(
    mocked_client,
    mocked_cluster_resources,
    mocked_config,
    mocked_os_makedirs,
    mocked_zipfile,
    mocked_get_custom_objects,
    mocked_list_pods,
    mocked_list_replicasets,
    mocked_list_statefulsets,
    mocked_list_daemonsets,
    mocked_list_services,
    mocked_list_nodes,
    mocked_list_cluster_events,
    mocked_list_storage_classes,
    mocked_root_logger,
    mocked_mq_active_api,
    mocked_mq_get_traces,
    mocked_get_config_map,
):
    result = support_bundle(
        None, ops_services=[OpsServiceType.mq.value], bundle_dir=a_bundle_dir, include_mq_traces=True
    )

    assert result["bundlePath"]
    mocked_mq_get_traces.assert_called_once()
    get_trace_kwargs = mocked_mq_get_traces.call_args.kwargs

    assert get_trace_kwargs["namespace"] == "mock_namespace"  # TODO: Not my favorite
    assert get_trace_kwargs["trace_ids"] == ["!support_bundle!"]  # TODO: Magic string
    test_zipinfo = ZipInfo("mock_namespace/broker/traces/trace_key")
    test_zipinfo.file_size = 0
    test_zipinfo.compress_size = 0
    assert_zipfile_write(mocked_zipfile, zinfo=test_zipinfo, data="trace_data")


@pytest.mark.parametrize(
    "mocked_cluster_resources",
    [
        [DEVICEREGISTRY_API_V1],
    ],
    indirect=True,
)
def test_create_bundle_arc_agents(
    mocked_client,
    mocked_cluster_resources,
    mocked_config,
    mocked_os_makedirs,
    mocked_zipfile,
    mocked_get_custom_objects,
    mocked_list_deployments,
    mocked_list_pods,
    mocked_list_replicasets,
    mocked_list_nodes,
    mocked_list_cluster_events,
    mocked_list_storage_classes,
    mocked_root_logger,
    mocked_get_arc_services,
    mocked_get_config_map,
):
    since_seconds = random.randint(86400, 172800)
    result = support_bundle(
        None,
        ops_services=[OpsServiceType.deviceregistry.value],
        bundle_dir=a_bundle_dir,
        log_age_seconds=since_seconds,
    )

    assert "bundlePath" in result
    assert a_bundle_dir in result["bundlePath"]

    for component, has_service in ARC_AGENTS:
        assert_list_pods(
            mocked_client,
            mocked_zipfile,
            mocked_list_pods,
            label_selector=COMPONENT_LABEL_FORMAT.format(label=component),
            directory_path=f"{MONIKER}/{component}",
            since_seconds=since_seconds,
        )
        assert_list_replica_sets(
            mocked_client,
            mocked_zipfile,
            label_selector=COMPONENT_LABEL_FORMAT.format(label=component),
            directory_path=f"{MONIKER}/{component}",
        )
        assert_list_deployments(
            mocked_client,
            mocked_zipfile,
            label_selector=COMPONENT_LABEL_FORMAT.format(label=component),
            directory_path=f"{MONIKER}/{component}",
        )
        if has_service:
            assert_list_services(
                mocked_client,
                mocked_zipfile,
                label_selector=None,
                directory_path=f"{MONIKER}/{component}",
                mock_names=[f"{component}"],
            )


def test_create_bundle_schemas(
    mocked_client,
    mocked_config,
    mocked_os_makedirs,
    mocked_zipfile,
    mocked_list_pods,
    mocked_list_config_maps,
    mocked_list_statefulsets,
    mocked_list_services,
    mocked_list_nodes,
    mocked_list_cluster_events,
    mocked_list_storage_classes,
    mocked_list_persistent_volume_claims,
    mocked_root_logger,
    mocked_get_config_map,
):
    since_seconds = random.randint(86400, 172800)
    result = support_bundle(
        None,
        ops_services=[OpsServiceType.schemaregistry.value],
        bundle_dir=a_bundle_dir,
        log_age_seconds=since_seconds,
    )

    assert "bundlePath" in result
    assert a_bundle_dir in result["bundlePath"]

    assert_list_pods(
        mocked_client,
        mocked_zipfile,
        mocked_list_pods,
        label_selector=SCHEMAS_NAME_LABEL,
        directory_path=SCHEMAS_DIRECTORY_PATH,
        since_seconds=since_seconds,
    )
    assert_list_config_maps(
        mocked_client,
        mocked_zipfile,
        label_selector=SCHEMAS_NAME_LABEL,
        directory_path=SCHEMAS_DIRECTORY_PATH,
    )
    assert_list_stateful_sets(
        mocked_client,
        mocked_zipfile,
        label_selector=SCHEMAS_NAME_LABEL,
        directory_path=SCHEMAS_DIRECTORY_PATH,
    )
    assert_list_services(
        mocked_client,
        mocked_zipfile,
        label_selector=SCHEMAS_NAME_LABEL,
        directory_path=SCHEMAS_DIRECTORY_PATH,
    )
    assert_list_persistent_volume_claims(
        mocked_client,
        mocked_zipfile,
        directory_path=SCHEMAS_DIRECTORY_PATH,
        label_selector=SCHEMAS_NAME_LABEL,
    )<|MERGE_RESOLUTION|>--- conflicted
+++ resolved
@@ -202,125 +202,6 @@
                 directory_path=MQ_DIRECTORY_PATH,
             )
 
-<<<<<<< HEAD
-=======
-        if api in [OPCUA_API_V1]:
-            # Assert runtime resources
-            assert_list_pods(
-                mocked_client,
-                mocked_zipfile,
-                mocked_list_pods,
-                label_selector=OPC_APP_LABEL,
-                directory_path=OPC_DIRECTORY_PATH,
-                since_seconds=since_seconds,
-                include_metrics=True,
-            )
-            assert_list_pods(
-                mocked_client,
-                mocked_zipfile,
-                mocked_list_pods,
-                label_selector=OPC_NAME_LABEL,
-                directory_path=OPC_DIRECTORY_PATH,
-                since_seconds=since_seconds,
-                include_metrics=True,
-            )
-            assert_list_pods(
-                mocked_client,
-                mocked_zipfile,
-                mocked_list_pods,
-                label_selector=OPC_NAME_VAR_LABEL,
-                directory_path=OPC_DIRECTORY_PATH,
-                since_seconds=since_seconds,
-                include_metrics=True,
-            )
-            assert_list_pods(
-                mocked_client,
-                mocked_zipfile,
-                mocked_list_pods,
-                label_selector=OPCUA_NAME_LABEL,
-                directory_path=OPC_DIRECTORY_PATH,
-                since_seconds=since_seconds,
-                include_metrics=True,
-            )
-            assert_list_deployments(
-                mocked_client,
-                mocked_zipfile,
-                label_selector=None,
-                directory_path=OPC_DIRECTORY_PATH,
-                mock_names=[
-                    "aio-opc-admission-controller",
-                    "aio-opc-supervisor",
-                    "aio-opc-opc",
-                    "opcplc-0000000",
-                ],
-            )
-            assert_list_deployments(
-                mocked_client,
-                mocked_zipfile,
-                label_selector=OPC_NAME_LABEL,
-                directory_path=OPC_DIRECTORY_PATH,
-            )
-            assert_list_deployments(
-                mocked_client,
-                mocked_zipfile,
-                label_selector=OPCUA_NAME_LABEL,
-                directory_path=OPC_DIRECTORY_PATH,
-            )
-            assert_list_replica_sets(
-                mocked_client,
-                mocked_zipfile,
-                label_selector=OPC_NAME_LABEL,
-                directory_path=OPC_DIRECTORY_PATH,
-            )
-            assert_list_replica_sets(
-                mocked_client,
-                mocked_zipfile,
-                label_selector=OPC_APP_LABEL,
-                directory_path=OPC_DIRECTORY_PATH,
-            )
-            assert_list_replica_sets(
-                mocked_client,
-                mocked_zipfile,
-                label_selector=OPCUA_NAME_LABEL,
-                directory_path=OPC_DIRECTORY_PATH,
-            )
-            assert_list_config_maps(
-                mocked_client,
-                mocked_zipfile,
-                label_selector=OPCUA_NAME_LABEL,
-                directory_path=OPC_DIRECTORY_PATH,
-            )
-            assert_list_services(
-                mocked_client,
-                mocked_zipfile,
-                label_selector=None,
-                directory_path=OPC_DIRECTORY_PATH,
-                mock_names=["opcplc-0000000"],
-            )
-            assert_list_services(
-                mocked_client, mocked_zipfile, label_selector=OPC_APP_LABEL, directory_path=OPC_DIRECTORY_PATH
-            )
-            assert_list_services(
-                mocked_client,
-                mocked_zipfile,
-                label_selector=OPCUA_NAME_LABEL,
-                directory_path=OPC_DIRECTORY_PATH,
-            )
-            # TODO: one-off field selector remove after label
-            assert_list_daemon_sets(
-                mocked_client,
-                mocked_zipfile,
-                field_selector="metadata.name==aio-opc-asset-discovery",
-                directory_path=OPC_DIRECTORY_PATH,
-            )
-            assert_list_daemon_sets(
-                mocked_client,
-                mocked_zipfile,
-                label_selector=OPCUA_NAME_LABEL,
-                directory_path=OPC_DIRECTORY_PATH,
-            )
-
->>>>>>> 4fc58666
         if api in [DATAFLOW_API_V1]:
             assert_list_services(
                 mocked_client,
