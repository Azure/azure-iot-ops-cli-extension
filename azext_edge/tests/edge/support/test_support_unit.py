# coding=utf-8
# ----------------------------------------------------------------------------------------------
# Copyright (c) Microsoft Corporation. All rights reserved.
# Licensed under the MIT License. See License file in the project root for license information.
# ----------------------------------------------------------------------------------------------

import copy
import random
from os.path import abspath, expanduser, join
from typing import List, Optional, Union
from zipfile import ZipInfo

import pytest
from azure.cli.core.azclierror import ResourceNotFoundError

from azext_edge.edge.commands_edge import support_bundle
from azext_edge.edge.common import AIO_MQ_RESOURCE_PREFIX
from azext_edge.edge.providers.edge_api import (
    AKRI_API_V0,
    CLUSTER_CONFIG_API_V1,
    DEVICEREGISTRY_API_V1,
    MQ_ACTIVE_API,
    MQTT_BROKER_API_V1B1,
    OPCUA_API_V1,
    ORC_API_V1,
    EdgeResourceApi,
)
from azext_edge.edge.providers.support.akri import (
    AKRI_AGENT_LABEL,
    AKRI_APP_LABEL,
    AKRI_DIRECTORY_PATH,
    AKRI_INSTANCE_LABEL,
    AKRI_NAME_LABEL_V2,
    AKRI_SERVICE_LABEL,
    AKRI_WEBHOOK_LABEL,
)
from azext_edge.edge.providers.support.base import get_bundle_path
from azext_edge.edge.providers.support.billing import (
    AIO_BILLING_USAGE_NAME_LABEL,
    ARC_BILLING_EXTENSION_COMP_LABEL,
    ARC_BILLING_DIRECTORY_PATH,
    BILLING_RESOURCE_KIND,
)
from azext_edge.edge.providers.support.mq import MQ_DIRECTORY_PATH, MQ_LABEL, MQ_NAME_LABEL
from azext_edge.edge.providers.support.opcua import (
    OPC_APP_LABEL,
    OPC_DIRECTORY_PATH,
    OPC_NAME_LABEL,
    OPC_NAME_VAR_LABEL,
    OPCUA_NAME_LABEL,
)
from azext_edge.edge.providers.support.orc import (
    ORC_DIRECTORY_PATH,
    ORC_APP_LABEL,
    ORC_CONTROLLER_LABEL,
)
from azext_edge.edge.providers.support.otel import OTEL_API, OTEL_NAME_LABEL
from azext_edge.edge.providers.support.shared import NAME_LABEL_FORMAT
from azext_edge.edge.providers.support_bundle import COMPAT_MQTT_BROKER_APIS

from ...generators import generate_random_string

a_bundle_dir = f"support_test_{generate_random_string()}"


@pytest.mark.parametrize(
    "mocked_cluster_resources",
    [
        [],
<<<<<<< HEAD
        [MQ_API_V1B1],
        [MQ_API_V1B1, MQ_ACTIVE_API],
        [MQ_API_V1B1, OPCUA_API_V1],
        [MQ_API_V1B1, OPCUA_API_V1, ORC_API_V1],
        [MQ_API_V1B1, OPCUA_API_V1, DEVICEREGISTRY_API_V1],
        [MQ_API_V1B1, OPCUA_API_V1, ORC_API_V1, AKRI_API_V0],
=======
        [MQTT_BROKER_API_V1B1],
        [MQTT_BROKER_API_V1B1, MQ_ACTIVE_API],
        [MQTT_BROKER_API_V1B1, OPCUA_API_V1],
        [MQTT_BROKER_API_V1B1, DATA_PROCESSOR_API_V1],
        [MQTT_BROKER_API_V1B1, OPCUA_API_V1, DATA_PROCESSOR_API_V1],
        [MQTT_BROKER_API_V1B1, OPCUA_API_V1, DEVICEREGISTRY_API_V1],
        [MQTT_BROKER_API_V1B1, OPCUA_API_V1, DATA_PROCESSOR_API_V1, ORC_API_V1],
        [MQTT_BROKER_API_V1B1, OPCUA_API_V1, DATA_PROCESSOR_API_V1, ORC_API_V1, AKRI_API_V0],
>>>>>>> 3091f532
        # TODO: re-enable billing once service is available post 0.6.0 release
        # [MQ_API_V1B1, OPCUA_API_V1, ORC_API_V1, CLUSTER_CONFIG_API_V1],
    ],
    indirect=True,
)
def test_create_bundle(
    mocked_client,
    mocked_cluster_resources,
    mocked_config,
    mocked_os_makedirs,
    mocked_zipfile,
    mocked_get_custom_objects,
    mocked_list_cron_jobs,
    mocked_list_jobs,
    mocked_list_deployments,
    mocked_list_persistent_volume_claims,
    mocked_list_pods,
    mocked_list_replicasets,
    mocked_list_statefulsets,
    mocked_list_daemonsets,
    mocked_list_services,
    mocked_list_nodes,
    mocked_list_cluster_events,
    mocked_list_storage_classes,
    mocked_get_stats,
    mocked_root_logger,
    mocked_mq_active_api,
    mocked_namespaced_custom_objects,
):
    # TODO: clean up label once all service labels become stable
    asset_raises_not_found_error(mocked_cluster_resources)

    if mocked_cluster_resources["param"] == []:
        auto_result_no_resources = support_bundle(None, bundle_dir=a_bundle_dir)
        mocked_root_logger.warning.assert_called_once_with("No known IoT Operations services discovered on cluster.")
        assert auto_result_no_resources is None
        return

    since_seconds = random.randint(86400, 172800)
    result = support_bundle(None, bundle_dir=a_bundle_dir, log_age_seconds=since_seconds)

    assert "bundlePath" in result
    assert a_bundle_dir in result["bundlePath"]

    expected_resources: List[EdgeResourceApi] = mocked_cluster_resources["param"]

    for api in expected_resources:
        sub_group = BILLING_RESOURCE_KIND if api in [CLUSTER_CONFIG_API_V1] else ""

        for kind in api.kinds:
            target_file_prefix = None

            assert_get_custom_resources(
                mocked_get_custom_objects,
                mocked_zipfile,
                api,
                kind,
                file_prefix=target_file_prefix,
                sub_group=sub_group,
            )

        if api in [CLUSTER_CONFIG_API_V1]:
            assert_list_pods(
                mocked_client,
                mocked_zipfile,
                mocked_list_pods,
                label_selector=ARC_BILLING_EXTENSION_COMP_LABEL,
                directory_path=ARC_BILLING_DIRECTORY_PATH,
                since_seconds=since_seconds,
            )
            assert_list_cron_jobs(
                mocked_client,
                mocked_zipfile,
                label_selector=AIO_BILLING_USAGE_NAME_LABEL,
                directory_path=ARC_BILLING_DIRECTORY_PATH,
            )
            assert_list_deployments(
                mocked_client,
                mocked_zipfile,
                label_selector=ARC_BILLING_EXTENSION_COMP_LABEL,
                directory_path=ARC_BILLING_DIRECTORY_PATH,
            )
            assert_list_jobs(
                mocked_client,
                mocked_zipfile,
                label_selector=AIO_BILLING_USAGE_NAME_LABEL,
                directory_path=ARC_BILLING_DIRECTORY_PATH,
            )
            assert_list_replica_sets(
                mocked_client,
                mocked_zipfile,
                label_selector=ARC_BILLING_EXTENSION_COMP_LABEL,
                directory_path=ARC_BILLING_DIRECTORY_PATH,
            )
            assert_list_services(
                mocked_client,
                mocked_zipfile,
                label_selector=ARC_BILLING_EXTENSION_COMP_LABEL,
                directory_path=ARC_BILLING_DIRECTORY_PATH,
            )

        if api in COMPAT_MQTT_BROKER_APIS.resource_apis:
            # Assert runtime resources
            assert_list_pods(
                mocked_client,
                mocked_zipfile,
                mocked_list_pods,
                label_selector=MQ_LABEL,
                directory_path=MQ_DIRECTORY_PATH,
                since_seconds=since_seconds,
            )
            assert_list_pods(
                mocked_client,
                mocked_zipfile,
                mocked_list_pods,
                label_selector=MQ_NAME_LABEL,
                directory_path=MQ_DIRECTORY_PATH,
                since_seconds=since_seconds,
            )
            assert_list_replica_sets(
                mocked_client,
                mocked_zipfile,
                label_selector=MQ_LABEL,
                directory_path=MQ_DIRECTORY_PATH
            )
            assert_list_replica_sets(
                mocked_client, mocked_zipfile, label_selector=MQ_NAME_LABEL, directory_path=MQ_DIRECTORY_PATH
            )
            assert_list_stateful_sets(
                mocked_client,
                mocked_zipfile,
                label_selector=MQ_NAME_LABEL,
                field_selector=None,
                directory_path=MQ_DIRECTORY_PATH,
            )
            assert_list_services(
                mocked_client,
                mocked_zipfile,
                label_selector=MQ_LABEL,
                directory_path=MQ_DIRECTORY_PATH
            )
            assert_list_services(
                mocked_client,
                mocked_zipfile,
                label_selector=MQ_NAME_LABEL,
                directory_path=MQ_DIRECTORY_PATH
            )
            assert_mq_stats(mocked_zipfile)

        if api in [OPCUA_API_V1]:
            # Assert runtime resources
            assert_list_pods(
                mocked_client,
                mocked_zipfile,
                mocked_list_pods,
                label_selector=OPC_APP_LABEL,
                directory_path=OPC_DIRECTORY_PATH,
                since_seconds=since_seconds,
                include_metrics=True,
            )
            assert_list_pods(
                mocked_client,
                mocked_zipfile,
                mocked_list_pods,
                label_selector=OPC_NAME_LABEL,
                directory_path=OPC_DIRECTORY_PATH,
                since_seconds=since_seconds,
                include_metrics=True,
            )
            assert_list_pods(
                mocked_client,
                mocked_zipfile,
                mocked_list_pods,
                label_selector=OPC_NAME_VAR_LABEL,
                directory_path=OPC_DIRECTORY_PATH,
                since_seconds=since_seconds,
                include_metrics=True,
            )
            assert_list_pods(
                mocked_client,
                mocked_zipfile,
                mocked_list_pods,
                label_selector=OPCUA_NAME_LABEL,
                directory_path=OPC_DIRECTORY_PATH,
                since_seconds=since_seconds,
                include_metrics=True,
            )
            assert_list_deployments(
                mocked_client,
                mocked_zipfile,
                label_selector=None,
                directory_path=OPC_DIRECTORY_PATH,
                mock_names=["aio-opc-admission-controller", "aio-opc-supervisor", "aio-opc-opc", "opcplc-0000000"],
            )
            assert_list_deployments(
                mocked_client,
                mocked_zipfile,
                label_selector=OPC_NAME_LABEL,
                directory_path=OPC_DIRECTORY_PATH,
            )
            assert_list_deployments(
                mocked_client,
                mocked_zipfile,
                label_selector=OPCUA_NAME_LABEL,
                directory_path=OPC_DIRECTORY_PATH,
            )
            assert_list_replica_sets(
                mocked_client,
                mocked_zipfile,
                label_selector=OPC_NAME_LABEL,
                directory_path=OPC_DIRECTORY_PATH,
            )
            assert_list_replica_sets(
                mocked_client,
                mocked_zipfile,
                label_selector=OPC_APP_LABEL,
                directory_path=OPC_DIRECTORY_PATH,
            )
            assert_list_replica_sets(
                mocked_client,
                mocked_zipfile,
                label_selector=OPCUA_NAME_LABEL,
                directory_path=OPC_DIRECTORY_PATH,
            )
            assert_list_services(
                mocked_client,
                mocked_zipfile,
                label_selector=None,
                directory_path=OPC_DIRECTORY_PATH,
                mock_names=["opcplc-0000000"],
            )
            assert_list_services(
                mocked_client, mocked_zipfile, label_selector=OPC_APP_LABEL, directory_path=OPC_DIRECTORY_PATH
            )
            assert_list_services(
                mocked_client, mocked_zipfile, label_selector=OPCUA_NAME_LABEL, directory_path=OPC_DIRECTORY_PATH
            )
            # TODO: one-off field selector remove after label
            assert_list_daemon_sets(
                mocked_client,
                mocked_zipfile,
                field_selector="metadata.name==aio-opc-asset-discovery",
                directory_path=OPC_DIRECTORY_PATH,
            )
            assert_list_daemon_sets(
                mocked_client,
                mocked_zipfile,
                label_selector=OPCUA_NAME_LABEL,
                directory_path=OPC_DIRECTORY_PATH,
            )

        if api in [ORC_API_V1]:
            for orc_label in [ORC_APP_LABEL, ORC_CONTROLLER_LABEL]:
                assert_list_pods(
                    mocked_client,
                    mocked_zipfile,
                    mocked_list_pods,
                    label_selector=orc_label,
                    directory_path=ORC_DIRECTORY_PATH,
                    since_seconds=since_seconds,
                )
                assert_list_deployments(
                    mocked_client, mocked_zipfile, label_selector=orc_label, directory_path=ORC_DIRECTORY_PATH
                )
                assert_list_replica_sets(
                    mocked_client, mocked_zipfile, label_selector=orc_label, directory_path=ORC_DIRECTORY_PATH
                )
                assert_list_services(
                    mocked_client,
                    mocked_zipfile,
                    label_selector=orc_label,
                    directory_path=ORC_DIRECTORY_PATH
                )

        if api in [AKRI_API_V0]:
            assert_list_pods(
                mocked_client,
                mocked_zipfile,
                mocked_list_pods,
                label_selector=AKRI_INSTANCE_LABEL,
                directory_path=AKRI_DIRECTORY_PATH,
                since_seconds=since_seconds,
            )
            assert_list_pods(
                mocked_client,
                mocked_zipfile,
                mocked_list_pods,
                label_selector=AKRI_APP_LABEL,
                directory_path=AKRI_DIRECTORY_PATH,
                since_seconds=since_seconds,
            )
            assert_list_pods(
                mocked_client,
                mocked_zipfile,
                mocked_list_pods,
                label_selector=NAME_LABEL_FORMAT.format(label=f"{AKRI_AGENT_LABEL}, {AKRI_WEBHOOK_LABEL}"),
                directory_path=AKRI_DIRECTORY_PATH,
                since_seconds=since_seconds,
            )
            assert_list_pods(
                mocked_client,
                mocked_zipfile,
                mocked_list_pods,
                label_selector=AKRI_NAME_LABEL_V2,
                directory_path=AKRI_DIRECTORY_PATH,
                since_seconds=since_seconds,
            )
            assert_list_deployments(
                mocked_client,
                mocked_zipfile,
                label_selector=AKRI_INSTANCE_LABEL,
                directory_path=AKRI_DIRECTORY_PATH,
            )
            assert_list_deployments(
                mocked_client,
                mocked_zipfile,
                label_selector=AKRI_APP_LABEL,
                directory_path=AKRI_DIRECTORY_PATH,
            )
            assert_list_deployments(
                mocked_client,
                mocked_zipfile,
                label_selector=AKRI_NAME_LABEL_V2,
                directory_path=AKRI_DIRECTORY_PATH,
            )
            assert_list_replica_sets(
                mocked_client,
                mocked_zipfile,
                label_selector=AKRI_INSTANCE_LABEL,
                directory_path=AKRI_DIRECTORY_PATH,
            )
            assert_list_replica_sets(
                mocked_client,
                mocked_zipfile,
                label_selector=AKRI_APP_LABEL,
                directory_path=AKRI_DIRECTORY_PATH,
            )
            assert_list_replica_sets(
                mocked_client,
                mocked_zipfile,
                label_selector=NAME_LABEL_FORMAT.format(label=AKRI_WEBHOOK_LABEL),
                directory_path=AKRI_DIRECTORY_PATH,
            )
            assert_list_replica_sets(
                mocked_client,
                mocked_zipfile,
                label_selector=AKRI_NAME_LABEL_V2,
                directory_path=AKRI_DIRECTORY_PATH,
            )
            assert_list_services(
                mocked_client, mocked_zipfile, label_selector=AKRI_SERVICE_LABEL, directory_path=AKRI_DIRECTORY_PATH
            )
            assert_list_services(
                mocked_client, mocked_zipfile, label_selector=AKRI_INSTANCE_LABEL, directory_path=AKRI_DIRECTORY_PATH
            )
            assert_list_services(
                mocked_client,
                mocked_zipfile,
                label_selector=NAME_LABEL_FORMAT.format(label=AKRI_WEBHOOK_LABEL),
                directory_path=AKRI_DIRECTORY_PATH,
            )
            assert_list_services(
                mocked_client, mocked_zipfile, label_selector=AKRI_NAME_LABEL_V2, directory_path=AKRI_DIRECTORY_PATH
            )
            assert_list_daemon_sets(
                mocked_client,
                mocked_zipfile,
                label_selector=AKRI_INSTANCE_LABEL,
                directory_path=AKRI_DIRECTORY_PATH,
            )
            assert_list_daemon_sets(
                mocked_client,
                mocked_zipfile,
                label_selector=NAME_LABEL_FORMAT.format(label=AKRI_AGENT_LABEL),
                directory_path=OPC_DIRECTORY_PATH,
            )
            assert_list_daemon_sets(
                mocked_client,
                mocked_zipfile,
                label_selector=AKRI_NAME_LABEL_V2,
                directory_path=AKRI_DIRECTORY_PATH,
            )

    if expected_resources:
        assert_otel_kpis(mocked_client, mocked_zipfile, mocked_list_pods)

    # assert shared KPIs regardless of service
    assert_shared_kpis(mocked_client, mocked_zipfile)


def asset_raises_not_found_error(mocked_cluster_resources):
    for api, moniker in [
        (MQTT_BROKER_API_V1B1, "broker"),
        (OPCUA_API_V1, "opcua"),
        (ORC_API_V1, "orc"),
        (DEVICEREGISTRY_API_V1, "deviceregistry"),
        (AKRI_API_V0, "akri"),
    ]:
        if not mocked_cluster_resources["param"] or api not in mocked_cluster_resources["param"]:
            with pytest.raises(ResourceNotFoundError):
                support_bundle(None, bundle_dir=a_bundle_dir, ops_service=moniker)


def assert_get_custom_resources(
    mocked_get_custom_objects,
    mocked_zipfile,
    api: EdgeResourceApi,
    kind: str,
    file_prefix: str = None,
    sub_group: Optional[str] = None,
):
    mocked_get_custom_objects.assert_any_call(group=api.group, version=api.version, plural=f"{kind}s", use_cache=False)
    if not file_prefix:
        file_prefix = kind

    sub_group = f"{sub_group}/" if sub_group else ""

    assert_zipfile_write(
        mocked_zipfile,
        zinfo=f"mock_namespace/{api.moniker}/{sub_group}{file_prefix}.{api.version}.mock_name.yaml",
        data=f"kind: {kind}\nmetadata:\n  name: mock_name\n  namespace: mock_namespace\n",
    )


def assert_list_cron_jobs(
    mocked_client,
    mocked_zipfile,
    label_selector: str,
    directory_path: str,
):
    mocked_client.BatchV1Api().list_cron_job_for_all_namespaces.assert_any_call(
        label_selector=label_selector, field_selector=None
    )

    assert_zipfile_write(
        mocked_zipfile,
        zinfo=f"mock_namespace/{directory_path}/cronjob.mock_cron_job.yaml",
        data="kind: CronJob\nmetadata:\n  name: mock_cron_job\n  namespace: mock_namespace\n",
    )


def assert_list_deployments(
    mocked_client,
    mocked_zipfile,
    label_selector: str,
    directory_path: str,
    field_selector: str = None,
    mock_names: List[str] = None,
):
    if MQ_DIRECTORY_PATH in directory_path:
        # regardless of MQ API, MQ_ACTIVE_API.moniker is used for support/broker/fetch_diagnostic_metrics
        from unittest.mock import call

        mocked_client.AppsV1Api().list_deployment_for_all_namespaces.assert_has_calls(
            [
                # MQ deployments
                call(label_selector=MQ_LABEL, field_selector=None),
                # Specific for `aio-mq-operator` (no app label)
                call(label_selector=None, field_selector=field_selector),
                call(label_selector=MQ_NAME_LABEL, field_selector=None),
            ]
        )
    else:
        mocked_client.AppsV1Api().list_deployment_for_all_namespaces.assert_any_call(
            label_selector=label_selector, field_selector=field_selector
        )

    mock_names = mock_names or ["mock_deployment"]
    for name in mock_names:
        assert_zipfile_write(
            mocked_zipfile,
            zinfo=f"mock_namespace/{directory_path}/deployment.{name}.yaml",
            data=f"kind: Deployment\nmetadata:\n  name: {name}\n  namespace: mock_namespace\n",
        )


def assert_list_jobs(
    mocked_client,
    mocked_zipfile,
    label_selector: str,
    directory_path: str,
):
    mocked_client.BatchV1Api().list_job_for_all_namespaces.assert_any_call(
        label_selector=label_selector, field_selector=None
    )

    assert_zipfile_write(
        mocked_zipfile,
        zinfo=f"mock_namespace/{directory_path}/job.mock_job.yaml",
        data="kind: Job\nmetadata:\n  name: mock_job\n  namespace: mock_namespace\n",
    )


def assert_list_pods(
    mocked_client,
    mocked_zipfile,
    mocked_list_pods,
    label_selector: str,
    directory_path: str,
    **kwargs,
):
    mocked_client.CoreV1Api().list_pod_for_all_namespaces.assert_any_call(label_selector=label_selector)

    for namespace in mocked_list_pods:
        for pod_name in mocked_list_pods[namespace]:
            init_data = ""
            pods_with_container = copy.deepcopy(mocked_list_pods)

            # find if pod has init containers
            if "mock-init-container" in mocked_list_pods[namespace][pod_name]:
                init_data = "  initContainers:\n  - name: mock-init-container\n"
                # remove init container from pod, then do following container checks
                pods_with_container[namespace][pod_name].pop("mock-init-container")

            if "include_metrics" in kwargs and kwargs["include_metrics"]:
                mocked_client.CustomObjectsApi().get_namespaced_custom_object.assert_any_call(
                    group="metrics.k8s.io",
                    version="v1beta1",
                    namespace=namespace,
                    plural="pods",
                    name=pod_name,
                )
                assert_zipfile_write(
                    mocked_zipfile,
                    zinfo=f"{namespace}/{directory_path}/pod.{pod_name}.metric.yaml",
                    data="apiVersion: metrics.k8s.io/v1beta1\nkind: PodMetrics\nmetadata:\n  "
                    "creationTimestamp: '0000-00-00T00:00:00Z'\n  name: mock_custom_object\n  "
                    "namespace: namespace\ntimestamp: '0000-00-00T00:00:00Z'\n",
                )

            for container_name in pods_with_container[namespace][pod_name]:
                data = (
                    f"kind: Pod\nmetadata:\n  name: {pod_name}\n  namespace: {namespace}\nspec:\n  "
                    f"containers:\n  - name: {container_name}\n"
                )
                data += init_data

                assert_zipfile_write(
                    mocked_zipfile,
                    zinfo=f"{namespace}/{directory_path}/pod.{pod_name}.yaml",
                    data=data,
                )

                if "since_seconds" in kwargs:
                    for previous_logs in [False, True]:
                        mocked_client.CoreV1Api().read_namespaced_pod_log.assert_any_call(
                            name=pod_name,
                            namespace=namespace,
                            since_seconds=kwargs["since_seconds"],
                            container=container_name,
                            previous=previous_logs,
                        )
                        previous_segment = ".previous" if previous_logs else ""
                        assert_zipfile_write(
                            mocked_zipfile,
                            zinfo=f"{namespace}/{directory_path}/"
                            f"pod.{pod_name}.{container_name}{previous_segment}.log",
                            data=pods_with_container[namespace][pod_name][container_name],
                        )


def assert_list_replica_sets(
    mocked_client,
    mocked_zipfile,
    label_selector: str,
    directory_path: str,
    mock_names: Optional[List[str]] = None,
):
    mocked_client.AppsV1Api().list_replica_set_for_all_namespaces.assert_any_call(label_selector=label_selector)

    mock_names = mock_names or ["mock_replicaset"]
    for name in mock_names:
        assert_zipfile_write(
            mocked_zipfile,
            zinfo=f"mock_namespace/{directory_path}/replicaset.{name}.yaml",
            data=f"kind: Replicaset\nmetadata:\n  name: {name}\n  namespace: mock_namespace\n",
        )


def assert_list_persistent_volume_claims(
    mocked_client,
    mocked_zipfile,
    directory_path: str,
    label_selector: str = None,
    field_selector: str = None,
):
    mocked_client.CoreV1Api().list_persistent_volume_claim_for_all_namespaces.assert_any_call(
        label_selector=label_selector, field_selector=field_selector
    )

    assert_zipfile_write(
        mocked_zipfile,
        zinfo=f"mock_namespace/{directory_path}/pvc.mock_pvc.yaml",
        data="kind: PersistentVolumeClaim\nmetadata:\n  name: mock_pvc\n  namespace: mock_namespace\n",
    )


def assert_list_stateful_sets(
    mocked_client,
    mocked_zipfile,
    directory_path: str,
    label_selector: Optional[str] = None,
    field_selector: Optional[str] = None,
):
    mocked_client.AppsV1Api().list_stateful_set_for_all_namespaces.assert_any_call(
        label_selector=label_selector, field_selector=field_selector
    )

    assert_zipfile_write(
        mocked_zipfile,
        zinfo=f"mock_namespace/{directory_path}/statefulset.mock_statefulset.yaml",
        data="kind: Statefulset\nmetadata:\n  name: mock_statefulset\n  namespace: mock_namespace\n",
    )


def assert_list_services(
    mocked_client,
    mocked_zipfile,
    directory_path: str,
    label_selector: Optional[str] = None,
    field_selector: Optional[str] = None,
    mock_names: Optional[List[str]] = None,
):
    mocked_client.CoreV1Api().list_service_for_all_namespaces.assert_any_call(
        label_selector=label_selector, field_selector=field_selector
    )

    mock_names = mock_names or ["mock_service"]
    for name in mock_names:
        assert_zipfile_write(
            mocked_zipfile,
            zinfo=f"mock_namespace/{directory_path}/service.{name}.yaml",
            data=f"kind: Service\nmetadata:\n  name: {name}\n  namespace: mock_namespace\n",
        )


def assert_list_daemon_sets(
    mocked_client,
    mocked_zipfile,
    directory_path: str,
    label_selector: Optional[str] = None,
    field_selector: Optional[str] = None,
    mock_names: Optional[List[str]] = None,
):
    mocked_client.AppsV1Api().list_daemon_set_for_all_namespaces.assert_any_call(
        label_selector=label_selector, field_selector=field_selector
    )

    mock_names = mock_names or ["mock_daemonset"]
    for name in mock_names:
        assert_zipfile_write(
            mocked_zipfile,
            zinfo=f"mock_namespace/{directory_path}/daemonset.{name}.yaml",
            data=f"kind: Daemonset\nmetadata:\n  name: {name}\n  namespace: mock_namespace\n",
        )


def assert_mq_stats(mocked_zipfile):
    assert_zipfile_write(mocked_zipfile, zinfo="mock_namespace/broker/diagnostic_metrics.txt", data="metrics")


def assert_otel_kpis(
    mocked_client,
    mocked_zipfile,
    mocked_list_pods,
):
    for assert_func in [assert_list_pods, assert_list_deployments, assert_list_services, assert_list_replica_sets]:
        kwargs = {
            "mocked_client": mocked_client,
            "mocked_zipfile": mocked_zipfile,
            "label_selector": OTEL_NAME_LABEL,
            "directory_path": OTEL_API.moniker,
        }
        if assert_func == assert_list_pods:
            kwargs["mocked_list_pods"] = mocked_list_pods

        assert_func(**kwargs)


def assert_shared_kpis(mocked_client, mocked_zipfile):
    mocked_client.CoreV1Api().list_node.assert_called_once()
    assert_zipfile_write(mocked_zipfile, zinfo="nodes.yaml", data="items:\n- metadata:\n    name: mock_node\n")
    mocked_client.CoreV1Api().list_event_for_all_namespaces.assert_called_once()
    assert_zipfile_write(
        mocked_zipfile,
        zinfo="events.yaml",
        data="items:\n- action: mock_action\n  involvedObject: mock_object\n  metadata:\n    name: mock_event\n",
    )
    mocked_client.StorageV1Api().list_storage_class.assert_called_once()
    assert_zipfile_write(
        mocked_zipfile,
        zinfo="storage_classes.yaml",
        data="items:\n- metadata:\n    name: mock_storage_class\n  provisioner: mock_provisioner\n",
    )


# TODO: base test class?
def assert_zipfile_write(mocked_zipfile, zinfo: Union[str, ZipInfo], data: str):
    # pylint: disable=unnecessary-dunder-call
    if isinstance(zinfo, str):
        mocked_zipfile(file="").__enter__().writestr.assert_any_call(
            zinfo_or_arcname=zinfo,
            data=data,
        )
        return

    called_with_expected_zipinfo = False
    for call in mocked_zipfile(file="").__enter__().writestr.mock_calls:
        call_kwargs = call.kwargs
        if isinstance(call_kwargs["zinfo_or_arcname"], ZipInfo):
            called_with: ZipInfo = call_kwargs["zinfo_or_arcname"]
            if zinfo.filename == called_with.filename and zinfo.date_time == called_with.date_time:
                called_with_expected_zipinfo = True

    # pylint: enable=unnecessary-dunder-call
    assert called_with_expected_zipinfo


def test_get_bundle_path(mocked_os_makedirs):
    path = get_bundle_path("~/test")
    expected = f"{join(expanduser('~'), 'test', 'support_bundle_')}"
    assert str(path).startswith(expected) and str(path).endswith("_aio.zip")

    path = get_bundle_path("./test/")
    expected = f"{join(abspath('.'), 'test', 'support_bundle_')}"
    assert str(path).startswith(expected) and str(path).endswith("_aio.zip")

    path = get_bundle_path("test/thing")
    expected = f"{join(abspath('test/thing'), 'support_bundle_')}"
    assert str(path).startswith(expected) and str(path).endswith("_aio.zip")

    path = get_bundle_path()
    expected = f"{join(abspath('.'), 'support_bundle_')}"
    assert str(path).startswith(expected) and str(path).endswith("_aio.zip")


# TODO - test zipfile write for specific resources
# MQ connector stateful sets need labels based on connector names
@pytest.mark.parametrize(
    "mocked_cluster_resources",
    [[MQTT_BROKER_API_V1B1]],
    indirect=True,
)
@pytest.mark.parametrize(
    "custom_objects",
    [
        # connectors present
        {
            "items": [
                {
                    "metadata": {"name": "mock-connector", "namespace": "mock-namespace"},
                },
                {
                    "metadata": {"name": "mock-connector2", "namespace": "mock-namespace2"},
                },
            ]
        },
        # no connectors
        {"items": []},
    ],
)
def test_mq_list_stateful_sets(
    mocker,
    mocked_config,
    mocked_client,
    mocked_cluster_resources,
    custom_objects,
    mocked_zipfile,
    mocked_os_makedirs,
):

    # mock MQ support bundle to return connectors
    mocked_mq_support_active_api = mocker.patch("azext_edge.edge.providers.support.mq.MQ_ACTIVE_API")
    mocked_mq_support_active_api.get_resources.return_value = custom_objects
    result = support_bundle(None, bundle_dir=a_bundle_dir, ops_service="broker")
    assert result

    # assert initial call to list stateful sets
    mocked_client.AppsV1Api().list_stateful_set_for_all_namespaces.assert_any_call(
        label_selector=MQ_NAME_LABEL, field_selector=None
    )

    # TODO - assert zipfile write of generic statefulset
    if not custom_objects["items"]:
        # TODO - will revert to initial call once the old label is removed
        # mocked_client.AppsV1Api().list_stateful_set_for_all_namespaces.assert_called_once()
        mocked_client.AppsV1Api().list_stateful_set_for_all_namespaces.assert_called()

    # assert secondary connector calls to list stateful sets
    for item in custom_objects["items"]:
        item_name = item["metadata"]["name"]
        statefulset_name = f"{AIO_MQ_RESOURCE_PREFIX}{item_name}"
        selector = f"metadata.name={statefulset_name}"
        mocked_client.AppsV1Api().list_stateful_set_for_all_namespaces.assert_any_call(
            label_selector=None, field_selector=selector
        )
        # TODO - assert zipfile write of individual connector statefulset


@pytest.mark.parametrize(
    "mocked_cluster_resources",
    [
        [MQTT_BROKER_API_V1B1],
    ],
    indirect=True,
)
def test_create_bundle_mq_traces(
    mocked_client,
    mocked_cluster_resources,
    mocked_config,
    mocked_os_makedirs,
    mocked_zipfile,
    mocked_get_custom_objects,
    mocked_list_deployments,
    mocked_list_pods,
    mocked_list_replicasets,
    mocked_list_statefulsets,
    mocked_list_daemonsets,
    mocked_list_services,
    mocked_list_nodes,
    mocked_list_cluster_events,
    mocked_get_stats,
    mocked_list_storage_classes,
    mocked_root_logger,
    mocked_mq_active_api,
    mocked_mq_get_traces,
):
    result = support_bundle(None, bundle_dir=a_bundle_dir, include_mq_traces=True)

    assert result["bundlePath"]
    mocked_mq_get_traces.assert_called_once()
    get_trace_kwargs = mocked_mq_get_traces.call_args.kwargs

    assert get_trace_kwargs["namespace"] == "mock_namespace"  # TODO: Not my favorite
    assert get_trace_kwargs["trace_ids"] == ["!support_bundle!"]  # TODO: Magic string
    test_zipinfo = ZipInfo("mock_namespace/broker/traces/trace_key")
    test_zipinfo.file_size = 0
    test_zipinfo.compress_size = 0
    assert_zipfile_write(mocked_zipfile, zinfo=test_zipinfo, data="trace_data")<|MERGE_RESOLUTION|>--- conflicted
+++ resolved
@@ -67,23 +67,12 @@
     "mocked_cluster_resources",
     [
         [],
-<<<<<<< HEAD
-        [MQ_API_V1B1],
-        [MQ_API_V1B1, MQ_ACTIVE_API],
-        [MQ_API_V1B1, OPCUA_API_V1],
-        [MQ_API_V1B1, OPCUA_API_V1, ORC_API_V1],
-        [MQ_API_V1B1, OPCUA_API_V1, DEVICEREGISTRY_API_V1],
-        [MQ_API_V1B1, OPCUA_API_V1, ORC_API_V1, AKRI_API_V0],
-=======
         [MQTT_BROKER_API_V1B1],
         [MQTT_BROKER_API_V1B1, MQ_ACTIVE_API],
         [MQTT_BROKER_API_V1B1, OPCUA_API_V1],
-        [MQTT_BROKER_API_V1B1, DATA_PROCESSOR_API_V1],
-        [MQTT_BROKER_API_V1B1, OPCUA_API_V1, DATA_PROCESSOR_API_V1],
         [MQTT_BROKER_API_V1B1, OPCUA_API_V1, DEVICEREGISTRY_API_V1],
-        [MQTT_BROKER_API_V1B1, OPCUA_API_V1, DATA_PROCESSOR_API_V1, ORC_API_V1],
-        [MQTT_BROKER_API_V1B1, OPCUA_API_V1, DATA_PROCESSOR_API_V1, ORC_API_V1, AKRI_API_V0],
->>>>>>> 3091f532
+        [MQTT_BROKER_API_V1B1, OPCUA_API_V1, ORC_API_V1],
+        [MQTT_BROKER_API_V1B1, OPCUA_API_V1, ORC_API_V1, AKRI_API_V0],
         # TODO: re-enable billing once service is available post 0.6.0 release
         # [MQ_API_V1B1, OPCUA_API_V1, ORC_API_V1, CLUSTER_CONFIG_API_V1],
     ],
