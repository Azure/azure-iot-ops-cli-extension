--- conflicted
+++ resolved
@@ -325,11 +325,7 @@
                 mocked_zipfile,
                 label_selector=None,
                 resource_api=AKRI_API_V0,
-<<<<<<< HEAD
                 mock_names=["aio-akri-otel-collector"]
-=======
-                mock_names=["aio-akri-otel-collector-*"],
->>>>>>> 75d1cf2a
             )
             assert_list_services(
                 mocked_client, mocked_zipfile, label_selector=AKRI_SERVICE_LABEL, resource_api=AKRI_API_V0
