--- conflicted
+++ resolved
@@ -57,19 +57,12 @@
         [MQ_API_V1A2],
         [MQ_API_V1A2, MQ_API_V1A3],
         [OPCUA_API_V1],
-<<<<<<< HEAD
         [MQ_API_V1A2, OPCUA_API_V1],
         [MQ_API_V1A2, BLUEFIN_API_V1],
         [MQ_API_V1A2, OPCUA_API_V1, BLUEFIN_API_V1],
+        [MQ_API_V1A2, OPCUA_API_V1, DEVICEREGISTRY_API_V1],
         [MQ_API_V1A3, OPCUA_API_V1, BLUEFIN_API_V1, SYMPHONY_API_V1],
-=======
-        [E4K_API_V1A2, OPCUA_API_V1],
-        [E4K_API_V1A2, BLUEFIN_API_V1],
-        [E4K_API_V1A2, OPCUA_API_V1, BLUEFIN_API_V1],
-        [E4K_API_V1A2, OPCUA_API_V1, DEVICEREGISTRY_API_V1],
-        [E4K_API_V1A3, OPCUA_API_V1, BLUEFIN_API_V1, SYMPHONY_API_V1],
-        [E4K_API_V1A3, OPCUA_API_V1, BLUEFIN_API_V1, SYMPHONY_API_V1, LNM_API_V1B1],
->>>>>>> 7ef77489
+        [MQ_API_V1A3, OPCUA_API_V1, BLUEFIN_API_V1, SYMPHONY_API_V1, LNM_API_V1B1],
     ],
     indirect=True,
 )
@@ -412,10 +405,6 @@
     )
 
 
-<<<<<<< HEAD
-def assert_mq_stats(mocked_zipfile):
-    assert_zipfile_write(mocked_zipfile, zinfo="mock_namespace/mq/diagnostic_metrics.txt", data="metrics")
-=======
 def assert_list_daemon_sets(mocked_client, mocked_zipfile, label_selector: str, resource_api: EdgeResourceApi):
     mocked_client.AppsV1Api().list_daemon_set_for_all_namespaces.assert_any_call(label_selector=label_selector)
 
@@ -431,9 +420,8 @@
     )
 
 
-def assert_e4k_stats(mocked_zipfile):
-    assert_zipfile_write(mocked_zipfile, zinfo="mock_namespace/e4k/diagnostic_metrics.txt", data="metrics")
->>>>>>> 7ef77489
+def assert_mq_stats(mocked_zipfile):
+    assert_zipfile_write(mocked_zipfile, zinfo="mock_namespace/mq/diagnostic_metrics.txt", data="metrics")
 
 
 def assert_shared_kpis(mocked_client, mocked_zipfile):
