# coding=utf-8
# ----------------------------------------------------------------------------------------------
# Copyright (c) Microsoft Corporation. All rights reserved.
# Licensed under the MIT License. See License file in the project root for license information.
# ----------------------------------------------------------------------------------------------

import json
import pytest
from copy import deepcopy
from knack.log import get_logger
from azure.cli.core.azclierror import CLIInternalError
from ..helpers import run

logger = get_logger(__name__)


#  Unit testing
@pytest.fixture
def mocked_client(mocker):
    patched = mocker.patch("azext_edge.edge.providers.base.client", autospec=True)
    yield patched


@pytest.fixture
def mocked_config(request, mocker):
    patched = mocker.patch("azext_edge.edge.providers.base.config", autospec=True)
    current_context = getattr(request, "param", {})
    patched.list_kube_config_contexts.return_value = ([], current_context)
    yield {"param": current_context, "mock": patched}


@pytest.fixture
def mocked_urlopen(mocker):
    patched = mocker.patch("azext_edge.edge.providers.base.urlopen", autospec=True)
    yield patched


@pytest.fixture
def mocked_resource_management_client(request, mocker):
    request_results = getattr(request, "param", {})
    resource_mgmt_client = mocker.Mock()
    # deployments
    deploy_what_if = mocker.Mock()
    deploy_what_if.as_dict.return_value = request_results.get("deployments.begin_what_if")
    resource_mgmt_client.deployments.begin_what_if.return_value = deploy_what_if
    deploy_begin_create = mocker.Mock()
    deploy_begin_create.as_dict.return_value = request_results.get("deployments.begin_create_or_update")
    resource_mgmt_client.deployments.begin_create_or_update.return_value = deploy_begin_create

    # Resource group
    rg_get = mocker.Mock()
    rg_get.as_dict.return_value = request_results.get("resource_groups.get")
    resource_mgmt_client.resource_groups.get.return_value = rg_get

    # Resources
    # Delete
    resource_mgmt_client.resources.begin_delete.return_value = None

    # Get + lazy way of ensuring original is present and result is a copy
    resource_get = mocker.Mock()
    get_result = request_results.get("resources.get")
    resource_get.original = get_result
<<<<<<< HEAD
    resource_get.as_dict.return_value = deepcopy(get_result)
=======
    resource_get.additional_properties = {}
    resource_get.as_dict.return_value = json.loads(json.dumps(get_result))
>>>>>>> 05d90c3b
    resource_mgmt_client.resources.get.return_value = resource_get

    # Get by id + lazy way of ensuring original is present and result is a copy
    resource_get = mocker.Mock()
    get_result = request_results.get("resources.get_by_id")
    resource_get.original = get_result
    resource_get.as_dict.return_value = deepcopy(get_result)
    resource_mgmt_client.resources.get_by_id.return_value = resource_get

    # Create/Update by Id
    poller = mocker.Mock()
    poller.wait.return_value = None
    poller.status.return_value = "Succeeded"
    poller.result.return_value = request_results.get("resources.begin_create_or_update_by_id")

    resource_mgmt_client.resources.begin_create_or_update_by_id.return_value = poller

    # Create/Update
    poller = mocker.Mock()
    poller.wait.return_value = None
    poller.status.return_value = "Succeeded"
    poller.result.return_value = request_results.get("resources.begin_create_or_update")

    resource_mgmt_client.resources.begin_create_or_update.return_value = poller

    client_path = request_results.get("client_path", "azext_edge.edge.util.az_client")
    patched = mocker.patch(f"{client_path}.get_resource_client", autospec=True)
    patched.return_value = resource_mgmt_client

    yield resource_mgmt_client


@pytest.fixture
def mocked_build_query(mocker, request):
    request_params = getattr(request, "param", {
        "path": "azext_edge.edge.util.common.client",
        "return_value": []
    })
    build_query_mock = mocker.patch(f"{request_params['path']}.build_query", autospec=True)
    if request_params.get("side_effect") is not None:
        build_query_mock.side_effect = request_params["side_effect"]
        # ensure original values are kept
        build_query_mock.side_effect_values = request_params["side_effect"]
    if request_params.get("return_value") is not None:
        build_query_mock.return_value = request_params["return_value"]
    yield build_query_mock


# Int testing
@pytest.fixture(scope="session")
def settings():
    from ..settings import DynamoSettings
    yield DynamoSettings()


@pytest.fixture(scope="session")
def tracked_resources():
    resources = []
    yield resources
    for res in resources:
        try:
            run(f"az resource delete --id {res} -v")
        except CLIInternalError:
            logger.warning(f"failed to delete {res}")


@pytest.fixture(scope="session")
def tracked_keyvault(request, tracked_resources, settings):
    # TODO: clean up env variables later
    from ..settings import convert_flag, EnvironmentVariables
    settings.add_to_config(EnvironmentVariables.rg.value)
    settings.add_to_config(EnvironmentVariables.kv.value)
    settings.add_to_config(EnvironmentVariables.skip_init.value, conversion=convert_flag)
    if settings.env.azext_edge_skip_init:
        # kv only needed for init for now
        kv = None
    elif settings.env.azext_edge_kv:
        kv = run(f"az keyvault show -n {settings.env.azext_edge_kv} -g {settings.env.azext_edge_rg}")
    else:
        run_id = id(request.session)
        kv_name = f"opstestkv-{run_id}"
        kv = run(f"az keyvault create -n {kv_name} -g {settings.env.azext_edge_rg}")
        tracked_resources.append(kv["id"])
    yield kv


@pytest.fixture(scope="session")
def cluster_setup(settings):
    from kubernetes.client.rest import ApiException
    from ..settings import EnvironmentVariables
    settings.add_to_config(EnvironmentVariables.context_name.value)
    settings.add_to_config(EnvironmentVariables.skip_cluster_check.value)
    if settings.env.azext_edge_skip_cluster_check:
        yield
        return

    try:
        from azext_edge.edge.providers.base import load_config_context
        from kubernetes import client
        # Check for kube config file
        load_config_context(context_name=settings.env.azext_edge_context_name)
        # Check for cluster access
        client.VersionApi().get_code()
        yield
    except ApiException:
        raise NotImplementedError("Local cluster creation for testing not fully implemented yet.")
        # import os
        # os.environ["K3D_FIX_MOUNTS"] = "1"
        # run("kubectl cluster create -i ghcr.io/jlian/k3d-nfs:v1.25.3-k3s1")
        # yield
        # run("kubectl cluster delete")


@pytest.fixture(scope="session")
def init_setup(request, cluster_setup, settings):
    from ..settings import EnvironmentVariables
    settings.add_to_config(EnvironmentVariables.rg.value)
    settings.add_to_config(EnvironmentVariables.cluster.value)

    run("az iot ops verify-host")
    yield {
        "clusterName": settings.env.azext_edge_cluster,
        "resourceGroup": settings.env.azext_edge_rg
    }
    return

    # cluster_resources = []
    # scenario = {}
    # if request and hasattr(request, "param"):
    #     scenario = request.param

    # run_id = id(request.session)
    # cluster_name = settings.env.azext_edge_cluster or f"az-iot-ops-test-cluster-{run_id}"
    # try:
    #     run(f"az connectedk8s connect --name {cluster_name} -g {settings.env.azext_edge_rg}")
    #     custom_locations_guid = run("az ad sp show --id bc313c14-388c-4e7d-a58e-70017303ee3b --query id -o tsv")
    #     run(
    #         f"az connectedk8s enable-features --name {cluster_name} -g {settings.env.azext_edge_rg}"
    #         f" --features custom-locations cluster-connect --custom-locations-oid {custom_locations_guid}"
    #     )
    # except CLIInternalError as e:
    #     logger.warning(e.error_msg)
    # result = run(f"az connectedk8s show --name {cluster_name} -g {settings.env.azext_edge_rg}")
    # resource_id_prefix = result["id"].split("Microsoft.Kubernetes")[0]
    # tracked_resources.append(result["id"])
    # cluster_resources.append(result["id"])

    # command = f"az iot ops init --cluster {cluster_name} -g {settings.env.azext_edge_rg} "\
    #     f"--kv-id {tracked_keyvault['id']} --no-progress --no-preflight"
    # for arg in scenario:
    #     command += f" {arg} {scenario[arg]}"
    # result = run(command)
    # # reverse the list so things can be deleted in the right order
    # converted_resources = []
    # for res in result["deploymentState"]["resources"][::-1]:
    #     if not res.startswith("Microsoft.Kubernetes"):
    #         converted_resources.append(resource_id_prefix + res)
    # tracked_resources.extend(converted_resources)
    # cluster_resources.extend(converted_resources)
    # assert result["clusterName"] == cluster_name
    # assert result["clusterNamespace"] == scenario.get("--cluster-namespace", "azure-iot-operations")
    # assert result["deploymentLink"]
    # assert result["deploymentName"]

    # dstate = result["deploymentState"]
    # assert dstate["correlationId"]
    # assert dstate["opsVersion"]

    # assert result["tls"]["aioTrustConfigMap"] == "aio-ca-trust-bundle-test-only"
    # assert result["tls"]["aioTrustSecretName"] == "aio-ca-key-pair-test-only"

    # # just incase
    # run("az iot ops verify-host -y")
    # yield result

    # for res in cluster_resources:
    #     try:
    #         run(f"az resource delete --id {res} -v")
    #         tracked_resources.remove(res)
    #     except CLIInternalError:
    #         logger.warning(f"failed to delete {res}")<|MERGE_RESOLUTION|>--- conflicted
+++ resolved
@@ -60,12 +60,8 @@
     resource_get = mocker.Mock()
     get_result = request_results.get("resources.get")
     resource_get.original = get_result
-<<<<<<< HEAD
+    resource_get.additional_properties = {}
     resource_get.as_dict.return_value = deepcopy(get_result)
-=======
-    resource_get.additional_properties = {}
-    resource_get.as_dict.return_value = json.loads(json.dumps(get_result))
->>>>>>> 05d90c3b
     resource_mgmt_client.resources.get.return_value = resource_get
 
     # Get by id + lazy way of ensuring original is present and result is a copy
