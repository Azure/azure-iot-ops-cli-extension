--- conflicted
+++ resolved
@@ -52,11 +52,7 @@
     ignore_prefixes: Optional[List[str]] = None,
 ):
     error_msg = []
-<<<<<<< HEAD
-    # expected_names / result_names might contain a descriptor, if so, drop it and select prefix
-=======
     # names may contain descriptors after the initial '.', just comparing first prefix
->>>>>>> e78965b9
     expected_names = [name.split(".")[0] for name in expected_names]
     result_names = [name.split(".")[0] for name in result_names]
     extra_names = [name for name in result_names if name not in expected_names]
