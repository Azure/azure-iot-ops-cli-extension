--- conflicted
+++ resolved
@@ -5,13 +5,9 @@
 # ----------------------------------------------------------------------------------------------
 
 from typing import Iterable, Optional
-<<<<<<< HEAD
-
-from azext_edge.edge.common import DEFAULT_DATAFLOW_PROFILE
-=======
->>>>>>> f8f4d13e
 
 from .providers.orchestration.resources import DataFlowEndpoints, DataFlowProfiles
+from .common import DEFAULT_DATAFLOW_PROFILE
 
 
 def create_dataflow_profile(
@@ -84,15 +80,9 @@
 def show_dataflow(
     cmd,
     dataflow_name: str,
-<<<<<<< HEAD
     instance_name: str,
     resource_group_name: str,
     profile_name: str = DEFAULT_DATAFLOW_PROFILE,
-=======
-    profile_name: str,
-    instance_name: str,
-    resource_group_name: str,
->>>>>>> f8f4d13e
 ) -> dict:
     return DataFlowProfiles(cmd).dataflows.show(
         name=dataflow_name,
