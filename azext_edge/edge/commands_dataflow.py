# coding=utf-8
# ----------------------------------------------------------------------------------------------
# Copyright (c) Microsoft Corporation. All rights reserved.
# Licensed under the MIT License. See License file in the project root for license information.
# ----------------------------------------------------------------------------------------------

from typing import Iterable, Optional

from .providers.orchestration.resources import DataFlowEndpoints, DataFlowProfiles


def show_dataflow_profile(cmd, profile_name: str, instance_name: str, resource_group_name: str) -> dict:
    return DataFlowProfiles(cmd).show(
        name=profile_name,
        instance_name=instance_name,
        resource_group_name=resource_group_name,
    )


def list_dataflow_profiles(cmd, instance_name: str, resource_group_name: str) -> Iterable[dict]:
    return DataFlowProfiles(cmd).list(instance_name=instance_name, resource_group_name=resource_group_name)


def show_dataflow(cmd, dataflow_name: str, profile_name: str, instance_name: str, resource_group_name: str) -> dict:
    return DataFlowProfiles(cmd).dataflows.show(
        name=dataflow_name,
        dataflow_profile_name=profile_name,
        instance_name=instance_name,
        resource_group_name=resource_group_name,
    )


def list_dataflows(cmd, profile_name: str, instance_name: str, resource_group_name: str) -> Iterable[dict]:
    return DataFlowProfiles(cmd).dataflows.list(
        dataflow_profile_name=profile_name, instance_name=instance_name, resource_group_name=resource_group_name
    )


<<<<<<< HEAD
def apply_dataflow(
    cmd,
    dataflow_name: str,
    profile_name: str,
    instance_name: str,
    resource_group_name: str,
    config_file: str,
    **kwargs: dict,
) -> dict:
    return DataFlowProfiles(cmd).dataflows.apply(
        name=dataflow_name,
        dataflow_profile_name=profile_name,
=======
def apply_dataflow_endpoint(
    cmd,
    endpoint_name: str,
    instance_name: str,
    resource_group_name: str,
    config_file: str,
    **kwargs,
) -> dict:
    return DataFlowEndpoints(cmd).apply(
        name=endpoint_name,
>>>>>>> a03feb00
        instance_name=instance_name,
        resource_group_name=resource_group_name,
        config_file=config_file,
        **kwargs,
    )


<<<<<<< HEAD
def delete_dataflow(
    cmd,
    dataflow_name: str,
    profile_name: str,
    instance_name: str,
    resource_group_name: str,
    confirm_yes: Optional[bool] = None,
    **kwargs: dict,
) -> dict:
    return DataFlowProfiles(cmd).dataflows.delete(
        name=dataflow_name,
        dataflow_profile_name=profile_name,
=======
def delete_dataflow_endpoint(
    cmd,
    endpoint_name: str,
    instance_name: str,
    resource_group_name: str,
    confirm_yes: bool = False,
    **kwargs,
):
    return DataFlowEndpoints(cmd).delete(
        name=endpoint_name,
>>>>>>> a03feb00
        instance_name=instance_name,
        resource_group_name=resource_group_name,
        confirm_yes=confirm_yes,
        **kwargs,
    )


def show_dataflow_endpoint(cmd, endpoint_name: str, instance_name: str, resource_group_name: str) -> dict:
    return DataFlowEndpoints(cmd).show(
        name=endpoint_name,
        instance_name=instance_name,
        resource_group_name=resource_group_name,
    )


def list_dataflow_endpoints(cmd, instance_name: str, resource_group_name: str) -> Iterable[dict]:
    return DataFlowEndpoints(cmd).list(instance_name=instance_name, resource_group_name=resource_group_name)<|MERGE_RESOLUTION|>--- conflicted
+++ resolved
@@ -36,7 +36,6 @@
     )
 
 
-<<<<<<< HEAD
 def apply_dataflow(
     cmd,
     dataflow_name: str,
@@ -49,7 +48,32 @@
     return DataFlowProfiles(cmd).dataflows.apply(
         name=dataflow_name,
         dataflow_profile_name=profile_name,
-=======
+        instance_name=instance_name,
+        resource_group_name=resource_group_name,
+        config_file=config_file,
+        **kwargs,
+    )
+
+
+def delete_dataflow(
+    cmd,
+    dataflow_name: str,
+    profile_name: str,
+    instance_name: str,
+    resource_group_name: str,
+    confirm_yes: Optional[bool] = None,
+    **kwargs: dict,
+):
+    return DataFlowProfiles(cmd).dataflows.delete(
+        name=dataflow_name,
+        dataflow_profile_name=profile_name,
+        instance_name=instance_name,
+        resource_group_name=resource_group_name,
+        confirm_yes=confirm_yes,
+        **kwargs,
+    )
+
+
 def apply_dataflow_endpoint(
     cmd,
     endpoint_name: str,
@@ -60,7 +84,6 @@
 ) -> dict:
     return DataFlowEndpoints(cmd).apply(
         name=endpoint_name,
->>>>>>> a03feb00
         instance_name=instance_name,
         resource_group_name=resource_group_name,
         config_file=config_file,
@@ -68,20 +91,6 @@
     )
 
 
-<<<<<<< HEAD
-def delete_dataflow(
-    cmd,
-    dataflow_name: str,
-    profile_name: str,
-    instance_name: str,
-    resource_group_name: str,
-    confirm_yes: Optional[bool] = None,
-    **kwargs: dict,
-) -> dict:
-    return DataFlowProfiles(cmd).dataflows.delete(
-        name=dataflow_name,
-        dataflow_profile_name=profile_name,
-=======
 def delete_dataflow_endpoint(
     cmd,
     endpoint_name: str,
@@ -92,7 +101,6 @@
 ):
     return DataFlowEndpoints(cmd).delete(
         name=endpoint_name,
->>>>>>> a03feb00
         instance_name=instance_name,
         resource_group_name=resource_group_name,
         confirm_yes=confirm_yes,
