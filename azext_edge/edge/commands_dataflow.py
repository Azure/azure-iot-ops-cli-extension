# coding=utf-8
# ----------------------------------------------------------------------------------------------
# Copyright (c) Microsoft Corporation. All rights reserved.
# Licensed under the MIT License. See License file in the project root for license information.
# ----------------------------------------------------------------------------------------------

from typing import Iterable, Optional

from .providers.orchestration.common import (
    AIO_MQTT_DEFAULT_CONFIG_MAP,
    DataflowEndpointKafkaAcksType,
    DataflowEndpointType,
    KafkaCloudEventAttributeType,
    KafkaCompressionType,
    KafkaPartitionStrategyType,
    ListenerProtocol,
    MqttRetainType,
)
from .providers.orchestration.resources import DataFlowEndpoints, DataFlowProfiles
from .common import DEFAULT_DATAFLOW_PROFILE


def create_dataflow_profile(
    cmd,
    profile_name: str,
    instance_name: str,
    resource_group_name: str,
    profile_instances: int = 1,
    log_level: str = "info",
    **kwargs,
) -> dict:
    return DataFlowProfiles(cmd).create(
        name=profile_name,
        instance_name=instance_name,
        resource_group_name=resource_group_name,
        profile_instances=profile_instances,
        log_level=log_level,
        **kwargs,
    )


def update_dataflow_profile(
    cmd,
    profile_name: str,
    instance_name: str,
    resource_group_name: str,
    profile_instances: Optional[int] = None,
    log_level: Optional[str] = None,
    **kwargs,
) -> dict:
    return DataFlowProfiles(cmd).update(
        name=profile_name,
        instance_name=instance_name,
        resource_group_name=resource_group_name,
        profile_instances=profile_instances,
        log_level=log_level,
        **kwargs,
    )


def delete_dataflow_profile(
    cmd,
    profile_name: str,
    instance_name: str,
    resource_group_name: str,
    confirm_yes: Optional[bool] = None,
    **kwargs,
):
    return DataFlowProfiles(cmd).delete(
        name=profile_name,
        instance_name=instance_name,
        resource_group_name=resource_group_name,
        confirm_yes=confirm_yes,
        **kwargs,
    )


def show_dataflow_profile(cmd, profile_name: str, instance_name: str, resource_group_name: str) -> dict:
    return DataFlowProfiles(cmd).show(
        name=profile_name,
        instance_name=instance_name,
        resource_group_name=resource_group_name,
    )


def list_dataflow_profiles(cmd, instance_name: str, resource_group_name: str) -> Iterable[dict]:
    return DataFlowProfiles(cmd).list(instance_name=instance_name, resource_group_name=resource_group_name)


def show_dataflow(
    cmd,
    dataflow_name: str,
    instance_name: str,
    resource_group_name: str,
    profile_name: str = DEFAULT_DATAFLOW_PROFILE,
) -> dict:
    return DataFlowProfiles(cmd).dataflows.show(
        name=dataflow_name,
        dataflow_profile_name=profile_name,
        instance_name=instance_name,
        resource_group_name=resource_group_name,
    )


def list_dataflows(
    cmd,
    instance_name: str,
    resource_group_name: str,
    profile_name: str = DEFAULT_DATAFLOW_PROFILE,
) -> Iterable[dict]:
    return DataFlowProfiles(cmd).dataflows.list(
        dataflow_profile_name=profile_name,
        instance_name=instance_name,
        resource_group_name=resource_group_name,
    )


def apply_dataflow(
    cmd,
    dataflow_name: str,
    instance_name: str,
    resource_group_name: str,
    config_file: str,
    profile_name: str = DEFAULT_DATAFLOW_PROFILE,
    **kwargs: dict,
) -> dict:
    return DataFlowProfiles(cmd).dataflows.apply(
        name=dataflow_name,
        dataflow_profile_name=profile_name,
        instance_name=instance_name,
        resource_group_name=resource_group_name,
        config_file=config_file,
        **kwargs,
    )


def delete_dataflow(
    cmd,
    dataflow_name: str,
    instance_name: str,
    resource_group_name: str,
    profile_name: str = DEFAULT_DATAFLOW_PROFILE,
    confirm_yes: Optional[bool] = None,
    **kwargs: dict,
):
    return DataFlowProfiles(cmd).dataflows.delete(
        name=dataflow_name,
        dataflow_profile_name=profile_name,
        instance_name=instance_name,
        resource_group_name=resource_group_name,
        confirm_yes=confirm_yes,
        **kwargs,
    )


def apply_dataflow_endpoint(
    cmd,
    endpoint_name: str,
    instance_name: str,
    resource_group_name: str,
    config_file: str,
    **kwargs,
) -> dict:
    return DataFlowEndpoints(cmd).apply(
        name=endpoint_name,
        instance_name=instance_name,
        resource_group_name=resource_group_name,
        config_file=config_file,
        **kwargs,
    )


def delete_dataflow_endpoint(
    cmd,
    endpoint_name: str,
    instance_name: str,
    resource_group_name: str,
    confirm_yes: bool = False,
    **kwargs,
):
    return DataFlowEndpoints(cmd).delete(
        name=endpoint_name,
        instance_name=instance_name,
        resource_group_name=resource_group_name,
        confirm_yes=confirm_yes,
        **kwargs,
<<<<<<< HEAD
=======
    )


def create_dataflow_endpoint_adx(
    cmd,
    endpoint_name: str,
    instance_name: str,
    resource_group_name: str,
    database_name: str,
    host: str,
    latency: int = 60,
    message_count: int = 100000,
    client_id: Optional[str] = None,
    tenant_id: Optional[str] = None,
    scope: Optional[str] = None,
    audience: Optional[str] = None,
    authentication_type: Optional[str] = None,
    show_config: Optional[bool] = None,
) -> dict:

    return DataFlowEndpoints(cmd).create(
        name=endpoint_name,
        instance_name=instance_name,
        resource_group_name=resource_group_name,
        endpoint_type=DataflowEndpointType.DATAEXPLORER.value,
        database_name=database_name,
        host=host,
        client_id=client_id,
        tenant_id=tenant_id,
        scope=scope,
        sami_audience=audience,
        latency=latency,
        message_count=message_count,
        authentication_type=authentication_type,
        show_config=show_config,
    )


def create_dataflow_endpoint_adls(
    cmd,
    endpoint_name: str,
    instance_name: str,
    resource_group_name: str,
    storage_account_name: str,
    latency: int = 60,
    message_count: int = 100000,
    secret_name: Optional[str] = None,
    client_id: Optional[str] = None,
    tenant_id: Optional[str] = None,
    scope: Optional[str] = None,
    audience: Optional[str] = None,
    authentication_type: Optional[str] = None,
    show_config: Optional[bool] = None,
) -> dict:

    return DataFlowEndpoints(cmd).create(
        name=endpoint_name,
        instance_name=instance_name,
        resource_group_name=resource_group_name,
        endpoint_type=DataflowEndpointType.DATALAKESTORAGE.value,
        storage_account_name=storage_account_name,
        at_secret_name=secret_name,
        client_id=client_id,
        tenant_id=tenant_id,
        scope=scope,
        sami_audience=audience,
        latency=latency,
        message_count=message_count,
        authentication_type=authentication_type,
        show_config=show_config,
    )


def create_dataflow_endpoint_fabric_onelake(
    cmd,
    endpoint_name: str,
    instance_name: str,
    resource_group_name: str,
    lakehouse_name: str,
    workspace_name: str,
    path_type: str,
    latency: int = 60,
    message_count: int = 100000,
    client_id: Optional[str] = None,
    tenant_id: Optional[str] = None,
    scope: Optional[str] = None,
    audience: Optional[str] = None,
    authentication_type: Optional[str] = None,
    show_config: Optional[bool] = None,
) -> dict:

    return DataFlowEndpoints(cmd).create(
        name=endpoint_name,
        instance_name=instance_name,
        resource_group_name=resource_group_name,
        endpoint_type=DataflowEndpointType.FABRICONELAKE.value,
        lakehouse_name=lakehouse_name,
        workspace_name=workspace_name,
        path_type=path_type,
        client_id=client_id,
        tenant_id=tenant_id,
        scope=scope,
        sami_audience=audience,
        latency=latency,
        message_count=message_count,
        authentication_type=authentication_type,
        show_config=show_config,
    )


def create_dataflow_endpoint_eventhub(
    cmd,
    endpoint_name: str,
    instance_name: str,
    resource_group_name: str,
    eventhub_namespace: str,
    latency: int = 5,
    max_bytes: int = 1000000,
    message_count: int = 100000,
    batching_disabled: bool = False,
    copy_broker_props_disabled: bool = False,
    acks: str = DataflowEndpointKafkaAcksType.ALL.value,
    compression: str = KafkaCompressionType.NONE.value,
    partition_strategy: str = KafkaPartitionStrategyType.DEFAULT.value,
    client_id: Optional[str] = None,
    tenant_id: Optional[str] = None,
    sasl_type: Optional[str] = None,
    secret_name: Optional[str] = None,
    scope: Optional[str] = None,
    audience: Optional[str] = None,
    group_id: Optional[str] = None,
    config_map_reference: Optional[str] = None,
    cloud_event_attribute: str = KafkaCloudEventAttributeType.PROPAGATE.value,
    authentication_type: Optional[str] = None,
    show_config: Optional[bool] = None,
) -> dict:

    return DataFlowEndpoints(cmd).create(
        name=endpoint_name,
        instance_name=instance_name,
        resource_group_name=resource_group_name,
        endpoint_type=DataflowEndpointType.EVENTHUB.value,
        eventhub_namespace=eventhub_namespace,
        client_id=client_id,
        tenant_id=tenant_id,
        sasl_type=sasl_type,
        sasl_secret_name=secret_name,
        scope=scope,
        sami_audience=audience,
        group_id=group_id,
        batching_disabled=batching_disabled,
        latency_ms=latency,
        message_count=message_count,
        max_bytes=max_bytes,
        copy_broker_props_disabled=copy_broker_props_disabled,
        compression=compression,
        acks=acks,
        partition_strategy=partition_strategy,
        config_map_reference=config_map_reference,
        cloud_event_attribute=cloud_event_attribute,
        authentication_type=authentication_type,
        show_config=show_config,
    )


def create_dataflow_endpoint_fabric_realtime(
    cmd,
    endpoint_name: str,
    instance_name: str,
    resource_group_name: str,
    host: str,
    latency: int = 5,
    max_bytes: int = 1000000,
    message_count: int = 100000,
    tls_disabled: bool = False,
    batching_disabled: bool = False,
    copy_broker_props_disabled: bool = False,
    acks: str = DataflowEndpointKafkaAcksType.ALL.value,
    compression: str = KafkaCompressionType.NONE.value,
    partition_strategy: str = KafkaPartitionStrategyType.DEFAULT.value,
    client_id: Optional[str] = None,
    tenant_id: Optional[str] = None,
    sasl_type: Optional[str] = None,
    scope: Optional[str] = None,
    secret_name: Optional[str] = None,
    audience: Optional[str] = None,
    group_id: Optional[str] = None,
    config_map_reference: Optional[str] = None,
    cloud_event_attribute: str = KafkaCloudEventAttributeType.PROPAGATE.value,
    authentication_type: Optional[str] = None,
    show_config: Optional[bool] = None,
) -> dict:

    return DataFlowEndpoints(cmd).create(
        name=endpoint_name,
        instance_name=instance_name,
        resource_group_name=resource_group_name,
        endpoint_type=DataflowEndpointType.FABRICREALTIME.value,
        host=host,
        sasl_type=sasl_type,
        sasl_secret_name=secret_name,
        group_id=group_id,
        batching_disabled=batching_disabled,
        latency_ms=latency,
        message_count=message_count,
        max_bytes=max_bytes,
        copy_broker_props_disabled=copy_broker_props_disabled,
        compression=compression,
        acks=acks,
        partition_strategy=partition_strategy,
        tls_disabled=tls_disabled,
        config_map_reference=config_map_reference,
        cloud_event_attribute=cloud_event_attribute,
        authentication_type=authentication_type,
        client_id=client_id,
        tenant_id=tenant_id,
        scope=scope,
        sami_audience=audience,
        show_config=show_config,
    )


def create_dataflow_endpoint_custom_kafka(
    cmd,
    endpoint_name: str,
    instance_name: str,
    resource_group_name: str,
    hostname: str,
    port: int,
    latency: int = 5,
    max_bytes: int = 1000000,
    message_count: int = 100000,
    tls_disabled: bool = False,
    batching_disabled: bool = False,
    no_auth: bool = False,
    copy_broker_props_disabled: bool = False,
    acks: str = DataflowEndpointKafkaAcksType.ALL.value,
    compression: str = KafkaCompressionType.NONE.value,
    partition_strategy: str = KafkaPartitionStrategyType.DEFAULT.value,
    client_id: Optional[str] = None,
    tenant_id: Optional[str] = None,
    sasl_type: Optional[str] = None,
    secret_name: Optional[str] = None,
    scope: Optional[str] = None,
    audience: Optional[str] = None,
    group_id: Optional[str] = None,
    config_map_reference: Optional[str] = None,
    cloud_event_attribute: str = KafkaCloudEventAttributeType.PROPAGATE.value,
    authentication_type: Optional[str] = None,
    show_config: Optional[bool] = None,
) -> dict:

    return DataFlowEndpoints(cmd).create(
        name=endpoint_name,
        instance_name=instance_name,
        resource_group_name=resource_group_name,
        endpoint_type=DataflowEndpointType.CUSTOMKAFKA.value,
        hostname=hostname,
        port=port,
        client_id=client_id,
        tenant_id=tenant_id,
        sasl_type=sasl_type,
        sasl_secret_name=secret_name,
        scope=scope,
        sami_audience=audience,
        group_id=group_id,
        batching_disabled=batching_disabled,
        latency_ms=latency,
        message_count=message_count,
        max_bytes=max_bytes,
        copy_broker_props_disabled=copy_broker_props_disabled,
        compression=compression,
        acks=acks,
        partition_strategy=partition_strategy,
        tls_disabled=tls_disabled,
        config_map_reference=config_map_reference,
        cloud_event_attribute=cloud_event_attribute,
        no_auth=no_auth,
        authentication_type=authentication_type,
        show_config=show_config,
    )


def create_dataflow_endpoint_localstorage(
    cmd,
    endpoint_name: str,
    instance_name: str,
    resource_group_name: str,
    pvc_reference: str,
    show_config: Optional[bool] = None,
) -> dict:

    return DataFlowEndpoints(cmd).create(
        name=endpoint_name,
        instance_name=instance_name,
        resource_group_name=resource_group_name,
        endpoint_type=DataflowEndpointType.LOCALSTORAGE.value,
        pvc_reference=pvc_reference,
        show_config=show_config,
    )


def create_dataflow_endpoint_aio(
    cmd,
    endpoint_name: str,
    instance_name: str,
    resource_group_name: str,
    hostname: str,
    port: int,
    keep_alive: int = 60,
    max_inflight_messages: int = 100,
    qos: int = 1,
    session_expiry: int = 3600,
    tls_disabled: bool = False,
    no_auth: bool = False,
    config_map_reference: str = AIO_MQTT_DEFAULT_CONFIG_MAP,
    secret_name: Optional[str] = None,
    audience: Optional[str] = None,
    client_id_prefix: Optional[str] = None,
    protocol: str = ListenerProtocol.MQTT.value,
    retain: str = MqttRetainType.KEEP.value,
    cloud_event_attribute: str = KafkaCloudEventAttributeType.PROPAGATE.value,
    authentication_type: Optional[str] = None,
    show_config: Optional[bool] = None,
) -> dict:

    return DataFlowEndpoints(cmd).create(
        name=endpoint_name,
        instance_name=instance_name,
        resource_group_name=resource_group_name,
        endpoint_type=DataflowEndpointType.AIOLOCALMQTT.value,
        x509_secret_name=secret_name,
        sat_audience=audience,
        hostname=hostname,
        port=port,
        client_id_prefix=client_id_prefix,
        protocol=protocol,
        keep_alive=keep_alive,
        retain=retain,
        max_inflight_messages=max_inflight_messages,
        qos=qos,
        session_expiry=session_expiry,
        tls_disabled=tls_disabled,
        config_map_reference=config_map_reference,
        cloud_event_attribute=cloud_event_attribute,
        no_auth=no_auth,
        authentication_type=authentication_type,
        show_config=show_config,
    )


def create_dataflow_endpoint_eventgrid(
    cmd,
    endpoint_name: str,
    instance_name: str,
    resource_group_name: str,
    hostname: str,
    port: int = 8883,
    keep_alive: int = 60,
    max_inflight_messages: int = 100,
    qos: int = 1,
    session_expiry: int = 3600,
    client_id: Optional[str] = None,
    tenant_id: Optional[str] = None,
    audience: Optional[str] = None,
    secret_name: Optional[str] = None,
    scope: Optional[str] = None,
    client_id_prefix: Optional[str] = None,
    protocol: str = ListenerProtocol.MQTT.value,
    retain: str = MqttRetainType.KEEP.value,
    config_map_reference: Optional[str] = None,
    cloud_event_attribute: str = KafkaCloudEventAttributeType.PROPAGATE.value,
    authentication_type: Optional[str] = None,
    show_config: Optional[bool] = None,
) -> dict:

    return DataFlowEndpoints(cmd).create(
        name=endpoint_name,
        instance_name=instance_name,
        resource_group_name=resource_group_name,
        endpoint_type=DataflowEndpointType.EVENTGRID.value,
        client_id=client_id,
        tenant_id=tenant_id,
        sami_audience=audience,
        x509_secret_name=secret_name,
        scope=scope,
        hostname=hostname,
        port=port,
        client_id_prefix=client_id_prefix,
        protocol=protocol,
        keep_alive=keep_alive,
        retain=retain,
        max_inflight_messages=max_inflight_messages,
        qos=qos,
        session_expiry=session_expiry,
        config_map_reference=config_map_reference,
        cloud_event_attribute=cloud_event_attribute,
        authentication_type=authentication_type,
        show_config=show_config,
    )


def create_dataflow_endpoint_custom_mqtt(
    cmd,
    endpoint_name: str,
    instance_name: str,
    resource_group_name: str,
    hostname: str,
    port: int,
    keep_alive: int = 60,
    max_inflight_messages: int = 100,
    qos: int = 1,
    session_expiry: int = 3600,
    tls_disabled: bool = False,
    no_auth: bool = False,
    client_id: Optional[str] = None,
    tenant_id: Optional[str] = None,
    sami_audience: Optional[str] = None,
    secret_name: Optional[str] = None,
    scope: Optional[str] = None,
    sat_audience: Optional[str] = None,
    client_id_prefix: Optional[str] = None,
    protocol: str = ListenerProtocol.MQTT.value,
    retain: str = MqttRetainType.KEEP.value,
    config_map_reference: Optional[str] = None,
    cloud_event_attribute: str = KafkaCloudEventAttributeType.PROPAGATE.value,
    authentication_type: Optional[str] = None,
    show_config: Optional[str] = None,
) -> dict:

    return DataFlowEndpoints(cmd).create(
        name=endpoint_name,
        instance_name=instance_name,
        resource_group_name=resource_group_name,
        endpoint_type=DataflowEndpointType.CUSTOMMQTT.value,
        client_id=client_id,
        tenant_id=tenant_id,
        sami_audience=sami_audience,
        x509_secret_name=secret_name,
        scope=scope,
        sat_audience=sat_audience,
        hostname=hostname,
        port=port,
        client_id_prefix=client_id_prefix,
        protocol=protocol,
        keep_alive=keep_alive,
        retain=retain,
        max_inflight_messages=max_inflight_messages,
        qos=qos,
        session_expiry=session_expiry,
        tls_disabled=tls_disabled,
        config_map_reference=config_map_reference,
        cloud_event_attribute=cloud_event_attribute,
        no_auth=no_auth,
        authentication_type=authentication_type,
        show_config=show_config,
    )


def update_dataflow_endpoint_adx(
    cmd,
    endpoint_name: str,
    instance_name: str,
    resource_group_name: str,
    latency: Optional[int] = None,
    message_count: Optional[int] = None,
    database_name: Optional[str] = None,
    host: Optional[str] = None,
    client_id: Optional[str] = None,
    tenant_id: Optional[str] = None,
    scope: Optional[str] = None,
    audience: Optional[str] = None,
    authentication_type: Optional[str] = None,
    show_config: Optional[bool] = None,
) -> dict:

    return DataFlowEndpoints(cmd).update(
        name=endpoint_name,
        instance_name=instance_name,
        resource_group_name=resource_group_name,
        endpoint_type=DataflowEndpointType.DATAEXPLORER.value,
        database_name=database_name,
        host=host,
        client_id=client_id,
        tenant_id=tenant_id,
        scope=scope,
        sami_audience=audience,
        latency=latency,
        message_count=message_count,
        authentication_type=authentication_type,
        show_config=show_config,
    )


def update_dataflow_endpoint_adls(
    cmd,
    endpoint_name: str,
    instance_name: str,
    resource_group_name: str,
    storage_account_name: Optional[str] = None,
    latency: Optional[int] = None,
    message_count: Optional[int] = None,
    secret_name: Optional[str] = None,
    client_id: Optional[str] = None,
    tenant_id: Optional[str] = None,
    scope: Optional[str] = None,
    audience: Optional[str] = None,
    authentication_type: Optional[str] = None,
    show_config: Optional[bool] = None,
) -> dict:

    return DataFlowEndpoints(cmd).update(
        name=endpoint_name,
        instance_name=instance_name,
        resource_group_name=resource_group_name,
        endpoint_type=DataflowEndpointType.DATALAKESTORAGE.value,
        storage_account_name=storage_account_name,
        at_secret_name=secret_name,
        client_id=client_id,
        tenant_id=tenant_id,
        scope=scope,
        sami_audience=audience,
        latency=latency,
        message_count=message_count,
        authentication_type=authentication_type,
        show_config=show_config,
    )


def update_dataflow_endpoint_fabric_onelake(
    cmd,
    endpoint_name: str,
    instance_name: str,
    resource_group_name: str,
    lakehouse_name: Optional[str] = None,
    workspace_name: Optional[str] = None,
    path_type: Optional[str] = None,
    latency: Optional[int] = None,
    message_count: Optional[int] = None,
    client_id: Optional[str] = None,
    tenant_id: Optional[str] = None,
    scope: Optional[str] = None,
    audience: Optional[str] = None,
    authentication_type: Optional[str] = None,
    show_config: Optional[bool] = None,
) -> dict:

    return DataFlowEndpoints(cmd).update(
        name=endpoint_name,
        instance_name=instance_name,
        resource_group_name=resource_group_name,
        endpoint_type=DataflowEndpointType.FABRICONELAKE.value,
        lakehouse_name=lakehouse_name,
        workspace_name=workspace_name,
        path_type=path_type,
        client_id=client_id,
        tenant_id=tenant_id,
        scope=scope,
        sami_audience=audience,
        latency=latency,
        message_count=message_count,
        authentication_type=authentication_type,
        show_config=show_config,
    )


def update_dataflow_endpoint_eventhub(
    cmd,
    endpoint_name: str,
    instance_name: str,
    resource_group_name: str,
    eventhub_namespace: Optional[str] = None,
    latency: Optional[int] = None,
    max_bytes: Optional[int] = None,
    message_count: Optional[int] = None,
    batching_disabled: Optional[bool] = None,
    copy_broker_props_disabled: Optional[bool] = None,
    acks: Optional[str] = None,
    compression: Optional[str] = None,
    partition_strategy: Optional[str] = None,
    client_id: Optional[str] = None,
    tenant_id: Optional[str] = None,
    sasl_type: Optional[str] = None,
    secret_name: Optional[str] = None,
    scope: Optional[str] = None,
    audience: Optional[str] = None,
    group_id: Optional[str] = None,
    config_map_reference: Optional[str] = None,
    cloud_event_attribute: Optional[str] = None,
    authentication_type: Optional[str] = None,
    show_config: Optional[bool] = None,
) -> dict:

    return DataFlowEndpoints(cmd).update(
        name=endpoint_name,
        instance_name=instance_name,
        resource_group_name=resource_group_name,
        endpoint_type=DataflowEndpointType.EVENTHUB.value,
        eventhub_namespace=eventhub_namespace,
        client_id=client_id,
        tenant_id=tenant_id,
        sasl_type=sasl_type,
        sasl_secret_name=secret_name,
        scope=scope,
        sami_audience=audience,
        group_id=group_id,
        batching_disabled=batching_disabled,
        latency_ms=latency,
        message_count=message_count,
        max_bytes=max_bytes,
        copy_broker_props_disabled=copy_broker_props_disabled,
        compression=compression,
        acks=acks,
        partition_strategy=partition_strategy,
        config_map_reference=config_map_reference,
        cloud_event_attribute=cloud_event_attribute,
        authentication_type=authentication_type,
        show_config=show_config,
    )


def update_dataflow_endpoint_fabric_realtime(
    cmd,
    endpoint_name: str,
    instance_name: str,
    resource_group_name: str,
    host: Optional[str] = None,
    latency: Optional[int] = None,
    max_bytes: Optional[int] = None,
    message_count: Optional[int] = None,
    tls_disabled: Optional[bool] = None,
    batching_disabled: Optional[bool] = None,
    copy_broker_props_disabled: Optional[bool] = None,
    client_id: Optional[str] = None,
    tenant_id: Optional[str] = None,
    scope: Optional[str] = None,
    audience: Optional[str] = None,
    acks: Optional[str] = None,
    compression: Optional[str] = None,
    partition_strategy: Optional[str] = None,
    sasl_type: Optional[str] = None,
    secret_name: Optional[str] = None,
    group_id: Optional[str] = None,
    config_map_reference: Optional[str] = None,
    cloud_event_attribute: Optional[str] = None,
    authentication_type: Optional[str] = None,
    show_config: Optional[bool] = None,
) -> dict:

    return DataFlowEndpoints(cmd).update(
        name=endpoint_name,
        instance_name=instance_name,
        resource_group_name=resource_group_name,
        endpoint_type=DataflowEndpointType.FABRICREALTIME.value,
        host=host,
        sasl_type=sasl_type,
        sasl_secret_name=secret_name,
        group_id=group_id,
        batching_disabled=batching_disabled,
        latency_ms=latency,
        message_count=message_count,
        max_bytes=max_bytes,
        copy_broker_props_disabled=copy_broker_props_disabled,
        compression=compression,
        acks=acks,
        partition_strategy=partition_strategy,
        tls_disabled=tls_disabled,
        config_map_reference=config_map_reference,
        cloud_event_attribute=cloud_event_attribute,
        authentication_type=authentication_type,
        client_id=client_id,
        tenant_id=tenant_id,
        scope=scope,
        sami_audience=audience,
        show_config=show_config,
    )


def update_dataflow_endpoint_custom_kafka(
    cmd,
    endpoint_name: str,
    instance_name: str,
    resource_group_name: str,
    hostname: Optional[str] = None,
    port: Optional[int] = None,
    latency: Optional[int] = None,
    max_bytes: Optional[int] = None,
    message_count: Optional[int] = None,
    tls_disabled: Optional[bool] = None,
    batching_disabled: Optional[bool] = None,
    no_auth: Optional[bool] = None,
    copy_broker_props_disabled: Optional[bool] = None,
    acks: Optional[str] = None,
    compression: Optional[str] = None,
    partition_strategy: Optional[str] = None,
    client_id: Optional[str] = None,
    tenant_id: Optional[str] = None,
    sasl_type: Optional[str] = None,
    secret_name: Optional[str] = None,
    scope: Optional[str] = None,
    audience: Optional[str] = None,
    group_id: Optional[str] = None,
    config_map_reference: Optional[str] = None,
    cloud_event_attribute: Optional[str] = None,
    authentication_type: Optional[str] = None,
    show_config: Optional[bool] = None,
) -> dict:

    return DataFlowEndpoints(cmd).update(
        name=endpoint_name,
        instance_name=instance_name,
        resource_group_name=resource_group_name,
        endpoint_type=DataflowEndpointType.CUSTOMKAFKA.value,
        hostname=hostname,
        port=port,
        client_id=client_id,
        tenant_id=tenant_id,
        sasl_type=sasl_type,
        sasl_secret_name=secret_name,
        scope=scope,
        sami_audience=audience,
        group_id=group_id,
        batching_disabled=batching_disabled,
        latency_ms=latency,
        message_count=message_count,
        max_bytes=max_bytes,
        copy_broker_props_disabled=copy_broker_props_disabled,
        compression=compression,
        acks=acks,
        partition_strategy=partition_strategy,
        tls_disabled=tls_disabled,
        config_map_reference=config_map_reference,
        cloud_event_attribute=cloud_event_attribute,
        no_auth=no_auth,
        authentication_type=authentication_type,
        show_config=show_config,
    )


def update_dataflow_endpoint_localstorage(
    cmd,
    endpoint_name: str,
    instance_name: str,
    resource_group_name: str,
    pvc_reference: Optional[str] = None,
    show_config: Optional[bool] = None,
) -> dict:

    return DataFlowEndpoints(cmd).update(
        name=endpoint_name,
        instance_name=instance_name,
        resource_group_name=resource_group_name,
        endpoint_type=DataflowEndpointType.LOCALSTORAGE.value,
        pvc_reference=pvc_reference,
        show_config=show_config,
    )


def update_dataflow_endpoint_aio(
    cmd,
    endpoint_name: str,
    instance_name: str,
    resource_group_name: str,
    hostname: Optional[str] = None,
    port: Optional[int] = None,
    keep_alive: Optional[int] = None,
    max_inflight_messages: Optional[int] = None,
    qos: Optional[int] = None,
    tls_disabled: bool = False,
    secret_name: Optional[str] = None,
    audience: Optional[str] = None,
    client_id_prefix: Optional[str] = None,
    protocol: Optional[str] = None,
    retain: Optional[str] = None,
    session_expiry: Optional[int] = None,
    config_map_reference: Optional[str] = None,
    cloud_event_attribute: Optional[str] = None,
    no_auth: Optional[bool] = None,
    authentication_type: Optional[str] = None,
    show_config: Optional[bool] = None,
) -> dict:

    return DataFlowEndpoints(cmd).update(
        name=endpoint_name,
        instance_name=instance_name,
        resource_group_name=resource_group_name,
        endpoint_type=DataflowEndpointType.AIOLOCALMQTT.value,
        x509_secret_name=secret_name,
        sat_audience=audience,
        hostname=hostname,
        port=port,
        client_id_prefix=client_id_prefix,
        protocol=protocol,
        keep_alive=keep_alive,
        retain=retain,
        max_inflight_messages=max_inflight_messages,
        qos=qos,
        session_expiry=session_expiry,
        tls_disabled=tls_disabled,
        config_map_reference=config_map_reference,
        cloud_event_attribute=cloud_event_attribute,
        no_auth=no_auth,
        authentication_type=authentication_type,
        show_config=show_config,
    )


def update_dataflow_endpoint_eventgrid(
    cmd,
    endpoint_name: str,
    instance_name: str,
    resource_group_name: str,
    hostname: Optional[str] = None,
    port: Optional[int] = None,
    keep_alive: Optional[int] = None,
    max_inflight_messages: Optional[int] = None,
    qos: Optional[int] = None,
    client_id: Optional[str] = None,
    tenant_id: Optional[str] = None,
    audience: Optional[str] = None,
    secret_name: Optional[str] = None,
    scope: Optional[str] = None,
    client_id_prefix: Optional[str] = None,
    protocol: Optional[str] = None,
    retain: Optional[str] = None,
    session_expiry: Optional[int] = None,
    config_map_reference: Optional[str] = None,
    cloud_event_attribute: Optional[str] = None,
    authentication_type: Optional[str] = None,
    show_config: Optional[bool] = None,
) -> dict:

    return DataFlowEndpoints(cmd).update(
        name=endpoint_name,
        instance_name=instance_name,
        resource_group_name=resource_group_name,
        endpoint_type=DataflowEndpointType.EVENTGRID.value,
        client_id=client_id,
        tenant_id=tenant_id,
        sat_audience=audience,
        x509_secret_name=secret_name,
        scope=scope,
        hostname=hostname,
        port=port,
        client_id_prefix=client_id_prefix,
        protocol=protocol,
        keep_alive=keep_alive,
        retain=retain,
        max_inflight_messages=max_inflight_messages,
        qos=qos,
        session_expiry=session_expiry,
        config_map_reference=config_map_reference,
        cloud_event_attribute=cloud_event_attribute,
        authentication_type=authentication_type,
        show_config=show_config,
    )


def update_dataflow_endpoint_custom_mqtt(
    cmd,
    endpoint_name: str,
    instance_name: str,
    resource_group_name: str,
    hostname: Optional[str] = None,
    port: Optional[int] = None,
    keep_alive: Optional[int] = None,
    max_inflight_messages: Optional[int] = None,
    qos: Optional[int] = None,
    tls_disabled: Optional[bool] = None,
    no_auth: Optional[bool] = None,
    client_id: Optional[str] = None,
    tenant_id: Optional[str] = None,
    sami_audience: Optional[str] = None,
    secret_name: Optional[str] = None,
    scope: Optional[str] = None,
    sat_audience: Optional[str] = None,
    client_id_prefix: Optional[str] = None,
    protocol: Optional[str] = None,
    retain: Optional[str] = None,
    session_expiry: Optional[int] = None,
    config_map_reference: Optional[str] = None,
    cloud_event_attribute: Optional[str] = None,
    authentication_type: Optional[str] = None,
    show_config: Optional[bool] = None,
) -> dict:

    return DataFlowEndpoints(cmd).update(
        name=endpoint_name,
        instance_name=instance_name,
        resource_group_name=resource_group_name,
        endpoint_type=DataflowEndpointType.CUSTOMMQTT.value,
        client_id=client_id,
        tenant_id=tenant_id,
        sami_audience=sami_audience,
        x509_secret_name=secret_name,
        scope=scope,
        sat_audience=sat_audience,
        hostname=hostname,
        port=port,
        client_id_prefix=client_id_prefix,
        protocol=protocol,
        keep_alive=keep_alive,
        retain=retain,
        max_inflight_messages=max_inflight_messages,
        qos=qos,
        session_expiry=session_expiry,
        tls_disabled=tls_disabled,
        config_map_reference=config_map_reference,
        cloud_event_attribute=cloud_event_attribute,
        no_auth=no_auth,
        authentication_type=authentication_type,
        show_config=show_config,
>>>>>>> e3480e98
    )


def show_dataflow_endpoint(cmd, endpoint_name: str, instance_name: str, resource_group_name: str) -> dict:
    return DataFlowEndpoints(cmd).show(
        name=endpoint_name,
        instance_name=instance_name,
        resource_group_name=resource_group_name,
    )


def list_dataflow_endpoints(cmd, instance_name: str, resource_group_name: str) -> Iterable[dict]:
    return DataFlowEndpoints(cmd).list(instance_name=instance_name, resource_group_name=resource_group_name)<|MERGE_RESOLUTION|>--- conflicted
+++ resolved
@@ -184,8 +184,6 @@
         resource_group_name=resource_group_name,
         confirm_yes=confirm_yes,
         **kwargs,
-<<<<<<< HEAD
-=======
     )
 
 
@@ -1098,7 +1096,6 @@
         no_auth=no_auth,
         authentication_type=authentication_type,
         show_config=show_config,
->>>>>>> e3480e98
     )
 
 
