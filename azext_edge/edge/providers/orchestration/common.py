# coding=utf-8
# ----------------------------------------------------------------------------------------------
# Copyright (c) Microsoft Corporation. All rights reserved.
# Licensed under the MIT License. See License file in the project root for license information.
# ----------------------------------------------------------------------------------------------

from enum import Enum

# Urls
ARM_ENDPOINT = "https://management.azure.com/"
MCR_ENDPOINT = "https://mcr.microsoft.com/"
GRAPH_ENDPOINT = "https://graph.microsoft.com/"
GRAPH_V1_ENDPOINT = f"{GRAPH_ENDPOINT}v1.0"
GRAPH_V1_SP_ENDPOINT = f"{GRAPH_V1_ENDPOINT}/servicePrincipals"

CUSTOM_LOCATIONS_RP_APP_ID = "bc313c14-388c-4e7d-a58e-70017303ee3b"

CONTRIBUTOR_ROLE_ID = "b24988ac-6180-42a0-ab88-20f7382dd24c"

EXTENDED_LOCATION_ROLE_BINDING = "AzureArc-Microsoft.ExtendedLocation-RP-RoleBinding"
ARC_CONFIG_MAP = "azure-clusterconfig"
ARC_NAMESPACE = "azure-arc"

<<<<<<< HEAD
AIO_MQTT_DEFAULT_CONFIG_MAP = "azure-iot-operations-aio-ca-trust-bundle"
=======
PROVISIONING_STATE_SUCCESS = "Succeeded"
>>>>>>> dd132b6e

# Key Vault KPIs
KEYVAULT_CLOUD_API_VERSION = "2022-07-01"

# Custom Locations KPIs
CUSTOM_LOCATIONS_API_VERSION = "2021-08-31-preview"

AIO_INSECURE_LISTENER_NAME = "default-insecure"
AIO_INSECURE_LISTENER_SERVICE_NAME = "aio-broker-insecure"
AIO_INSECURE_LISTENER_SERVICE_PORT = 1883

TRUST_ISSUER_KIND_KEY = "issuerKind"
TRUST_SETTING_KEYS = ["issuerName", TRUST_ISSUER_KIND_KEY, "configMapName", "configMapKey"]

EXTENSION_TYPE_PLATFORM = "microsoft.iotoperations.platform"
EXTENSION_TYPE_OSM = "microsoft.openservicemesh"
EXTENSION_TYPE_ACS = "microsoft.arc.containerstorage"
EXTENSION_TYPE_SSC = "microsoft.azure.secretstore"
EXTENSION_TYPE_OPS = "microsoft.iotoperations"

OPS_EXTENSION_DEPS = frozenset([EXTENSION_TYPE_PLATFORM, EXTENSION_TYPE_SSC, EXTENSION_TYPE_ACS])

EXTENSION_TYPE_TO_MONIKER_MAP = {
    EXTENSION_TYPE_PLATFORM: "platform",
    EXTENSION_TYPE_OSM: "openServiceMesh",
    EXTENSION_TYPE_ACS: "containerStorage",
    EXTENSION_TYPE_SSC: "secretStore",
    EXTENSION_TYPE_OPS: "iotOperations",
}

EXTENSION_MONIKER_TO_ALIAS_MAP = {
    "platform": "plat",
    "openServiceMesh": "osm",
    "secretStore": "ssc",
    "containerStorage": "acs",
    "iotOperations": "ops",
}

EXTENSION_ALIAS_TO_TYPE_MAP = {
    "plat": EXTENSION_TYPE_PLATFORM,
    "osm": EXTENSION_TYPE_OSM,
    "ssc": EXTENSION_TYPE_SSC,
    "acs": EXTENSION_TYPE_ACS,
    "ops": EXTENSION_TYPE_OPS,
}


class ClusterConnectStatus(Enum):
    CONNECTED = "Connected"


class MqMode(Enum):
    auto = "auto"
    distributed = "distributed"


class MqMemoryProfile(Enum):
    tiny = "Tiny"
    low = "Low"
    medium = "Medium"
    high = "High"


class MqServiceType(Enum):
    CLUSTERIP = "ClusterIp"
    LOADBALANCER = "LoadBalancer"
    NODEPORT = "NodePort"


class KubernetesDistroType(Enum):
    k3s = "K3s"
    k8s = "K8s"
    microk8s = "MicroK8s"


class IdentityUsageType(Enum):
    dataflow = "dataflow"


class SchemaType(Enum):
    """value is user friendly, full_value is the service friendly"""

    message = "message"

    @property
    def full_value(self) -> str:
        type_map = {SchemaType.message: "MessageSchema"}
        return type_map[self]


class SchemaFormat(Enum):
    """value is user friendly, full_value is the service friendly"""

    json = "json"
    delta = "delta"

    @property
    def full_value(self) -> str:
        format_map = {SchemaFormat.json: "JsonSchema/draft-07", SchemaFormat.delta: "Delta/1.0"}
        return format_map[self]


class ConfigSyncModeType(Enum):
    ADD = "add"
    FULL = "full"
    NONE = "none"


class ListenerProtocol(Enum):
    MQTT = "Mqtt"
    WEBSOCKETS = "WebSockets"


class TlsKeyAlgo(Enum):
    EC256 = "Ec256"
    EC384 = "Ec384"
    EC521 = "Ec521"
    ED25519 = "Ed25519"
    RSA2048 = "Rsa2048"
    RSA4096 = "Rsa4096"
    RSA8192 = "Rsa8192"


class TlsKeyRotation(Enum):
    ALWAYS = "Always"
    NEVER = "Never"


<<<<<<< HEAD
=======
class DataflowOperationType(Enum):
    SOURCE = "Source"
    TRANSFORMATION = "BuiltInTransformation"
    DESTINATION = "Destination"


>>>>>>> dd132b6e
class DataflowEndpointType(Enum):
    DATAEXPLORER = "DataExplorer"
    DATALAKESTORAGE = "DataLakeStorage"
    FABRICONELAKE = "FabricOneLake"
<<<<<<< HEAD
    LOCALSTORAGE = "LocalStorage"
    AIOLOCALMQTT = "AIOLocalMqtt"
    EVENTGRID = "EventGrid"
    CUSTOMMQTT = "CustomMqtt"
    EVENTHUB = "EventHub"
    FABRICREALTIME = "FabricRealTime"
    CUSTOMKAFKA = "CustomKafka"
=======
    KAFKA = "Kafka"
    LOCALSTORAGE = "LocalStorage"
    MQTT = "Mqtt"
>>>>>>> dd132b6e


class DataflowEndpointAuthenticationType(Enum):
    ACCESSTOKEN = "AccessToken"
    ANONYMOUS = "Anonymous"
    SASL = "Sasl"
    SERVICEACCESSTOKEN = "ServiceAccountToken"
    SYSTEMASSIGNED = "SystemAssignedManagedIdentity"
    USERASSIGNED = "UserAssignedManagedIdentity"
    X509 = "X509Certificate"

<<<<<<< HEAD
class DataflowEndpointModeType(Enum):
    ENABLED = "Enabled"
    DISABLED = "Disabled"
=======
>>>>>>> dd132b6e

class DataflowEndpointFabricPathType(Enum):
    FILES = "Files"
    TABLES = "Tables"

<<<<<<< HEAD
class DataflowEndpointKafkaAcksType(Enum):
    ZERO = "Zero"
    ONE = "One"
    ALL = "All"

class KafkaCloudEventAttributeType(Enum):
    PROPAGATE = "Propagate"
    CREATEORREMAP = "CreateOrRemap"

class KafkaCompressionType(Enum):
    NONE = "None"
    GZIP = "Gzip"
    LZ4 = "Lz4"
    SNAPPY = "Snappy"

class KafkaPartitionStrategyType(Enum):
    DEFAULT = "Default"
    STATIC = "Static"
    TOPIC = "Topic"
    PROPERTY = "Property"

class AuthenticationSaslType(Enum):
    PLAIN = "Plain"
    SCRAMSHA256 = "ScramSha256"
    SCRAMSHA512 = "ScramSha512"

class MqttRetainType(Enum):
    KEEP = "Keep"
    NEVER = "Never"
=======
>>>>>>> dd132b6e

DATAFLOW_ENDPOINT_AUTHENTICATION_TYPE_MAP = {
    DataflowEndpointType.DATAEXPLORER.value: {
        DataflowEndpointAuthenticationType.SYSTEMASSIGNED.value,
        DataflowEndpointAuthenticationType.USERASSIGNED.value,
    },
    DataflowEndpointType.DATALAKESTORAGE.value: {
        DataflowEndpointAuthenticationType.SYSTEMASSIGNED.value,
        DataflowEndpointAuthenticationType.USERASSIGNED.value,
        DataflowEndpointAuthenticationType.ACCESSTOKEN.value,
    },
    DataflowEndpointType.FABRICONELAKE.value: {
        DataflowEndpointAuthenticationType.SYSTEMASSIGNED.value,
        DataflowEndpointAuthenticationType.USERASSIGNED.value,
    },
<<<<<<< HEAD
    DataflowEndpointType.AIOLOCALMQTT.value: {
        DataflowEndpointAuthenticationType.SERVICEACCESSTOKEN.value,
        DataflowEndpointAuthenticationType.X509.value,
        DataflowEndpointAuthenticationType.ANONYMOUS.value,
    },
    DataflowEndpointType.EVENTGRID.value: {
        DataflowEndpointAuthenticationType.SYSTEMASSIGNED.value,
        DataflowEndpointAuthenticationType.USERASSIGNED.value,
        DataflowEndpointAuthenticationType.X509.value,
    },
    DataflowEndpointType.CUSTOMMQTT.value: {
        DataflowEndpointAuthenticationType.SYSTEMASSIGNED.value,
        DataflowEndpointAuthenticationType.USERASSIGNED.value,
        DataflowEndpointAuthenticationType.SERVICEACCESSTOKEN.value,
        DataflowEndpointAuthenticationType.X509.value,
        DataflowEndpointAuthenticationType.ANONYMOUS.value,
    },
    DataflowEndpointType.EVENTHUB.value: {
        DataflowEndpointAuthenticationType.SYSTEMASSIGNED.value,
        DataflowEndpointAuthenticationType.USERASSIGNED.value,
        DataflowEndpointAuthenticationType.SASL.value,
    },
    DataflowEndpointType.FABRICREALTIME.value: {
        DataflowEndpointAuthenticationType.SASL.value,
        DataflowEndpointAuthenticationType.SYSTEMASSIGNED.value,
        DataflowEndpointAuthenticationType.USERASSIGNED.value,
    },
    DataflowEndpointType.CUSTOMKAFKA.value: {
        DataflowEndpointAuthenticationType.SYSTEMASSIGNED.value,
        DataflowEndpointAuthenticationType.USERASSIGNED.value,
        DataflowEndpointAuthenticationType.SASL.value,
=======
    DataflowEndpointType.KAFKA.value: {
        DataflowEndpointAuthenticationType.SYSTEMASSIGNED.value,
        DataflowEndpointAuthenticationType.USERASSIGNED.value,
        DataflowEndpointAuthenticationType.SASL.value,
        DataflowEndpointAuthenticationType.X509.value,
        DataflowEndpointAuthenticationType.ANONYMOUS.value,
    },
    DataflowEndpointType.MQTT.value: {
        DataflowEndpointAuthenticationType.SYSTEMASSIGNED.value,
        DataflowEndpointAuthenticationType.USERASSIGNED.value,
        DataflowEndpointAuthenticationType.SERVICEACCESSTOKEN.value,
>>>>>>> dd132b6e
        DataflowEndpointAuthenticationType.X509.value,
        DataflowEndpointAuthenticationType.ANONYMOUS.value,
    },
}

<<<<<<< HEAD
# DATAFLOW_ENDPOINT_TYPE_REQUIRED_PARAMS = {
#     DataflowEndpointType.DATAEXPLORER.value: ["database_name", "host"],
#     DataflowEndpointType.DATALAKESTORAGE.value: ["host"],
#     DataflowEndpointType.FABRICONELAKE.value: ["lakehouse_name", "workspace_name", "path_type", "host"],
#     DataflowEndpointType.EVENTGRID.value: ["host"],
#     DataflowEndpointType.FABRICREALTIME.value: ["host"],
#     DataflowEndpointType.CUSTOMKAFKA.value: ["host"],
#     DataflowEndpointType.LOCALSTORAGE.value: ["pvc_reference"],
#     DataflowEndpointType.AIOLOCALMQTT.value: ["host"],
#     DataflowEndpointType.EVENTGRID.value: ["host"],
#     DataflowEndpointType.CUSTOMMQTT.value: ["host"],
# }
=======
DATAFLOW_ENDPOINT_TYPE_REQUIRED_PARAMS = {
    DataflowEndpointType.DATAEXPLORER.value: {"database_name", "host"},
    DataflowEndpointType.DATALAKESTORAGE.value: {"host"},
    DataflowEndpointType.FABRICONELAKE.value: {"lakehouse_name", "workspace_name", "path_type", "host"},
    DataflowEndpointType.KAFKA.value: {"host"},
    DataflowEndpointType.LOCALSTORAGE.value: {"pvc_reference"},
    DataflowEndpointType.MQTT.value: {"host"},
}
>>>>>>> dd132b6e

DATAFLOW_ENDPOINT_TYPE_SETTINGS = {
    DataflowEndpointType.DATAEXPLORER.value: "dataExplorerSettings",
    DataflowEndpointType.DATALAKESTORAGE.value: "dataLakeStorageSettings",
    DataflowEndpointType.FABRICONELAKE.value: "fabricOneLakeSettings",
<<<<<<< HEAD
    DataflowEndpointType.EVENTHUB.value: "kafkaSettings",
    DataflowEndpointType.FABRICREALTIME.value: "kafkaSettings",
    DataflowEndpointType.CUSTOMKAFKA.value: "kafkaSettings",
    DataflowEndpointType.LOCALSTORAGE.value: "localStorageSettings",
    DataflowEndpointType.AIOLOCALMQTT.value: "mqttSettings",
    DataflowEndpointType.EVENTGRID.value: "mqttSettings",
    DataflowEndpointType.CUSTOMMQTT.value: "mqttSettings",
}

# turn this into set
AUTHENTICATION_TYPE_REQUIRED_PARAMS = {
    DataflowEndpointAuthenticationType.SYSTEMASSIGNED.value: {},
    DataflowEndpointAuthenticationType.USERASSIGNED.value: {"client_id", "tenant_id"},
=======
    DataflowEndpointType.KAFKA.value: "kafkaSettings",
    DataflowEndpointType.LOCALSTORAGE.value: "localStorageSettings",
    DataflowEndpointType.MQTT.value: "mqttSettings",
}

AUTHENTICATION_TYPE_REQUIRED_PARAMS = {
    DataflowEndpointAuthenticationType.SYSTEMASSIGNED.value: {},
    DataflowEndpointAuthenticationType.USERASSIGNED.value: {"client_Id", "tenant_id"},
>>>>>>> dd132b6e
    DataflowEndpointAuthenticationType.SERVICEACCESSTOKEN.value: {"audience"},
    DataflowEndpointAuthenticationType.X509.value: {"secret_name"},
    DataflowEndpointAuthenticationType.ANONYMOUS.value: {},
}

<<<<<<< HEAD

X509_ISSUER_REF_KEYS = ["group", "kind", "name"]
=======
DATAFLOW_OPERATION_TYPE_SETTINGS = {
    DataflowOperationType.SOURCE.value: "sourceSettings",
    DataflowOperationType.TRANSFORMATION.value: "builtInTransformationSettings",
    DataflowOperationType.DESTINATION.value: "destinationSettings",
}


X509_ISSUER_REF_KEYS = ["group", "kind", "name"]

# Clone
CLONE_INSTANCE_VERS_MAX = "1.2.0"
CLONE_INSTANCE_VERS_MIN = "1.0.34"


class CloneSummaryMode(Enum):
    SIMPLE = "simple"
    DETAILED = "detailed"


class CloneTemplateMode(Enum):
    NESTED = "nested"
    LINKED = "linked"


class CloneTemplateParams(Enum):
    INSTANCE_NAME = "instanceName"
    CLUSTER_NAME = "clusterName"
    CLUSTER_NAMESPACE = "clusterNamespace"
    CUSTOM_LOCATION_NAME = "customLocationName"
    OPS_EXTENSION_NAME = "opsExtensionName"
    SCHEMA_REGISTRY_ID = "schemaRegistryId"
    RESOURCE_SLUG = "resourceSlug"
    LOCATION = "location"
    APPLY_ROLE_ASSIGNMENTS = "applyRoleAssignments"
>>>>>>> dd132b6e
<|MERGE_RESOLUTION|>--- conflicted
+++ resolved
@@ -21,11 +21,8 @@
 ARC_CONFIG_MAP = "azure-clusterconfig"
 ARC_NAMESPACE = "azure-arc"
 
-<<<<<<< HEAD
 AIO_MQTT_DEFAULT_CONFIG_MAP = "azure-iot-operations-aio-ca-trust-bundle"
-=======
 PROVISIONING_STATE_SUCCESS = "Succeeded"
->>>>>>> dd132b6e
 
 # Key Vault KPIs
 KEYVAULT_CLOUD_API_VERSION = "2022-07-01"
@@ -154,20 +151,16 @@
     NEVER = "Never"
 
 
-<<<<<<< HEAD
-=======
 class DataflowOperationType(Enum):
     SOURCE = "Source"
     TRANSFORMATION = "BuiltInTransformation"
     DESTINATION = "Destination"
 
 
->>>>>>> dd132b6e
 class DataflowEndpointType(Enum):
     DATAEXPLORER = "DataExplorer"
     DATALAKESTORAGE = "DataLakeStorage"
     FABRICONELAKE = "FabricOneLake"
-<<<<<<< HEAD
     LOCALSTORAGE = "LocalStorage"
     AIOLOCALMQTT = "AIOLocalMqtt"
     EVENTGRID = "EventGrid"
@@ -175,11 +168,6 @@
     EVENTHUB = "EventHub"
     FABRICREALTIME = "FabricRealTime"
     CUSTOMKAFKA = "CustomKafka"
-=======
-    KAFKA = "Kafka"
-    LOCALSTORAGE = "LocalStorage"
-    MQTT = "Mqtt"
->>>>>>> dd132b6e
 
 
 class DataflowEndpointAuthenticationType(Enum):
@@ -191,18 +179,14 @@
     USERASSIGNED = "UserAssignedManagedIdentity"
     X509 = "X509Certificate"
 
-<<<<<<< HEAD
 class DataflowEndpointModeType(Enum):
     ENABLED = "Enabled"
     DISABLED = "Disabled"
-=======
->>>>>>> dd132b6e
 
 class DataflowEndpointFabricPathType(Enum):
     FILES = "Files"
     TABLES = "Tables"
 
-<<<<<<< HEAD
 class DataflowEndpointKafkaAcksType(Enum):
     ZERO = "Zero"
     ONE = "One"
@@ -232,8 +216,6 @@
 class MqttRetainType(Enum):
     KEEP = "Keep"
     NEVER = "Never"
-=======
->>>>>>> dd132b6e
 
 DATAFLOW_ENDPOINT_AUTHENTICATION_TYPE_MAP = {
     DataflowEndpointType.DATAEXPLORER.value: {
@@ -249,7 +231,6 @@
         DataflowEndpointAuthenticationType.SYSTEMASSIGNED.value,
         DataflowEndpointAuthenticationType.USERASSIGNED.value,
     },
-<<<<<<< HEAD
     DataflowEndpointType.AIOLOCALMQTT.value: {
         DataflowEndpointAuthenticationType.SERVICEACCESSTOKEN.value,
         DataflowEndpointAuthenticationType.X509.value,
@@ -281,53 +262,15 @@
         DataflowEndpointAuthenticationType.SYSTEMASSIGNED.value,
         DataflowEndpointAuthenticationType.USERASSIGNED.value,
         DataflowEndpointAuthenticationType.SASL.value,
-=======
-    DataflowEndpointType.KAFKA.value: {
-        DataflowEndpointAuthenticationType.SYSTEMASSIGNED.value,
-        DataflowEndpointAuthenticationType.USERASSIGNED.value,
-        DataflowEndpointAuthenticationType.SASL.value,
         DataflowEndpointAuthenticationType.X509.value,
         DataflowEndpointAuthenticationType.ANONYMOUS.value,
     },
-    DataflowEndpointType.MQTT.value: {
-        DataflowEndpointAuthenticationType.SYSTEMASSIGNED.value,
-        DataflowEndpointAuthenticationType.USERASSIGNED.value,
-        DataflowEndpointAuthenticationType.SERVICEACCESSTOKEN.value,
->>>>>>> dd132b6e
-        DataflowEndpointAuthenticationType.X509.value,
-        DataflowEndpointAuthenticationType.ANONYMOUS.value,
-    },
-}
-
-<<<<<<< HEAD
-# DATAFLOW_ENDPOINT_TYPE_REQUIRED_PARAMS = {
-#     DataflowEndpointType.DATAEXPLORER.value: ["database_name", "host"],
-#     DataflowEndpointType.DATALAKESTORAGE.value: ["host"],
-#     DataflowEndpointType.FABRICONELAKE.value: ["lakehouse_name", "workspace_name", "path_type", "host"],
-#     DataflowEndpointType.EVENTGRID.value: ["host"],
-#     DataflowEndpointType.FABRICREALTIME.value: ["host"],
-#     DataflowEndpointType.CUSTOMKAFKA.value: ["host"],
-#     DataflowEndpointType.LOCALSTORAGE.value: ["pvc_reference"],
-#     DataflowEndpointType.AIOLOCALMQTT.value: ["host"],
-#     DataflowEndpointType.EVENTGRID.value: ["host"],
-#     DataflowEndpointType.CUSTOMMQTT.value: ["host"],
-# }
-=======
-DATAFLOW_ENDPOINT_TYPE_REQUIRED_PARAMS = {
-    DataflowEndpointType.DATAEXPLORER.value: {"database_name", "host"},
-    DataflowEndpointType.DATALAKESTORAGE.value: {"host"},
-    DataflowEndpointType.FABRICONELAKE.value: {"lakehouse_name", "workspace_name", "path_type", "host"},
-    DataflowEndpointType.KAFKA.value: {"host"},
-    DataflowEndpointType.LOCALSTORAGE.value: {"pvc_reference"},
-    DataflowEndpointType.MQTT.value: {"host"},
-}
->>>>>>> dd132b6e
+}
 
 DATAFLOW_ENDPOINT_TYPE_SETTINGS = {
     DataflowEndpointType.DATAEXPLORER.value: "dataExplorerSettings",
     DataflowEndpointType.DATALAKESTORAGE.value: "dataLakeStorageSettings",
     DataflowEndpointType.FABRICONELAKE.value: "fabricOneLakeSettings",
-<<<<<<< HEAD
     DataflowEndpointType.EVENTHUB.value: "kafkaSettings",
     DataflowEndpointType.FABRICREALTIME.value: "kafkaSettings",
     DataflowEndpointType.CUSTOMKAFKA.value: "kafkaSettings",
@@ -337,29 +280,14 @@
     DataflowEndpointType.CUSTOMMQTT.value: "mqttSettings",
 }
 
-# turn this into set
-AUTHENTICATION_TYPE_REQUIRED_PARAMS = {
-    DataflowEndpointAuthenticationType.SYSTEMASSIGNED.value: {},
-    DataflowEndpointAuthenticationType.USERASSIGNED.value: {"client_id", "tenant_id"},
-=======
-    DataflowEndpointType.KAFKA.value: "kafkaSettings",
-    DataflowEndpointType.LOCALSTORAGE.value: "localStorageSettings",
-    DataflowEndpointType.MQTT.value: "mqttSettings",
-}
-
 AUTHENTICATION_TYPE_REQUIRED_PARAMS = {
     DataflowEndpointAuthenticationType.SYSTEMASSIGNED.value: {},
     DataflowEndpointAuthenticationType.USERASSIGNED.value: {"client_Id", "tenant_id"},
->>>>>>> dd132b6e
     DataflowEndpointAuthenticationType.SERVICEACCESSTOKEN.value: {"audience"},
     DataflowEndpointAuthenticationType.X509.value: {"secret_name"},
     DataflowEndpointAuthenticationType.ANONYMOUS.value: {},
 }
 
-<<<<<<< HEAD
-
-X509_ISSUER_REF_KEYS = ["group", "kind", "name"]
-=======
 DATAFLOW_OPERATION_TYPE_SETTINGS = {
     DataflowOperationType.SOURCE.value: "sourceSettings",
     DataflowOperationType.TRANSFORMATION.value: "builtInTransformationSettings",
@@ -393,5 +321,4 @@
     SCHEMA_REGISTRY_ID = "schemaRegistryId"
     RESOURCE_SLUG = "resourceSlug"
     LOCATION = "location"
-    APPLY_ROLE_ASSIGNMENTS = "applyRoleAssignments"
->>>>>>> dd132b6e
+    APPLY_ROLE_ASSIGNMENTS = "applyRoleAssignments"