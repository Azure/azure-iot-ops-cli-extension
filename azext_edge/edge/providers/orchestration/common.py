--- conflicted
+++ resolved
@@ -22,22 +22,14 @@
 ARC_NAMESPACE = "azure-arc"
 
 # Key Vault KPIs
-<<<<<<< HEAD
-KEYVAULT_DATAPLANE_API_VERSION = "7.4"  # TODO - @digimaun, maybe needed
-KEYVAULT_CLOUD_API_VERSION = "2022-07-01"  # TODO - @digimaun, maybe needed
-=======
 KEYVAULT_CLOUD_API_VERSION = "2022-07-01"
->>>>>>> d21e54d8
 
 # Custom Locations KPIs
 CUSTOM_LOCATIONS_API_VERSION = "2021-08-31-preview"
 
 AIO_INSECURE_LISTENER_NAME = "default-insecure"
 AIO_INSECURE_LISTENER_SERVICE_NAME = "aio-broker-insecure"
-<<<<<<< HEAD
-=======
 AIO_INSECURE_LISTENER_SERVICE_PORT = 1883
->>>>>>> d21e54d8
 
 
 class MqMode(Enum):
@@ -67,13 +59,10 @@
 class TrustSourceType(Enum):
     self_signed = "SelfSigned"
     # customer_managed = "CustomerManaged"  # TODO - @digimaun
-<<<<<<< HEAD
-=======
 
 
 class IdentityUsageType(Enum):
     dataflow = "dataflow"
->>>>>>> d21e54d8
 
 
 __all__ = [
@@ -82,12 +71,7 @@
     "MqServiceType",
     "KubernetesDistroType",
     "TrustSourceType",
-<<<<<<< HEAD
-    "DEFAULT_X509_CA_VALID_DAYS",
-    "KEYVAULT_DATAPLANE_API_VERSION",
-=======
     "IdentityUsageType",
     "DEFAULT_X509_CA_VALID_DAYS",
->>>>>>> d21e54d8
     "KEYVAULT_CLOUD_API_VERSION",
 ]