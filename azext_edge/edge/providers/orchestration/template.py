# coding=utf-8
# ----------------------------------------------------------------------------------------------
# Copyright (c) Microsoft Corporation. All rights reserved.
# Licensed under the MIT License. See License file in the project root for license information.
# ----------------------------------------------------------------------------------------------

from copy import deepcopy
from typing import Dict, List, NamedTuple, Optional, Union

from .common import (
    AIO_INSECURE_LISTENER_NAME,
    AIO_INSECURE_LISTENER_SERVICE_NAME,
    AIO_INSECURE_LISTENER_SERVICE_PORT,
    MqServiceType,
)


class TemplateBlueprint(NamedTuple):
    commit_id: str
    content: Dict[str, Dict[str, dict]]

    def get_type_definition(self, key: str) -> dict:
        return self.content["definitions"].get(key, {"properties": {}})

    @property
    def parameters(self) -> dict:
        return self.content["parameters"]

    def get_resource_by_key(self, key: str) -> dict:
        return self.content["resources"].get(key, {"properties": {}})

    def get_resource_by_type(self, type_name: str, first=True) -> Optional[Union[List[dict], dict]]:
        r = []
        for key in self.content["resources"]:
            if self.content["resources"][key]["type"] == type_name:
                r.append(self.content["resources"][key])
        if r:
            return r[0] if first else r

    def add_resource(self, resource_key: str, resource_def: dict):
        self.content["resources"][resource_key] = resource_def

    def copy(self) -> "TemplateBlueprint":
        return TemplateBlueprint(
            commit_id=self.commit_id,
            content=deepcopy(self.content),
        )


TEMPLATE_BLUEPRINT_ENABLEMENT = TemplateBlueprint(
    commit_id="abf80aa881357f02997d90ca311a7e31358f19a3",
    content={
        "$schema": "https://schema.management.azure.com/schemas/2019-04-01/deploymentTemplate.json#",
        "languageVersion": "2.0",
        "contentVersion": "1.0.0.0",
        "metadata": {
<<<<<<< HEAD
            "_generator": {"name": "bicep", "version": "0.35.1.17967", "templateHash": "13596236932885288798"}
=======
            "_generator": {"name": "bicep", "version": "0.36.1.42791", "templateHash": "13046130712474074101"}
>>>>>>> e3480e98
        },
        "definitions": {
            "_1.AdvancedConfig": {
                "type": "object",
                "properties": {
                    "platform": {
                        "type": "object",
                        "properties": {
                            "version": {"type": "string", "nullable": True},
                            "train": {"type": "string", "nullable": True},
                        },
                        "nullable": True,
                    },
                    "aio": {
                        "type": "object",
                        "properties": {
                            "version": {"type": "string", "nullable": True},
                            "train": {"type": "string", "nullable": True},
                            "configurationSettingsOverride": {"type": "object", "nullable": True},
                        },
                        "nullable": True,
                    },
                    "secretSyncController": {
                        "type": "object",
                        "properties": {
                            "version": {"type": "string", "nullable": True},
                            "train": {"type": "string", "nullable": True},
                        },
                        "nullable": True,
                    },
                    "observability": {
                        "type": "object",
                        "properties": {
                            "enabled": {"type": "bool", "nullable": True},
                            "otelCollectorAddress": {"type": "string", "nullable": True},
                            "otelExportIntervalSeconds": {"type": "int", "nullable": True},
                        },
                        "nullable": True,
                    },
                    "openServiceMesh": {
                        "type": "object",
                        "properties": {
                            "version": {"type": "string", "nullable": True},
                            "train": {"type": "string", "nullable": True},
                        },
                        "nullable": True,
                    },
                    "edgeStorageAccelerator": {
                        "type": "object",
                        "properties": {
                            "version": {"type": "string", "nullable": True},
                            "train": {"type": "string", "nullable": True},
                            "diskStorageClass": {"type": "string", "nullable": True},
                            "faultToleranceEnabled": {"type": "bool", "nullable": True},
                            "diskMountPoint": {"type": "string", "nullable": True},
                        },
                        "nullable": True,
                    },
                    "resourceSuffix": {"type": "string", "nullable": True},
                },
                "metadata": {"__bicep_imported_from!": {"sourceTemplate": "types.bicep"}},
            },
            "_1.BrokerConfig": {
                "type": "object",
                "properties": {
                    "frontendReplicas": {
                        "type": "int",
                        "nullable": True,
                        "minValue": 1,
                        "maxValue": 16,
                        "metadata": {"description": "Number of AIO Broker frontend replicas. The default is 2."},
                    },
                    "frontendWorkers": {
                        "type": "int",
                        "nullable": True,
                        "minValue": 1,
                        "maxValue": 16,
                        "metadata": {"description": "Number of AIO Broker frontend workers. The default is 2."},
                    },
                    "backendRedundancyFactor": {
                        "type": "int",
                        "nullable": True,
                        "minValue": 1,
                        "maxValue": 5,
                        "metadata": {"description": "The AIO Broker backend redundancy factory. The default is 2."},
                    },
                    "backendWorkers": {
                        "type": "int",
                        "nullable": True,
                        "minValue": 1,
                        "maxValue": 16,
                        "metadata": {"description": "Number of AIO Broker backend workers. The default is 2."},
                    },
                    "backendPartitions": {
                        "type": "int",
                        "nullable": True,
                        "minValue": 1,
                        "maxValue": 16,
                        "metadata": {"description": "Number of AIO Broker backend partitions. The default is 2."},
                    },
                    "memoryProfile": {
                        "type": "string",
                        "allowedValues": ["High", "Low", "Medium", "Tiny"],
                        "nullable": True,
                        "metadata": {"description": 'The AIO Broker memory profile. The default is "Medium".'},
                    },
                    "serviceType": {
                        "type": "string",
                        "allowedValues": ["ClusterIp", "LoadBalancer", "NodePort"],
                        "nullable": True,
                        "metadata": {"description": 'The AIO Broker service type. The default is "ClusterIp".'},
                    },
                },
                "metadata": {"__bicep_imported_from!": {"sourceTemplate": "types.bicep"}},
            },
            "_1.CustomerManaged": {
                "type": "object",
                "properties": {
                    "source": {"type": "string", "allowedValues": ["CustomerManaged"]},
                    "settings": {"$ref": "#/definitions/_1.TrustBundleSettings"},
                },
                "metadata": {"__bicep_imported_from!": {"sourceTemplate": "types.bicep"}},
            },
            "_1.Features": {
                "type": "object",
                "properties": {},
                "additionalProperties": {
                    "$ref": "#/definitions/_1.InstanceFeature",
                    "metadata": {"description": "Object of features"},
                },
                "metadata": {
                    "description": "AIO Instance features.",
                    "__bicep_imported_from!": {"sourceTemplate": "types.bicep"},
                },
            },
            "_1.InstanceFeature": {
                "type": "object",
                "properties": {
                    "mode": {"$ref": "#/definitions/_1.InstanceFeatureMode", "nullable": True},
                    "settings": {
                        "type": "object",
                        "properties": {},
                        "additionalProperties": {"$ref": "#/definitions/_1.InstanceFeatureSettingValue"},
                    },
                },
                "metadata": {
                    "description": "Individual feature object within the AIO instance.",
                    "__bicep_imported_from!": {"sourceTemplate": "types.bicep"},
                },
            },
            "_1.InstanceFeatureMode": {
                "type": "string",
                "allowedValues": ["Disabled", "Preview", "Stable"],
                "metadata": {
                    "description": 'The mode of the AIO instance feature. Either "Stable", "Preview" or "Disabled".',
                    "__bicep_imported_from!": {"sourceTemplate": "types.bicep"},
                },
            },
            "_1.InstanceFeatureSettingValue": {
                "type": "string",
                "allowedValues": ["Disabled", "Enabled"],
                "metadata": {
                    "description": 'The setting value of the AIO instance feature. Either "Enabled" or "Disabled".',
                    "__bicep_imported_from!": {"sourceTemplate": "types.bicep"},
                },
            },
            "_1.SelfSigned": {
                "type": "object",
                "properties": {"source": {"type": "string", "allowedValues": ["SelfSigned"]}},
                "metadata": {"__bicep_imported_from!": {"sourceTemplate": "types.bicep"}},
            },
            "_1.TrustBundleSettings": {
                "type": "object",
                "properties": {
                    "issuerName": {"type": "string"},
                    "issuerKind": {"type": "string", "allowedValues": ["ClusterIssuer", "Issuer"]},
                    "configMapName": {"type": "string"},
                    "configMapKey": {"type": "string"},
                },
                "metadata": {"__bicep_imported_from!": {"sourceTemplate": "types.bicep"}},
            },
            "_1.TrustConfig": {
                "type": "object",
                "discriminator": {
                    "propertyName": "source",
                    "mapping": {
                        "SelfSigned": {"$ref": "#/definitions/_1.SelfSigned"},
                        "CustomerManaged": {"$ref": "#/definitions/_1.CustomerManaged"},
                    },
                },
                "metadata": {"__bicep_imported_from!": {"sourceTemplate": "types.bicep"}},
            },
        },
        "parameters": {
            "clusterName": {"type": "string"},
            "trustConfig": {"$ref": "#/definitions/_1.TrustConfig", "defaultValue": {"source": "SelfSigned"}},
            "advancedConfig": {"$ref": "#/definitions/_1.AdvancedConfig", "defaultValue": {}},
        },
        "variables": {
<<<<<<< HEAD
            "VERSIONS": {"platform": "0.7.20", "secretStore": "0.9.4", "containerStorage": "2.5.1"},
=======
            "VERSIONS": {"platform": "0.7.21", "secretStore": "0.9.4", "containerStorage": "2.5.3"},
>>>>>>> e3480e98
            "TRAINS": {"platform": "preview", "secretStore": "preview", "containerStorage": "stable"},
            "faultTolerantStorageClass": "[coalesce(tryGet(tryGet(parameters('advancedConfig'), 'edgeStorageAccelerator'), 'diskStorageClass'), 'acstor-arccontainerstorage-storage-pool')]",
            "nonFaultTolerantStorageClass": "[coalesce(tryGet(tryGet(parameters('advancedConfig'), 'edgeStorageAccelerator'), 'diskStorageClass'), 'default,local-path')]",
            "diskStorageClass": "[if(equals(tryGet(tryGet(parameters('advancedConfig'), 'edgeStorageAccelerator'), 'faultToleranceEnabled'), true()), variables('faultTolerantStorageClass'), variables('nonFaultTolerantStorageClass'))]",
            "diskMountPoint": "[coalesce(tryGet(tryGet(parameters('advancedConfig'), 'edgeStorageAccelerator'), 'diskMountPoint'), '/mnt')]",
        },
        "resources": {
            "cluster": {
                "existing": True,
                "type": "Microsoft.Kubernetes/connectedClusters",
                "apiVersion": "2021-03-01",
                "name": "[parameters('clusterName')]",
            },
            "aio_platform_extension": {
                "type": "Microsoft.KubernetesConfiguration/extensions",
                "apiVersion": "2023-05-01",
                "scope": "[format('Microsoft.Kubernetes/connectedClusters/{0}', parameters('clusterName'))]",
                "name": "azure-iot-operations-platform",
                "properties": {
                    "extensionType": "microsoft.iotoperations.platform",
                    "version": "[coalesce(tryGet(tryGet(parameters('advancedConfig'), 'platform'), 'version'), variables('VERSIONS').platform)]",
                    "releaseTrain": "[coalesce(tryGet(tryGet(parameters('advancedConfig'), 'platform'), 'train'), variables('TRAINS').platform)]",
                    "autoUpgradeMinorVersion": False,
                    "scope": {"cluster": {"releaseNamespace": "cert-manager"}},
                    "configurationSettings": {
                        "installCertManager": "[if(equals(parameters('trustConfig').source, 'SelfSigned'), 'true', 'false')]",
                        "installTrustManager": "[if(equals(parameters('trustConfig').source, 'SelfSigned'), 'true', 'false')]",
                    },
                },
            },
            "secret_store_extension": {
                "type": "Microsoft.KubernetesConfiguration/extensions",
                "apiVersion": "2023-05-01",
                "scope": "[format('Microsoft.Kubernetes/connectedClusters/{0}', parameters('clusterName'))]",
                "name": "azure-secret-store",
                "identity": {"type": "SystemAssigned"},
                "properties": {
                    "extensionType": "microsoft.azure.secretstore",
                    "version": "[coalesce(tryGet(tryGet(parameters('advancedConfig'), 'secretSyncController'), 'version'), variables('VERSIONS').secretStore)]",
                    "releaseTrain": "[coalesce(tryGet(tryGet(parameters('advancedConfig'), 'secretSyncController'), 'train'), variables('TRAINS').secretStore)]",
                    "autoUpgradeMinorVersion": False,
                    "configurationSettings": {
                        "rotationPollIntervalInSeconds": "120",
                        "validatingAdmissionPolicies.applyPolicies": "false",
                    },
                },
                "dependsOn": ["aio_platform_extension"],
            },
            "container_storage_extension": {
                "type": "Microsoft.KubernetesConfiguration/extensions",
                "apiVersion": "2023-05-01",
                "scope": "[format('Microsoft.Kubernetes/connectedClusters/{0}', parameters('clusterName'))]",
                "name": "azure-arc-containerstorage",
                "identity": {"type": "SystemAssigned"},
                "properties": {
                    "extensionType": "microsoft.arc.containerstorage",
                    "autoUpgradeMinorVersion": False,
                    "version": "[coalesce(tryGet(tryGet(parameters('advancedConfig'), 'edgeStorageAccelerator'), 'version'), variables('VERSIONS').containerStorage)]",
                    "releaseTrain": "[coalesce(tryGet(tryGet(parameters('advancedConfig'), 'edgeStorageAccelerator'), 'train'), variables('TRAINS').containerStorage)]",
                    "configurationSettings": "[union(createObject('edgeStorageConfiguration.create', 'true', 'feature.diskStorageClass', variables('diskStorageClass')), if(equals(tryGet(tryGet(parameters('advancedConfig'), 'edgeStorageAccelerator'), 'faultToleranceEnabled'), true()), createObject('acstorConfiguration.create', 'true', 'acstorConfiguration.properties.diskMountPoint', variables('diskMountPoint')), createObject()))]",
                },
                "dependsOn": ["aio_platform_extension"],
            },
        },
        "outputs": {
            "clExtensionIds": {
                "type": "array",
                "items": {"type": "string"},
                "value": [
                    "[extensionResourceId(resourceId('Microsoft.Kubernetes/connectedClusters', parameters('clusterName')), 'Microsoft.KubernetesConfiguration/extensions', 'azure-iot-operations-platform')]",
                    "[extensionResourceId(resourceId('Microsoft.Kubernetes/connectedClusters', parameters('clusterName')), 'Microsoft.KubernetesConfiguration/extensions', 'azure-secret-store')]",
                ],
            },
            "extensions": {
                "type": "object",
                "value": {
                    "platform": {
                        "name": "azure-iot-operations-platform",
                        "id": "[extensionResourceId(resourceId('Microsoft.Kubernetes/connectedClusters', parameters('clusterName')), 'Microsoft.KubernetesConfiguration/extensions', 'azure-iot-operations-platform')]",
                        "version": "[reference('aio_platform_extension').version]",
                        "releaseTrain": "[reference('aio_platform_extension').releaseTrain]",
                    },
                    "secretStore": {
                        "name": "azure-secret-store",
                        "id": "[extensionResourceId(resourceId('Microsoft.Kubernetes/connectedClusters', parameters('clusterName')), 'Microsoft.KubernetesConfiguration/extensions', 'azure-secret-store')]",
                        "version": "[reference('secret_store_extension').version]",
                        "releaseTrain": "[reference('secret_store_extension').releaseTrain]",
                    },
                    "containerStorage": {
                        "name": "azure-arc-containerstorage",
                        "id": "[extensionResourceId(resourceId('Microsoft.Kubernetes/connectedClusters', parameters('clusterName')), 'Microsoft.KubernetesConfiguration/extensions', 'azure-arc-containerstorage')]",
                        "version": "[reference('container_storage_extension').version]",
                        "releaseTrain": "[reference('container_storage_extension').releaseTrain]",
                    },
                },
            },
        },
    },
)

TEMPLATE_BLUEPRINT_INSTANCE = TemplateBlueprint(
    commit_id="abf80aa881357f02997d90ca311a7e31358f19a3",
    content={
        "$schema": "https://schema.management.azure.com/schemas/2019-04-01/deploymentTemplate.json#",
        "languageVersion": "2.0",
        "contentVersion": "1.0.0.0",
        "metadata": {
<<<<<<< HEAD
            "_generator": {"name": "bicep", "version": "0.35.1.17967", "templateHash": "16837242519512011809"}
=======
            "_generator": {"name": "bicep", "version": "0.36.1.42791", "templateHash": "2312126364150229634"}
>>>>>>> e3480e98
        },
        "definitions": {
            "_1.AdvancedConfig": {
                "type": "object",
                "properties": {
                    "platform": {
                        "type": "object",
                        "properties": {
                            "version": {"type": "string", "nullable": True},
                            "train": {"type": "string", "nullable": True},
                        },
                        "nullable": True,
                    },
                    "aio": {
                        "type": "object",
                        "properties": {
                            "version": {"type": "string", "nullable": True},
                            "train": {"type": "string", "nullable": True},
                            "configurationSettingsOverride": {"type": "object", "nullable": True},
                        },
                        "nullable": True,
                    },
                    "secretSyncController": {
                        "type": "object",
                        "properties": {
                            "version": {"type": "string", "nullable": True},
                            "train": {"type": "string", "nullable": True},
                        },
                        "nullable": True,
                    },
                    "observability": {
                        "type": "object",
                        "properties": {
                            "enabled": {"type": "bool", "nullable": True},
                            "otelCollectorAddress": {"type": "string", "nullable": True},
                            "otelExportIntervalSeconds": {"type": "int", "nullable": True},
                        },
                        "nullable": True,
                    },
                    "openServiceMesh": {
                        "type": "object",
                        "properties": {
                            "version": {"type": "string", "nullable": True},
                            "train": {"type": "string", "nullable": True},
                        },
                        "nullable": True,
                    },
                    "edgeStorageAccelerator": {
                        "type": "object",
                        "properties": {
                            "version": {"type": "string", "nullable": True},
                            "train": {"type": "string", "nullable": True},
                            "diskStorageClass": {"type": "string", "nullable": True},
                            "faultToleranceEnabled": {"type": "bool", "nullable": True},
                            "diskMountPoint": {"type": "string", "nullable": True},
                        },
                        "nullable": True,
                    },
                    "resourceSuffix": {"type": "string", "nullable": True},
                },
                "metadata": {"__bicep_imported_from!": {"sourceTemplate": "types.bicep"}},
            },
            "_1.BrokerConfig": {
                "type": "object",
                "properties": {
                    "frontendReplicas": {
                        "type": "int",
                        "nullable": True,
                        "minValue": 1,
                        "maxValue": 16,
                        "metadata": {"description": "Number of AIO Broker frontend replicas. The default is 2."},
                    },
                    "frontendWorkers": {
                        "type": "int",
                        "nullable": True,
                        "minValue": 1,
                        "maxValue": 16,
                        "metadata": {"description": "Number of AIO Broker frontend workers. The default is 2."},
                    },
                    "backendRedundancyFactor": {
                        "type": "int",
                        "nullable": True,
                        "minValue": 1,
                        "maxValue": 5,
                        "metadata": {"description": "The AIO Broker backend redundancy factory. The default is 2."},
                    },
                    "backendWorkers": {
                        "type": "int",
                        "nullable": True,
                        "minValue": 1,
                        "maxValue": 16,
                        "metadata": {"description": "Number of AIO Broker backend workers. The default is 2."},
                    },
                    "backendPartitions": {
                        "type": "int",
                        "nullable": True,
                        "minValue": 1,
                        "maxValue": 16,
                        "metadata": {"description": "Number of AIO Broker backend partitions. The default is 2."},
                    },
                    "memoryProfile": {
                        "type": "string",
                        "allowedValues": ["High", "Low", "Medium", "Tiny"],
                        "nullable": True,
                        "metadata": {"description": 'The AIO Broker memory profile. The default is "Medium".'},
                    },
                    "serviceType": {
                        "type": "string",
                        "allowedValues": ["ClusterIp", "LoadBalancer", "NodePort"],
                        "nullable": True,
                        "metadata": {"description": 'The AIO Broker service type. The default is "ClusterIp".'},
                    },
                },
                "metadata": {"__bicep_imported_from!": {"sourceTemplate": "types.bicep"}},
            },
            "_1.CustomerManaged": {
                "type": "object",
                "properties": {
                    "source": {"type": "string", "allowedValues": ["CustomerManaged"]},
                    "settings": {"$ref": "#/definitions/_1.TrustBundleSettings"},
                },
                "metadata": {"__bicep_imported_from!": {"sourceTemplate": "types.bicep"}},
            },
            "_1.Features": {
                "type": "object",
                "properties": {},
                "additionalProperties": {
                    "$ref": "#/definitions/_1.InstanceFeature",
                    "metadata": {"description": "Object of features"},
                },
                "metadata": {
                    "description": "AIO Instance features.",
                    "__bicep_imported_from!": {"sourceTemplate": "types.bicep"},
                },
            },
            "_1.InstanceFeature": {
                "type": "object",
                "properties": {
                    "mode": {"$ref": "#/definitions/_1.InstanceFeatureMode", "nullable": True},
                    "settings": {
                        "type": "object",
                        "properties": {},
                        "additionalProperties": {"$ref": "#/definitions/_1.InstanceFeatureSettingValue"},
                    },
                },
                "metadata": {
                    "description": "Individual feature object within the AIO instance.",
                    "__bicep_imported_from!": {"sourceTemplate": "types.bicep"},
                },
            },
            "_1.InstanceFeatureMode": {
                "type": "string",
                "allowedValues": ["Disabled", "Preview", "Stable"],
                "metadata": {
                    "description": 'The mode of the AIO instance feature. Either "Stable", "Preview" or "Disabled".',
                    "__bicep_imported_from!": {"sourceTemplate": "types.bicep"},
                },
            },
            "_1.InstanceFeatureSettingValue": {
                "type": "string",
                "allowedValues": ["Disabled", "Enabled"],
                "metadata": {
                    "description": 'The setting value of the AIO instance feature. Either "Enabled" or "Disabled".',
                    "__bicep_imported_from!": {"sourceTemplate": "types.bicep"},
                },
            },
            "_1.SelfSigned": {
                "type": "object",
                "properties": {"source": {"type": "string", "allowedValues": ["SelfSigned"]}},
                "metadata": {"__bicep_imported_from!": {"sourceTemplate": "types.bicep"}},
            },
            "_1.TrustBundleSettings": {
                "type": "object",
                "properties": {
                    "issuerName": {"type": "string"},
                    "issuerKind": {"type": "string", "allowedValues": ["ClusterIssuer", "Issuer"]},
                    "configMapName": {"type": "string"},
                    "configMapKey": {"type": "string"},
                },
                "metadata": {"__bicep_imported_from!": {"sourceTemplate": "types.bicep"}},
            },
            "_1.TrustConfig": {
                "type": "object",
                "discriminator": {
                    "propertyName": "source",
                    "mapping": {
                        "SelfSigned": {"$ref": "#/definitions/_1.SelfSigned"},
                        "CustomerManaged": {"$ref": "#/definitions/_1.CustomerManaged"},
                    },
                },
                "metadata": {"__bicep_imported_from!": {"sourceTemplate": "types.bicep"}},
            },
        },
        "parameters": {
            "clusterName": {"type": "string"},
            "clusterNamespace": {"type": "string", "defaultValue": "azure-iot-operations"},
            "clusterLocation": {"type": "string", "defaultValue": "[resourceGroup().location]"},
            "kubernetesDistro": {"type": "string", "defaultValue": "K8s", "allowedValues": ["K3s", "K8s", "MicroK8s"]},
            "containerRuntimeSocket": {"type": "string", "defaultValue": ""},
            "customLocationName": {
                "type": "string",
                "defaultValue": "[format('location-{0}', coalesce(tryGet(parameters('advancedConfig'), 'resourceSuffix'), take(uniqueString(resourceGroup().id, parameters('clusterName'), parameters('clusterNamespace')), 5)))]",
            },
            "clExtentionIds": {"type": "array", "items": {"type": "string"}},
            "deployResourceSyncRules": {"type": "bool", "defaultValue": False},
            "userAssignedIdentity": {"type": "string", "nullable": True},
            "schemaRegistryId": {"type": "string"},
            "features": {"$ref": "#/definitions/_1.Features", "nullable": True},
            "brokerConfig": {"$ref": "#/definitions/_1.BrokerConfig", "nullable": True},
            "trustConfig": {"$ref": "#/definitions/_1.TrustConfig", "defaultValue": {"source": "SelfSigned"}},
            "defaultDataflowinstanceCount": {"type": "int", "defaultValue": 1},
            "advancedConfig": {"$ref": "#/definitions/_1.AdvancedConfig", "defaultValue": {}},
        },
        "variables": {
            "AIO_EXTENSION_SUFFIX": "[take(uniqueString(resourceId('Microsoft.Kubernetes/connectedClusters', parameters('clusterName'))), 5)]",
            "AIO_EXTENSION_SCOPE": {"cluster": {"releaseNamespace": "azure-iot-operations"}},
<<<<<<< HEAD
            "VERSIONS": {"iotOperations": "1.1.28"},
=======
            "VERSIONS": {"iotOperations": "1.1.59"},
>>>>>>> e3480e98
            "TRAINS": {"iotOperations": "integration"},
            "MQTT_SETTINGS": {
                "brokerListenerServiceName": "aio-broker",
                "brokerListenerPort": 18883,
                "brokerListenerHost": "[format('aio-broker.{0}', variables('AIO_EXTENSION_SCOPE').cluster.releaseNamespace)]",
                "serviceAccountAudience": "aio-internal",
                "selfSignedIssuerName": "[format('{0}-aio-certificate-issuer', parameters('clusterNamespace'))]",
                "selfSignedConfigMapName": "[format('{0}-aio-ca-trust-bundle', parameters('clusterNamespace'))]",
            },
            "BROKER_CONFIG": {
                "frontendReplicas": "[coalesce(tryGet(parameters('brokerConfig'), 'frontendReplicas'), 2)]",
                "frontendWorkers": "[coalesce(tryGet(parameters('brokerConfig'), 'frontendWorkers'), 2)]",
                "backendRedundancyFactor": "[coalesce(tryGet(parameters('brokerConfig'), 'backendRedundancyFactor'), 2)]",
                "backendWorkers": "[coalesce(tryGet(parameters('brokerConfig'), 'backendWorkers'), 2)]",
                "backendPartitions": "[coalesce(tryGet(parameters('brokerConfig'), 'backendPartitions'), 2)]",
                "memoryProfile": "[coalesce(tryGet(parameters('brokerConfig'), 'memoryProfile'), 'Medium')]",
                "serviceType": "[coalesce(tryGet(parameters('brokerConfig'), 'serviceType'), 'ClusterIp')]",
            },
            "defaultAioConfigurationSettings": {
                "AgentOperationTimeoutInMinutes": 120,
                "connectors.values.mqttBroker.address": "[format('mqtts://{0}.{1}:{2}', variables('MQTT_SETTINGS').brokerListenerServiceName, variables('AIO_EXTENSION_SCOPE').cluster.releaseNamespace, variables('MQTT_SETTINGS').brokerListenerPort)]",
                "connectors.values.mqttBroker.serviceAccountTokenAudience": "[variables('MQTT_SETTINGS').serviceAccountAudience]",
                "connectors.values.opcPlcSimulation.deploy": "false",
                "connectors.values.opcPlcSimulation.autoAcceptUntrustedCertificates": "false",
                "adr.values.Microsoft.CustomLocation.ServiceAccount": "default",
                "akri.values.webhookConfiguration.enabled": "false",
                "akri.values.certManagerWebhookCertificate.enabled": "false",
                "akri.values.agent.extensionService.mqttBroker.hostName": "[format('{0}.{1}', variables('MQTT_SETTINGS').brokerListenerServiceName, variables('AIO_EXTENSION_SCOPE').cluster.releaseNamespace)]",
                "akri.values.agent.extensionService.mqttBroker.port": "[variables('MQTT_SETTINGS').brokerListenerPort]",
                "akri.values.agent.extensionService.mqttBroker.serviceAccountAudience": "[variables('MQTT_SETTINGS').serviceAccountAudience]",
                "akri.values.agent.host.containerRuntimeSocket": "[parameters('containerRuntimeSocket')]",
                "akri.values.kubernetesDistro": "[toLower(parameters('kubernetesDistro'))]",
                "mqttBroker.values.global.quickstart": "false",
                "mqttBroker.values.operator.firstPartyMetricsOn": "true",
                "observability.metrics.enabled": "[format('{0}', coalesce(tryGet(tryGet(parameters('advancedConfig'), 'observability'), 'enabled'), false()))]",
                "observability.metrics.openTelemetryCollectorAddress": "[if(coalesce(tryGet(tryGet(parameters('advancedConfig'), 'observability'), 'enabled'), false()), format('{0}', tryGet(tryGet(parameters('advancedConfig'), 'observability'), 'otelCollectorAddress')), '')]",
                "observability.metrics.exportIntervalSeconds": "[format('{0}', coalesce(tryGet(tryGet(parameters('advancedConfig'), 'observability'), 'otelExportIntervalSeconds'), 60))]",
                "trustSource": "[parameters('trustConfig').source]",
                "trustBundleSettings.issuer.name": "[if(equals(parameters('trustConfig').source, 'CustomerManaged'), parameters('trustConfig').settings.issuerName, variables('MQTT_SETTINGS').selfSignedIssuerName)]",
                "trustBundleSettings.issuer.kind": "[coalesce(tryGet(tryGet(parameters('trustConfig'), 'settings'), 'issuerKind'), '')]",
                "trustBundleSettings.configMap.name": "[coalesce(tryGet(tryGet(parameters('trustConfig'), 'settings'), 'configMapName'), '')]",
                "trustBundleSettings.configMap.key": "[coalesce(tryGet(tryGet(parameters('trustConfig'), 'settings'), 'configMapKey'), '')]",
                "schemaRegistry.values.mqttBroker.host": "[format('mqtts://{0}.{1}:{2}', variables('MQTT_SETTINGS').brokerListenerServiceName, variables('AIO_EXTENSION_SCOPE').cluster.releaseNamespace, variables('MQTT_SETTINGS').brokerListenerPort)]",
                "schemaRegistry.values.mqttBroker.tlsEnabled": True,
                "schemaRegistry.values.mqttBroker.serviceAccountTokenAudience": "[variables('MQTT_SETTINGS').serviceAccountAudience]",
            },
        },
        "resources": {
            "cluster": {
                "existing": True,
                "type": "Microsoft.Kubernetes/connectedClusters",
                "apiVersion": "2021-03-01",
                "name": "[parameters('clusterName')]",
            },
            "aio_extension": {
                "type": "Microsoft.KubernetesConfiguration/extensions",
                "apiVersion": "2023-05-01",
                "scope": "[format('Microsoft.Kubernetes/connectedClusters/{0}', parameters('clusterName'))]",
                "name": "[format('azure-iot-operations-{0}', variables('AIO_EXTENSION_SUFFIX'))]",
                "identity": {"type": "SystemAssigned"},
                "properties": {
                    "extensionType": "microsoft.iotoperations",
                    "version": "[coalesce(tryGet(tryGet(parameters('advancedConfig'), 'aio'), 'version'), variables('VERSIONS').iotOperations)]",
                    "releaseTrain": "[coalesce(tryGet(tryGet(parameters('advancedConfig'), 'aio'), 'train'), variables('TRAINS').iotOperations)]",
                    "autoUpgradeMinorVersion": False,
                    "scope": "[variables('AIO_EXTENSION_SCOPE')]",
                    "configurationSettings": "[union(variables('defaultAioConfigurationSettings'), coalesce(tryGet(tryGet(parameters('advancedConfig'), 'aio'), 'configurationSettingsOverride'), createObject()))]",
                },
            },
            "customLocation": {
                "type": "Microsoft.ExtendedLocation/customLocations",
                "apiVersion": "2021-08-31-preview",
                "name": "[parameters('customLocationName')]",
                "location": "[parameters('clusterLocation')]",
                "properties": {
                    "hostResourceId": "[resourceId('Microsoft.Kubernetes/connectedClusters', parameters('clusterName'))]",
                    "namespace": "[parameters('clusterNamespace')]",
                    "displayName": "[parameters('customLocationName')]",
                    "clusterExtensionIds": "[flatten(createArray(parameters('clExtentionIds'), createArray(extensionResourceId(resourceId('Microsoft.Kubernetes/connectedClusters', parameters('clusterName')), 'Microsoft.KubernetesConfiguration/extensions', format('azure-iot-operations-{0}', variables('AIO_EXTENSION_SUFFIX'))))))]",
                },
                "dependsOn": ["aio_extension"],
            },
            "aio_syncRule": {
                "condition": "[parameters('deployResourceSyncRules')]",
                "type": "Microsoft.ExtendedLocation/customLocations/resourceSyncRules",
                "apiVersion": "2021-08-31-preview",
                "name": "[format('{0}/{1}', parameters('customLocationName'), format('{0}-broker-sync', parameters('customLocationName')))]",
                "location": "[parameters('clusterLocation')]",
                "properties": {
                    "priority": 400,
                    "selector": {"matchLabels": {"management.azure.com/provider-name": "microsoft.iotoperations"}},
                    "targetResourceGroup": "[resourceGroup().id]",
                },
                "dependsOn": ["customLocation"],
            },
            "deviceRegistry_syncRule": {
                "condition": "[parameters('deployResourceSyncRules')]",
                "type": "Microsoft.ExtendedLocation/customLocations/resourceSyncRules",
                "apiVersion": "2021-08-31-preview",
                "name": "[format('{0}/{1}', parameters('customLocationName'), format('{0}-adr-sync', parameters('customLocationName')))]",
                "location": "[parameters('clusterLocation')]",
                "properties": {
                    "priority": 200,
                    "selector": {"matchLabels": {"management.azure.com/provider-name": "Microsoft.DeviceRegistry"}},
                    "targetResourceGroup": "[resourceGroup().id]",
                },
                "dependsOn": ["aio_syncRule", "customLocation"],
            },
            "aioInstance": {
                "type": "Microsoft.IoTOperations/instances",
                "apiVersion": "2025-04-01",
                "name": "[format('aio-{0}', coalesce(tryGet(parameters('advancedConfig'), 'resourceSuffix'), take(uniqueString(resourceGroup().id, parameters('clusterName'), parameters('clusterNamespace')), 5)))]",
                "location": "[parameters('clusterLocation')]",
                "extendedLocation": {
                    "name": "[resourceId('Microsoft.ExtendedLocation/customLocations', parameters('customLocationName'))]",
                    "type": "CustomLocation",
                },
                "identity": "[if(empty(parameters('userAssignedIdentity')), createObject('type', 'None'), createObject('type', 'UserAssigned', 'userAssignedIdentities', createObject(format('{0}', parameters('userAssignedIdentity')), createObject())))]",
                "properties": "[union(createObject('description', 'An AIO instance.', 'schemaRegistryRef', createObject('resourceId', parameters('schemaRegistryId'))), if(equals(parameters('features'), null()), createObject(), createObject('features', parameters('features'))))]",
                "dependsOn": ["customLocation"],
            },
            "broker": {
                "type": "Microsoft.IoTOperations/instances/brokers",
                "apiVersion": "2025-04-01",
                "name": "[format('{0}/{1}', format('aio-{0}', coalesce(tryGet(parameters('advancedConfig'), 'resourceSuffix'), take(uniqueString(resourceGroup().id, parameters('clusterName'), parameters('clusterNamespace')), 5))), 'default')]",
                "extendedLocation": {
                    "name": "[resourceId('Microsoft.ExtendedLocation/customLocations', parameters('customLocationName'))]",
                    "type": "CustomLocation",
                },
                "properties": {
                    "memoryProfile": "[variables('BROKER_CONFIG').memoryProfile]",
                    "generateResourceLimits": {"cpu": "Disabled"},
                    "cardinality": {
                        "backendChain": {
                            "partitions": "[variables('BROKER_CONFIG').backendPartitions]",
                            "workers": "[variables('BROKER_CONFIG').backendWorkers]",
                            "redundancyFactor": "[variables('BROKER_CONFIG').backendRedundancyFactor]",
                        },
                        "frontend": {
                            "replicas": "[variables('BROKER_CONFIG').frontendReplicas]",
                            "workers": "[variables('BROKER_CONFIG').frontendWorkers]",
                        },
                    },
                },
                "dependsOn": ["aioInstance", "customLocation"],
            },
            "broker_authn": {
                "type": "Microsoft.IoTOperations/instances/brokers/authentications",
                "apiVersion": "2025-04-01",
                "name": "[format('{0}/{1}/{2}', format('aio-{0}', coalesce(tryGet(parameters('advancedConfig'), 'resourceSuffix'), take(uniqueString(resourceGroup().id, parameters('clusterName'), parameters('clusterNamespace')), 5))), 'default', 'default')]",
                "extendedLocation": {
                    "name": "[resourceId('Microsoft.ExtendedLocation/customLocations', parameters('customLocationName'))]",
                    "type": "CustomLocation",
                },
                "properties": {
                    "authenticationMethods": [
                        {
                            "method": "ServiceAccountToken",
                            "serviceAccountTokenSettings": {
                                "audiences": ["[variables('MQTT_SETTINGS').serviceAccountAudience]"]
                            },
                        }
                    ]
                },
                "dependsOn": ["broker", "customLocation"],
            },
            "broker_listener": {
                "type": "Microsoft.IoTOperations/instances/brokers/listeners",
                "apiVersion": "2025-04-01",
                "name": "[format('{0}/{1}/{2}', format('aio-{0}', coalesce(tryGet(parameters('advancedConfig'), 'resourceSuffix'), take(uniqueString(resourceGroup().id, parameters('clusterName'), parameters('clusterNamespace')), 5))), 'default', 'default')]",
                "extendedLocation": {
                    "name": "[resourceId('Microsoft.ExtendedLocation/customLocations', parameters('customLocationName'))]",
                    "type": "CustomLocation",
                },
                "properties": {
                    "serviceType": "[variables('BROKER_CONFIG').serviceType]",
                    "serviceName": "[variables('MQTT_SETTINGS').brokerListenerServiceName]",
                    "ports": [
                        {
                            "authenticationRef": "default",
                            "port": "[variables('MQTT_SETTINGS').brokerListenerPort]",
                            "tls": {
                                "mode": "Automatic",
                                "certManagerCertificateSpec": {
                                    "issuerRef": {
                                        "name": "[if(equals(parameters('trustConfig').source, 'CustomerManaged'), parameters('trustConfig').settings.issuerName, variables('MQTT_SETTINGS').selfSignedIssuerName)]",
                                        "kind": "[if(equals(parameters('trustConfig').source, 'CustomerManaged'), parameters('trustConfig').settings.issuerKind, 'ClusterIssuer')]",
                                        "group": "cert-manager.io",
                                    }
                                },
                            },
                        }
                    ],
                },
                "dependsOn": ["broker", "broker_authn", "customLocation"],
            },
            "dataflow_profile": {
                "type": "Microsoft.IoTOperations/instances/dataflowProfiles",
                "apiVersion": "2025-04-01",
                "name": "[format('{0}/{1}', format('aio-{0}', coalesce(tryGet(parameters('advancedConfig'), 'resourceSuffix'), take(uniqueString(resourceGroup().id, parameters('clusterName'), parameters('clusterNamespace')), 5))), 'default')]",
                "extendedLocation": {
                    "name": "[resourceId('Microsoft.ExtendedLocation/customLocations', parameters('customLocationName'))]",
                    "type": "CustomLocation",
                },
                "properties": {"instanceCount": "[parameters('defaultDataflowinstanceCount')]"},
                "dependsOn": ["aioInstance", "customLocation"],
            },
            "dataflow_endpoint": {
                "type": "Microsoft.IoTOperations/instances/dataflowEndpoints",
                "apiVersion": "2025-04-01",
                "name": "[format('{0}/{1}', format('aio-{0}', coalesce(tryGet(parameters('advancedConfig'), 'resourceSuffix'), take(uniqueString(resourceGroup().id, parameters('clusterName'), parameters('clusterNamespace')), 5))), 'default')]",
                "extendedLocation": {
                    "name": "[resourceId('Microsoft.ExtendedLocation/customLocations', parameters('customLocationName'))]",
                    "type": "CustomLocation",
                },
                "properties": {
                    "endpointType": "Mqtt",
                    "mqttSettings": {
                        "host": "[format('{0}:{1}', variables('MQTT_SETTINGS').brokerListenerServiceName, variables('MQTT_SETTINGS').brokerListenerPort)]",
                        "authentication": {
                            "method": "ServiceAccountToken",
                            "serviceAccountTokenSettings": {
                                "audience": "[variables('MQTT_SETTINGS').serviceAccountAudience]"
                            },
                        },
                        "tls": {
                            "mode": "Enabled",
                            "trustedCaCertificateConfigMapRef": "[if(equals(parameters('trustConfig').source, 'CustomerManaged'), parameters('trustConfig').settings.configMapName, variables('MQTT_SETTINGS').selfSignedConfigMapName)]",
                        },
                    },
                },
                "dependsOn": ["aioInstance", "customLocation"],
            },
        },
        "outputs": {
            "aioExtension": {
                "type": "object",
                "value": {
                    "name": "[format('azure-iot-operations-{0}', variables('AIO_EXTENSION_SUFFIX'))]",
                    "id": "[extensionResourceId(resourceId('Microsoft.Kubernetes/connectedClusters', parameters('clusterName')), 'Microsoft.KubernetesConfiguration/extensions', format('azure-iot-operations-{0}', variables('AIO_EXTENSION_SUFFIX')))]",
                    "version": "[reference('aio_extension').version]",
                    "releaseTrain": "[reference('aio_extension').releaseTrain]",
                    "config": {"trustConfig": "[parameters('trustConfig')]"},
                    "identityPrincipalId": "[reference('aio_extension', '2023-05-01', 'full').identity.principalId]",
                },
            },
            "aio": {
                "type": "object",
                "value": {
                    "name": "[format('aio-{0}', coalesce(tryGet(parameters('advancedConfig'), 'resourceSuffix'), take(uniqueString(resourceGroup().id, parameters('clusterName'), parameters('clusterNamespace')), 5)))]",
                    "broker": {
                        "name": "default",
                        "listener": "default",
                        "authn": "default",
                        "settings": "[shallowMerge(createArray(variables('BROKER_CONFIG'), variables('MQTT_SETTINGS')))]",
                    },
                },
            },
            "customLocation": {
                "type": "object",
                "value": {
                    "id": "[resourceId('Microsoft.ExtendedLocation/customLocations', parameters('customLocationName'))]",
                    "name": "[parameters('customLocationName')]",
                    "resourceSyncRulesEnabled": "[parameters('deployResourceSyncRules')]",
                    "resourceSyncRules": [
                        "[format('{0}-adr-sync', parameters('customLocationName'))]",
                        "[format('{0}-broker-sync', parameters('customLocationName'))]",
                    ],
                },
            },
        },
    },
)


def get_insecure_listener(instance_name: str, broker_name: str) -> dict:
    return {
        "type": "Microsoft.IoTOperations/instances/brokers/listeners",
        "apiVersion": "2025-04-01",
        "name": f"{instance_name}/{broker_name}/{AIO_INSECURE_LISTENER_NAME}",
        "extendedLocation": {
            "name": "[resourceId('Microsoft.ExtendedLocation/customLocations', parameters('customLocationName'))]",
            "type": "CustomLocation",
        },
        "properties": {
            "serviceType": MqServiceType.LOADBALANCER.value,
            "serviceName": AIO_INSECURE_LISTENER_SERVICE_NAME,
            "ports": [
                {
                    "port": AIO_INSECURE_LISTENER_SERVICE_PORT,
                }
            ],
        },
        "dependsOn": ["broker", "customLocation"],
    }<|MERGE_RESOLUTION|>--- conflicted
+++ resolved
@@ -54,11 +54,7 @@
         "languageVersion": "2.0",
         "contentVersion": "1.0.0.0",
         "metadata": {
-<<<<<<< HEAD
-            "_generator": {"name": "bicep", "version": "0.35.1.17967", "templateHash": "13596236932885288798"}
-=======
             "_generator": {"name": "bicep", "version": "0.36.1.42791", "templateHash": "13046130712474074101"}
->>>>>>> e3480e98
         },
         "definitions": {
             "_1.AdvancedConfig": {
@@ -258,11 +254,7 @@
             "advancedConfig": {"$ref": "#/definitions/_1.AdvancedConfig", "defaultValue": {}},
         },
         "variables": {
-<<<<<<< HEAD
-            "VERSIONS": {"platform": "0.7.20", "secretStore": "0.9.4", "containerStorage": "2.5.1"},
-=======
             "VERSIONS": {"platform": "0.7.21", "secretStore": "0.9.4", "containerStorage": "2.5.3"},
->>>>>>> e3480e98
             "TRAINS": {"platform": "preview", "secretStore": "preview", "containerStorage": "stable"},
             "faultTolerantStorageClass": "[coalesce(tryGet(tryGet(parameters('advancedConfig'), 'edgeStorageAccelerator'), 'diskStorageClass'), 'acstor-arccontainerstorage-storage-pool')]",
             "nonFaultTolerantStorageClass": "[coalesce(tryGet(tryGet(parameters('advancedConfig'), 'edgeStorageAccelerator'), 'diskStorageClass'), 'default,local-path')]",
@@ -370,11 +362,7 @@
         "languageVersion": "2.0",
         "contentVersion": "1.0.0.0",
         "metadata": {
-<<<<<<< HEAD
-            "_generator": {"name": "bicep", "version": "0.35.1.17967", "templateHash": "16837242519512011809"}
-=======
             "_generator": {"name": "bicep", "version": "0.36.1.42791", "templateHash": "2312126364150229634"}
->>>>>>> e3480e98
         },
         "definitions": {
             "_1.AdvancedConfig": {
@@ -591,11 +579,7 @@
         "variables": {
             "AIO_EXTENSION_SUFFIX": "[take(uniqueString(resourceId('Microsoft.Kubernetes/connectedClusters', parameters('clusterName'))), 5)]",
             "AIO_EXTENSION_SCOPE": {"cluster": {"releaseNamespace": "azure-iot-operations"}},
-<<<<<<< HEAD
-            "VERSIONS": {"iotOperations": "1.1.28"},
-=======
             "VERSIONS": {"iotOperations": "1.1.59"},
->>>>>>> e3480e98
             "TRAINS": {"iotOperations": "integration"},
             "MQTT_SETTINGS": {
                 "brokerListenerServiceName": "aio-broker",
