--- conflicted
+++ resolved
@@ -400,13 +400,9 @@
     ) -> Optional[List[dict]]:
         resources = []
         if not cl_resources:
-<<<<<<< HEAD
-            raise ResourceNotFoundError("No resources found in the connected cluster.")
-=======
             raise ResourceNotFoundError(
                 "No custom location resources found associated with the IoT Operations deployment."
             )
->>>>>>> 52e36bc2
 
         for resource in cl_resources:
             resource_id_container = parse_resource_id(resource["id"])
