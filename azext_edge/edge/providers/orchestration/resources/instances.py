--- conflicted
+++ resolved
@@ -14,10 +14,7 @@
 from ....util.az_client import (
     ResourceIdContainer,
     get_iotops_mgmt_client,
-<<<<<<< HEAD
-=======
     get_msi_mgmt_client,
->>>>>>> f53a66f7
     parse_resource_id,
     wait_for_terminal_state,
 )
@@ -38,12 +35,9 @@
         self.iotops_mgmt_client = get_iotops_mgmt_client(
             subscription_id=self.subscriptions[0],
         )
-<<<<<<< HEAD
-=======
         self.msi_mgmt_client = get_msi_mgmt_client(
             subscription_id=self.default_subscription_id,
         )
->>>>>>> f53a66f7
 
     def show(self, name: str, resource_group_name: str, show_tree: Optional[bool] = None) -> Optional[dict]:
         result = self.iotops_mgmt_client.instance.get(instance_name=name, resource_group_name=resource_group_name)
