# coding=utf-8
# ----------------------------------------------------------------------------------------------
# Copyright (c) Microsoft Corporation. All rights reserved.
# Licensed under the MIT License. See License file in the project root for license information.
# ----------------------------------------------------------------------------------------------

from typing import Iterable, List, Optional

from azure.cli.core.azclierror import ValidationError
from knack.log import get_logger
from rich import print
from rich.console import Console

from ....util.az_client import (
    ResourceIdContainer,
    get_iotops_mgmt_client,
<<<<<<< HEAD
=======
    get_msi_mgmt_client,
    get_ssc_mgmt_client,
    get_tenant_id,
>>>>>>> d21e54d8
    parse_resource_id,
    wait_for_terminal_state,
)
from ....util.common import should_continue_prompt, url_safe_hash_phrase
from ....util.queryable import Queryable
from ..common import CUSTOM_LOCATIONS_API_VERSION, KEYVAULT_CLOUD_API_VERSION
from ..permissions import ROLE_DEF_FORMAT_STR, PermissionManager
from ..resource_map import IoTOperationsResourceMap

logger = get_logger(__name__)

console = Console()

<<<<<<< HEAD
=======

SERVICE_ACCOUNT_DATAFLOW = "aio-dataflow"
SERVICE_ACCOUNT_SECRETSYNC = "aio-ssc-sa"
KEYVAULT_ROLE_ID_SECRETS_USER = "4633458b-17de-408a-b874-0445c86b69e6"
KEYVAULT_ROLE_ID_READER = "21090545-7ca7-4776-b22c-e363652d74d2"


def get_user_msg_warn_ra(prefix: str, principal_id: str, scope: str) -> str:
    return (
        f"{prefix}\n\n"
        f"The user-assigned managed identity principal '{principal_id}' needs\n"
        "'Key Vault Secrets User' and 'Key Vault Reader' or equivalent roles against scope:\n"
        f"'{scope}'\n\n"
        "Please handle this step before continuing."
    )


def get_spc_name(instance_name: str) -> str:
    return f"{instance_name}-spc"


def get_fc_name(cluster_name: str, oidc_issuer: str, subject: str) -> str:
    return url_safe_hash_phrase(f"{cluster_name}-{oidc_issuer}-{subject}")[:7]


def get_cred_subject(namespace: str, service_account_name: str):
    return f"system:serviceaccount:{namespace}:{service_account_name}"


def get_enable_syntax(instanc_name: str, resource_group_name: str) -> str:
    return (
        f"Use 'az iot ops secretsync enable -n {instanc_name} -g {resource_group_name} "
        "--user-assigned /ua/mi/resource/id'."
    )

>>>>>>> d21e54d8

class Instances(Queryable):
    def __init__(self, cmd, subscription_id: Optional[str] = None):
        # TODO: make sure this works correctly
        # TODO: longer term pattern?
        super().__init__(cmd=cmd, subscriptions=[subscription_id] if subscription_id else None)
        self.iotops_mgmt_client = get_iotops_mgmt_client(
            subscription_id=self.subscriptions[0],
        )
<<<<<<< HEAD
=======
        self.msi_mgmt_client = get_msi_mgmt_client(
            subscription_id=self.default_subscription_id,
        )
        self.ssc_mgmt_client = get_ssc_mgmt_client(
            subscription_id=self.default_subscription_id,
        )
        self.permission_manager = PermissionManager(self.default_subscription_id)
>>>>>>> d21e54d8

    def show(self, name: str, resource_group_name: str, show_tree: Optional[bool] = None) -> Optional[dict]:
        result = self.iotops_mgmt_client.instance.get(instance_name=name, resource_group_name=resource_group_name)

        if show_tree:
            self._show_tree(result)
            return

        return result

    def list(self, resource_group_name: Optional[str] = None) -> Iterable[dict]:
        if resource_group_name:
            return self.iotops_mgmt_client.instance.list_by_resource_group(resource_group_name=resource_group_name)

        return self.iotops_mgmt_client.instance.list_by_subscription()

    def _show_tree(self, instance: dict):
        resource_map = self.get_resource_map(instance)
        with console.status("Working..."):
            resource_map.refresh_resource_state()
        print(resource_map.build_tree(category_color="cyan"))

    def _get_associated_cl(self, instance: dict) -> dict:
        return self.resource_client.resources.get_by_id(
            resource_id=instance["extendedLocation"]["name"], api_version=CUSTOM_LOCATIONS_API_VERSION
        )

    def get_resource_map(self, instance: dict) -> IoTOperationsResourceMap:
        custom_location = self._get_associated_cl(instance)
        resource_id_container = parse_resource_id(custom_location["properties"]["hostResourceId"])

        return IoTOperationsResourceMap(
            cmd=self.cmd,
            cluster_name=resource_id_container.resource_name,
            resource_group_name=resource_id_container.resource_group_name,
            subscription_id=resource_id_container.subscription_id,
            defer_refresh=True,
        )

    def update(
        self,
        name: str,
        resource_group_name: str,
        tags: Optional[dict] = None,
        description: Optional[str] = None,
        **kwargs: dict,
    ) -> dict:
        instance = kwargs.pop("instance", None) or self.show(name=name, resource_group_name=resource_group_name)

        if description:
            instance["properties"]["description"] = description

        if tags or tags == {}:
            instance["tags"] = tags

        with console.status("Working..."):
            poller = self.iotops_mgmt_client.instance.begin_create_or_update(
                instance_name=name,
                resource_group_name=resource_group_name,
                resource=instance,
            )
            return wait_for_terminal_state(poller, **kwargs)

    def remove_mi_user_assigned(
        self,
        name: str,
        resource_group_name: str,
        mi_user_assigned: str,
        federated_credential_name: Optional[str] = None,
        **kwargs,
    ):
        mi_resource_id_container = parse_resource_id(mi_user_assigned)
        instance = self.show(name=name, resource_group_name=resource_group_name)

        cluster_resource = self.get_resource_map(instance).connected_cluster.resource
        custom_location = self._get_associated_cl(instance)
        namespace = custom_location["properties"]["namespace"]
        oidc_issuer = self._ensure_oidc_issuer(cluster_resource)

        cred_subject = get_cred_subject(namespace=namespace, service_account_name=SERVICE_ACCOUNT_DATAFLOW)
        if not federated_credential_name:
            federated_credential_name = get_fc_name(
                cluster_name=cluster_resource["name"],
                oidc_issuer=oidc_issuer,
                subject=cred_subject,
            )
        self.unfederate_msi(mi_resource_id_container, federated_credential_name)

        identity: dict = instance.get("identity", {})
        if not identity:
            raise ValidationError("No identities are associated with the instance.")

        if mi_user_assigned not in identity.get("userAssignedIdentities", {}):
            raise ValidationError(
                f"The identity '{mi_resource_id_container.resource_name}' is not associated with the instance."
            )

        del identity["userAssignedIdentities"][mi_user_assigned]

        # Check if we deleted them all.
        if not identity["userAssignedIdentities"]:
            identity["type"] = "None"

        instance["identity"] = identity
        return self.update(name=name, resource_group_name=resource_group_name, instance=instance, **kwargs)

    def add_mi_user_assigned(
        self,
        name: str,
        resource_group_name: str,
        mi_user_assigned: str,
        federated_credential_name: Optional[str] = None,
        **kwargs,
    ):
        """
        Responsible for federating and building the instance identity object.
        """
        kwargs.pop("usage_type", None)  # TODO - @digimaun, unused atm.
        mi_resource_id_container = parse_resource_id(mi_user_assigned)
        instance = self.show(name=name, resource_group_name=resource_group_name)
        cluster_resource = self.get_resource_map(instance).connected_cluster.resource
        oidc_issuer = self._ensure_oidc_issuer(cluster_resource)
        custom_location = self._get_associated_cl(instance)
        namespace = custom_location["properties"]["namespace"]
        cred_subject = get_cred_subject(namespace=namespace, service_account_name=SERVICE_ACCOUNT_DATAFLOW)

        if not federated_credential_name:
            federated_credential_name = get_fc_name(
                cluster_name=cluster_resource["name"],
                oidc_issuer=oidc_issuer,
                subject=cred_subject,
            )
        self.federate_msi(
            mi_resource_id_container,
            oidc_issuer=oidc_issuer,
            subject=cred_subject,
            federated_credential_name=federated_credential_name,
        )
        identity: dict = instance.get("identity", {})
        if not identity or identity.get("type") == "None":
            identity["type"] = "UserAssigned"
            identity["userAssignedIdentities"] = {}
        identity["userAssignedIdentities"][mi_user_assigned] = {}

        instance["identity"] = identity
        return self.update(name=name, resource_group_name=resource_group_name, instance=instance, **kwargs)

    def enable_secretsync(
        self,
        name: str,
        resource_group_name: str,
        mi_user_assigned: str,
        keyvault_resource_id: str,
        federated_credential_name: Optional[str] = None,
        spc_name: Optional[str] = None,
        skip_role_assignments: bool = False,
        **kwargs,
    ):
        mi_resource_id_container = parse_resource_id(mi_user_assigned)
        keyvault_resource_id_container = parse_resource_id(keyvault_resource_id)
        with console.status("Working...") as status:
            keyvault: dict = self.resource_client.resources.get_by_id(
                resource_id=keyvault_resource_id_container.resource_id, api_version=KEYVAULT_CLOUD_API_VERSION
            )
            mi_user_assigned: dict = self.msi_mgmt_client.user_assigned_identities.get(
                resource_group_name=mi_resource_id_container.resource_group_name,
                resource_name=mi_resource_id_container.resource_name,
            )
            role_assignment_error = None
            if not skip_role_assignments:
                role_assignment_error = self._attempt_keyvault_role_assignments(
                    keyvault=keyvault, mi_user_assigned=mi_user_assigned
                )

            instance = self.show(name=name, resource_group_name=resource_group_name)
            resource_map = self.get_resource_map(instance)
            cluster_resource = resource_map.connected_cluster.resource
            custom_location = self._get_associated_cl(instance)
            namespace = custom_location["properties"]["namespace"]
            cred_subject = get_cred_subject(namespace=namespace, service_account_name=SERVICE_ACCOUNT_SECRETSYNC)
            oidc_issuer = self._ensure_oidc_issuer(cluster_resource)

            cl_resources = resource_map.connected_cluster.get_aio_resources(custom_location_id=custom_location["id"])
            secretsync_spc = self._find_existing_spc(cl_resources)
            if secretsync_spc:
                status.stop()
                logger.warning(
                    f"Instance '{instance['name']}' is already enabled for secret sync.\n"
                    f"Use 'az iot ops secretsync show -n {instance['name']} -g {resource_group_name}' for details."
                )
                return

            if not federated_credential_name:
                federated_credential_name = get_fc_name(
                    cluster_name=cluster_resource["name"],
                    oidc_issuer=oidc_issuer,
                    subject=cred_subject,
                )
            self.federate_msi(
                mi_resource_id_container=mi_resource_id_container,
                oidc_issuer=oidc_issuer,
                subject=cred_subject,
                federated_credential_name=federated_credential_name,
            )
            spc_poller = self.ssc_mgmt_client.azure_key_vault_secret_provider_classes.begin_create_or_update(
                resource_group_name=resource_group_name,
                azure_key_vault_secret_provider_class_name=spc_name or get_spc_name(instance["name"]),
                resource={
                    "location": cluster_resource["location"],
                    "extendedLocation": instance["extendedLocation"],
                    "properties": {
                        "clientId": mi_user_assigned["properties"]["clientId"],
                        "keyvaultName": keyvault_resource_id_container.resource_name,
                        "tenantId": get_tenant_id(),
                    },
                },
            )
            result_spc = wait_for_terminal_state(spc_poller, **kwargs)
            status.stop()
            if role_assignment_error:
                logger.warning(role_assignment_error)
            return result_spc

    def show_secretsync(self, name: str, resource_group_name: str) -> Optional[dict]:
        with console.status("Working..."):
            instance = self.show(name=name, resource_group_name=resource_group_name)
            resource_map = self.get_resource_map(instance)
            cl_resources = resource_map.connected_cluster.get_aio_resources(
                custom_location_id=instance["extendedLocation"]["name"]
            )
            secretsync_spc = self._find_existing_spc(cl_resources)
            if secretsync_spc:
                return secretsync_spc
        logger.warning(f"No secret provider class detected.\n{get_enable_syntax(name, resource_group_name)}")

    def disable_secretsync(
        self,
        name: str,
        resource_group_name: str,
        confirm_yes: Optional[bool] = None,
        **kwargs,
    ):
        should_bail = not should_continue_prompt(confirm_yes=confirm_yes)
        if should_bail:
            return

        with console.status("Working..."):
            instance = self.show(name=name, resource_group_name=resource_group_name)
            resource_map = self.get_resource_map(instance)
            cl_resources = resource_map.connected_cluster.get_aio_resources(
                custom_location_id=instance["extendedLocation"]["name"]
            )
            secretsync_spc = self._find_existing_spc(cl_resources)
            if secretsync_spc:
                spc_poller = self.ssc_mgmt_client.azure_key_vault_secret_provider_classes.begin_delete(
                    resource_group_name=resource_group_name,
                    azure_key_vault_secret_provider_class_name=secretsync_spc["name"],
                )
                wait_for_terminal_state(spc_poller, **kwargs)
                return
        logger.warning(f"No secret provider class detected.\n{get_enable_syntax(name, resource_group_name)}")

    def _find_existing_spc(self, cl_resources: List[dict]) -> Optional[dict]:
        for resource in cl_resources:
            if resource["type"].lower() == "microsoft.secretsynccontroller/azurekeyvaultsecretproviderclasses":
                resource_id_container = parse_resource_id(resource["id"])
                return self.ssc_mgmt_client.azure_key_vault_secret_provider_classes.get(
                    resource_group_name=resource_id_container.resource_group_name,
                    azure_key_vault_secret_provider_class_name=resource_id_container.resource_name,
                )

    def _attempt_keyvault_role_assignments(self, keyvault: dict, mi_user_assigned: dict) -> Optional[str]:
        """
        Returns error string if the role-assignment fails.
        """
        target_role_ids = [KEYVAULT_ROLE_ID_SECRETS_USER, KEYVAULT_ROLE_ID_READER]
        try:
            for role_id in target_role_ids:
                self.permission_manager.apply_role_assignment(
                    scope=keyvault["id"],
                    principal_id=mi_user_assigned["properties"]["principalId"],
                    role_def_id=ROLE_DEF_FORMAT_STR.format(
                        subscription_id=self.default_subscription_id,
                        role_id=role_id,
                    ),
                )
        except Exception as e:
            return get_user_msg_warn_ra(
                prefix=f"Role assignment failed with:\n{str(e)}.",
                principal_id=mi_user_assigned["properties"]["principalId"],
                scope=keyvault["id"],
            )

    def _ensure_oidc_issuer(self, cluster_resource: dict) -> str:
        enabled_oidc = cluster_resource["properties"].get("oidcIssuerProfile", {}).get("enabled", False)
        enabled_wlif = (
            cluster_resource["properties"].get("securityProfile", {}).get("workloadIdentity", {}).get("enabled", False)
        )

        error = f"The connected cluster '{cluster_resource['name']}' is not enabled"
        fix_with = (
            f"Please enable with 'az connectedk8s update -n {cluster_resource['name']} "
            f"-g {parse_resource_id(cluster_resource['id']).resource_group_name}"
        )
        if not enabled_oidc:
            error += " as an oidc issuer"
            fix_with += " --enable-oidc-issuer"
        if not enabled_wlif:
            sep = "" if enabled_oidc else " or"
            error += f"{sep} for workload identity federation"
            fix_with += " --enable-workload-identity"
        error += ".\n"
        error += f"{fix_with}'."

        if any([not enabled_oidc, not enabled_wlif]):
            raise ValidationError(error)

        oidc_issuer_profile: dict = cluster_resource["properties"]["oidcIssuerProfile"]
        issuer_url = oidc_issuer_profile.get("issuerUrl") or oidc_issuer_profile.get("selfHostedIssuerUrl")
        if not issuer_url:
            raise ValidationError("No issuer Url is available. Check cluster config.")
        return issuer_url

    def federate_msi(
        self,
        mi_resource_id_container: ResourceIdContainer,
        oidc_issuer: str,
        subject: str,
        federated_credential_name: str,
    ):
        if self._find_federated_cred(
            mi_resource_id_container=mi_resource_id_container, issuer_url=oidc_issuer, subject=subject
        ):
            logger.debug(
                f"This OIDC issuer '{oidc_issuer}'\n"
                f"and subject '{subject}' combo are already associated "
                f"with identity '{mi_resource_id_container.resource_name}'.\n"
                "No new federated credential will be created."
            )
            return
        self.msi_mgmt_client.federated_identity_credentials.create_or_update(
            resource_group_name=mi_resource_id_container.resource_group_name,
            resource_name=mi_resource_id_container.resource_name,
            federated_identity_credential_resource_name=federated_credential_name,
            parameters={
                "properties": {
                    "subject": subject,
                    "audiences": ["api://AzureADTokenExchange"],
                    "issuer": oidc_issuer,
                }
            },
        )

    def unfederate_msi(
        self,
        mi_resource_id_container: ResourceIdContainer,
        federated_credential_name: str,
    ):
        self.msi_mgmt_client.federated_identity_credentials.delete(
            resource_group_name=mi_resource_id_container.resource_group_name,
            resource_name=mi_resource_id_container.resource_name,
            federated_identity_credential_resource_name=federated_credential_name,
        )

    def _find_federated_cred(
        self, mi_resource_id_container: ResourceIdContainer, issuer_url: str, subject: str
    ) -> Optional[dict]:
        cred_iteratable = self.msi_mgmt_client.federated_identity_credentials.list(
            resource_group_name=mi_resource_id_container.resource_group_name,
            resource_name=mi_resource_id_container.resource_name,
        )
        for cred in cred_iteratable:
            cred_props: dict = cred["properties"]
            if cred_props.get("issuer") == issuer_url and cred_props.get("subject") == subject:
                return cred<|MERGE_RESOLUTION|>--- conflicted
+++ resolved
@@ -14,12 +14,9 @@
 from ....util.az_client import (
     ResourceIdContainer,
     get_iotops_mgmt_client,
-<<<<<<< HEAD
-=======
     get_msi_mgmt_client,
     get_ssc_mgmt_client,
     get_tenant_id,
->>>>>>> d21e54d8
     parse_resource_id,
     wait_for_terminal_state,
 )
@@ -33,8 +30,6 @@
 
 console = Console()
 
-<<<<<<< HEAD
-=======
 
 SERVICE_ACCOUNT_DATAFLOW = "aio-dataflow"
 SERVICE_ACCOUNT_SECRETSYNC = "aio-ssc-sa"
@@ -70,7 +65,6 @@
         "--user-assigned /ua/mi/resource/id'."
     )
 
->>>>>>> d21e54d8
 
 class Instances(Queryable):
     def __init__(self, cmd, subscription_id: Optional[str] = None):
@@ -80,8 +74,6 @@
         self.iotops_mgmt_client = get_iotops_mgmt_client(
             subscription_id=self.subscriptions[0],
         )
-<<<<<<< HEAD
-=======
         self.msi_mgmt_client = get_msi_mgmt_client(
             subscription_id=self.default_subscription_id,
         )
@@ -89,7 +81,6 @@
             subscription_id=self.default_subscription_id,
         )
         self.permission_manager = PermissionManager(self.default_subscription_id)
->>>>>>> d21e54d8
 
     def show(self, name: str, resource_group_name: str, show_tree: Optional[bool] = None) -> Optional[dict]:
         result = self.iotops_mgmt_client.instance.get(instance_name=name, resource_group_name=resource_group_name)
