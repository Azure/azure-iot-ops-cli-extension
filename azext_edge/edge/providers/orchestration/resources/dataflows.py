# coding=utf-8
# ----------------------------------------------------------------------------------------------
# Copyright (c) Microsoft Corporation. All rights reserved.
# Licensed under the MIT License. See License file in the project root for license information.
# ----------------------------------------------------------------------------------------------

<<<<<<< HEAD
import os
=======
>>>>>>> dd132b6e
from typing import TYPE_CHECKING, Iterable, Optional

from knack.log import get_logger
from rich.console import Console

<<<<<<< HEAD
from azure.cli.core.azclierror import InvalidArgumentValueError
from azext_edge.edge.providers.orchestration.common import AUTHENTICATION_TYPE_REQUIRED_PARAMS, DATAFLOW_ENDPOINT_AUTHENTICATION_TYPE_MAP, DATAFLOW_ENDPOINT_TYPE_SETTINGS, DataflowEndpointModeType, DataflowEndpointType, DataflowEndpointAuthenticationType
from azext_edge.edge.providers.orchestration.resources.instances import Instances
from azext_edge.edge.providers.orchestration.resources.reskit import GetInstanceExtLoc, get_file_config
from azext_edge.edge.util.common import should_continue_prompt
from azext_edge.edge.util.file_operations import deserialize_file_content

from ....util.az_client import get_iotops_mgmt_client, wait_for_terminal_state
=======
from azure.core.exceptions import ResourceNotFoundError
from azure.cli.core.azclierror import InvalidArgumentValueError

from azext_edge.edge.providers.orchestration.common import (
    DATAFLOW_ENDPOINT_TYPE_SETTINGS,
    DATAFLOW_OPERATION_TYPE_SETTINGS,
    DataflowEndpointType,
    DataflowOperationType,
)

from ....util.common import should_continue_prompt
from ....util.az_client import wait_for_terminal_state
>>>>>>> dd132b6e
from ....util.queryable import Queryable
from .instances import Instances
from .reskit import GetInstanceExtLoc, get_file_config

logger = get_logger(__name__)

console = Console()
<<<<<<< HEAD
=======

LOCAL_MQTT_HOST_PREFIX = "aio-broker"

>>>>>>> dd132b6e

if TYPE_CHECKING:
    from ....vendor.clients.iotopsmgmt.operations import (
        DataflowEndpointOperations,
        DataflowOperations,
        DataflowProfileOperations,
    )

console = Console()


class DataFlowProfiles(Queryable):
    def __init__(self, cmd):
        super().__init__(cmd=cmd)
        self.instances = Instances(cmd=cmd)
        self.iotops_mgmt_client = self.instances.iotops_mgmt_client
        self.ops: "DataflowProfileOperations" = self.iotops_mgmt_client.dataflow_profile
<<<<<<< HEAD
        self.instances = Instances(cmd=cmd)
        self.dataflows = DataFlows(self.iotops_mgmt_client.dataflow, self.instances.get_ext_loc)
=======
        self.dataflows = DataFlows(
            ops_dataflow=self.iotops_mgmt_client.dataflow,
            ops_endpoint=self.iotops_mgmt_client.dataflow_endpoint,
            get_ext_loc=self.instances.get_ext_loc,
        )

    def create(
        self,
        name: str,
        instance_name: str,
        resource_group_name: str,
        profile_instances: int = 1,
        log_level: str = "info",
        **kwargs,
    ):

        resource = {
            "properties": {
                "diagnostics": {
                    "logs": {"level": log_level},
                },
                "instanceCount": profile_instances,
            },
            "extendedLocation": self.instances.get_ext_loc(
                name=instance_name, resource_group_name=resource_group_name
            ),
        }

        with console.status(f"Creating {name}..."):
            poller = self.ops.begin_create_or_update(
                instance_name=instance_name,
                dataflow_profile_name=name,
                resource_group_name=resource_group_name,
                resource=resource,
            )
            return wait_for_terminal_state(poller, **kwargs)

    def update(
        self,
        name: str,
        instance_name: str,
        resource_group_name: str,
        profile_instances: Optional[int] = None,
        log_level: Optional[str] = None,
        **kwargs,
    ):
        # get the existing dataflow profile
        original_profile = self.show(
            name=name,
            instance_name=instance_name,
            resource_group_name=resource_group_name,
        )

        # update the properties
        if profile_instances:
            properties = original_profile.setdefault("properties", {})
            properties["instanceCount"] = profile_instances
        if log_level:
            properties = original_profile.setdefault("properties", {})
            diagnostics = properties.setdefault("diagnostics", {})
            logs = diagnostics.setdefault("logs", {})
            logs["level"] = log_level

        with console.status(f"Updating {name}..."):
            poller = self.ops.begin_create_or_update(
                instance_name=instance_name,
                dataflow_profile_name=name,
                resource_group_name=resource_group_name,
                resource=original_profile,
            )
            return wait_for_terminal_state(poller, **kwargs)

    def delete(
        self,
        name: str,
        instance_name: str,
        resource_group_name: str,
        confirm_yes: Optional[bool] = None,
        **kwargs,
    ):
        dataflows = self.dataflows.list(
            dataflow_profile_name=name,
            instance_name=instance_name,
            resource_group_name=resource_group_name,
        )
        dataflows = list(dataflows)

        if name == "default":
            logger.warning("Deleting the 'default' dataflow profile may cause disruptions.")

        if dataflows:
            console.print("Deleting this dataflow profile will also affect the associated dataflows:")
            for dataflow in dataflows:
                console.print(f"\t- {dataflow['name']}")

        should_bail = not should_continue_prompt(confirm_yes=confirm_yes)
        if should_bail:
            return

        with console.status(f"Deleting {name}..."):
            poller = self.ops.begin_delete(
                resource_group_name=resource_group_name,
                instance_name=instance_name,
                dataflow_profile_name=name,
            )
            return wait_for_terminal_state(poller, **kwargs)
>>>>>>> dd132b6e

    def show(self, name: str, instance_name: str, resource_group_name: str) -> dict:
        return self.ops.get(
            resource_group_name=resource_group_name,
            instance_name=instance_name,
            dataflow_profile_name=name,
        )

    def list(self, instance_name: str, resource_group_name: str) -> Iterable[dict]:
        return self.ops.list_by_resource_group(resource_group_name=resource_group_name, instance_name=instance_name)


class DataFlows:
<<<<<<< HEAD
    def __init__(self, ops: "DataflowOperations", get_ext_loc: GetInstanceExtLoc):
        self.ops = ops
=======
    def __init__(
        self,
        ops_dataflow: "DataflowOperations",
        ops_endpoint: "DataflowEndpointOperations",
        get_ext_loc: GetInstanceExtLoc
    ):
        self.ops_dataflow = ops_dataflow
        self.ops_endpoint = ops_endpoint
>>>>>>> dd132b6e
        self.get_ext_loc = get_ext_loc

    def show(
        self,
        name: str,
        dataflow_profile_name: str,
        instance_name: str,
        resource_group_name: str,
    ) -> dict:
        return self.ops_dataflow.get(
            resource_group_name=resource_group_name,
            instance_name=instance_name,
            dataflow_profile_name=dataflow_profile_name,
            dataflow_name=name,
        )

    def list(self, dataflow_profile_name: str, instance_name: str, resource_group_name: str) -> Iterable[dict]:
        return self.ops_dataflow.list_by_profile_resource(
            resource_group_name=resource_group_name,
            instance_name=instance_name,
            dataflow_profile_name=dataflow_profile_name,
        )

    def apply(
        self,
        name: str,
        dataflow_profile_name: str,
        instance_name: str,
        resource_group_name: str,
        config_file: str,
        **kwargs
    ) -> dict:
        resource = {}
        dataflow_config = get_file_config(config_file)
        resource["extendedLocation"] = self.get_ext_loc(
            name=instance_name,
            resource_group_name=resource_group_name,
        )
        resource["properties"] = dataflow_config

        # Validation for the config file
        self._validate_dataflow_config(
            dataflow_config=dataflow_config,
            instance_name=instance_name,
            resource_group_name=resource_group_name,
        )

        with console.status("Working..."):
            poller = self.ops_dataflow.begin_create_or_update(
                dataflow_profile_name=dataflow_profile_name,
                dataflow_name=name,
                instance_name=instance_name,
                resource_group_name=resource_group_name,
                resource=resource,
            )
            return wait_for_terminal_state(poller, **kwargs)

    def delete(
        self,
        name: str,
        dataflow_profile_name: str,
        instance_name: str,
        resource_group_name: str,
        confirm_yes: Optional[bool] = None,
        **kwargs
    ) -> dict:
        should_bail = not should_continue_prompt(
            confirm_yes=confirm_yes,
        )
        if should_bail:
            return

        with console.status("Working..."):
            poller = self.ops_dataflow.begin_delete(
                dataflow_profile_name=dataflow_profile_name,
                dataflow_name=name,
                instance_name=instance_name,
                resource_group_name=resource_group_name,
            )
            return wait_for_terminal_state(poller, **kwargs)

    def _validate_dataflow_config(
        self,
        dataflow_config: dict,
        instance_name: str,
        resource_group_name: str,
    ):
        operations = dataflow_config.get("operations", [])

        # get source endpoint
        source_endpoint_obj = self._process_existing_endpoint(
            operations=operations,
            instance_name=instance_name,
            resource_group_name=resource_group_name,
            operation_type=DataflowOperationType.SOURCE.value,
        )

        # validate source endpoint type
        source_endpoint_type = source_endpoint_obj.get("properties", {}).get("endpointType", "")
        if source_endpoint_type not in [
            DataflowEndpointType.KAFKA.value,
            DataflowEndpointType.MQTT.value,
        ]:
            raise InvalidArgumentValueError(
                f"'{source_endpoint_type}' is not a valid type for source dataflow endpoint."
            )

        # if Kafka endpoint, validate consumer group id
        if source_endpoint_type == DataflowEndpointType.KAFKA.value:
            group_id = source_endpoint_obj.get("properties", {}).get("kafkaSettings", {}).get("consumerGroupId", "")
            if not group_id:
                raise InvalidArgumentValueError(
                    "'consumerGroupId' is required in kafka source dataflow endpoint configuration."
                )

        # get destination endpoint
        desination_endpoint_obj = self._process_existing_endpoint(
            operations=operations,
            instance_name=instance_name,
            resource_group_name=resource_group_name,
            operation_type=DataflowOperationType.DESTINATION.value,
        )

        trans_operation_type = DataflowOperationType.TRANSFORMATION.value
        transformation_operation = self._get_operation(
            operations=operations,
            operation_type=trans_operation_type,
        )
        schema_ref = transformation_operation.get(
            DATAFLOW_OPERATION_TYPE_SETTINGS[trans_operation_type], {}).get("schemaRef", "")

        # validate schema_ref for destination endpoint type
        destination_endpoint_type = desination_endpoint_obj.get("properties", {}).get("endpointType", "")
        if destination_endpoint_type in [
            DataflowEndpointType.DATAEXPLORER.value,
            DataflowEndpointType.DATALAKESTORAGE.value,
            DataflowEndpointType.FABRICONELAKE.value,
            DataflowEndpointType.LOCALSTORAGE.value,
        ] and not schema_ref:
            raise InvalidArgumentValueError(
                f"'schemaRef' is required for destination endpoint '{destination_endpoint_type}' type."
            )

        # validate at least one of source and destination endpoint
        # must have host with "aio-broker" that is MQTT endpoint
        source_endpoint_host = source_endpoint_obj.get("properties", {}).get(
            DATAFLOW_ENDPOINT_TYPE_SETTINGS[source_endpoint_type], {}).get("host", "")
        destination_endpoint_host = desination_endpoint_obj.get("properties", {}).get(
            DATAFLOW_ENDPOINT_TYPE_SETTINGS[destination_endpoint_type], {}).get("host", "")
        is_source_local_mqtt = LOCAL_MQTT_HOST_PREFIX in source_endpoint_host and\
            source_endpoint_type == DataflowEndpointType.MQTT.value
        is_destination_local_mqtt = LOCAL_MQTT_HOST_PREFIX in destination_endpoint_host and\
            destination_endpoint_type == DataflowEndpointType.MQTT.value
        if not is_source_local_mqtt and not is_destination_local_mqtt:
            raise InvalidArgumentValueError(
                "Either source or destination endpoint must be an Azure IoT Operations Local "
                f"MQTT endpoint with the 'host' containing '{LOCAL_MQTT_HOST_PREFIX}'."
            )

    def _process_existing_endpoint(
        self,
        operations: list,
        instance_name: str,
        resource_group_name: str,
        operation_type: str,
    ) -> dict:
        # get endpoint
        operation = self._get_operation(
            operations=operations,
            operation_type=operation_type,
        )

        # get operation settings
        operation_settings = operation.get(DATAFLOW_OPERATION_TYPE_SETTINGS[operation_type], {})
        endpoint_name = operation_settings.get("endpointRef", "")

        # call get_dataflow_endpoint
        endpoint_obj = self.ops_endpoint.get(
            instance_name=instance_name,
            resource_group_name=resource_group_name,
            dataflow_endpoint_name=endpoint_name,
        )

        if not endpoint_obj:
            raise ResourceNotFoundError(
                f"{operation_type} dataflow endpoint '{endpoint_name}' not found in instance '{instance_name}'. "
                "Please provide a valid 'endpointRef' using --config-file."
            )

        return endpoint_obj

    def _get_operation(
        self,
        operations: list,
        operation_type: str,
    ) -> dict:
        operation = next(
            (op for op in operations if op.get("operationType") == operation_type), {}
        )
        return operation


class DataFlowEndpoints(Queryable):
    def __init__(self, cmd):
        super().__init__(cmd=cmd)
        self.instances = Instances(self.cmd)
        self.iotops_mgmt_client = self.instances.iotops_mgmt_client
        self.ops: "DataflowEndpointOperations" = self.iotops_mgmt_client.dataflow_endpoint
        self.instances = Instances(self.cmd)
    
    def create(
        self,
        name: str,
        instance_name: str,
        resource_group_name: str,
        endpoint_type: DataflowEndpointType,
        show_config: Optional[bool] = None,
        **kwargs
    ) -> dict:
        self.instance = self.instances.show(name=instance_name, resource_group_name=resource_group_name)
        extended_location = self.instance["extendedLocation"]
        settings = {}

        # format the endpoint host
        host = self._get_endpoint_host(
            endpoint_type=endpoint_type,
            **kwargs
        )

        self._process_authentication_type(
            endpoint_type=endpoint_type,
            settings=settings,
            **kwargs
        )

        self._process_endpoint_properties(
            endpoint_type=endpoint_type,
            settings=settings,
            host=host,
            **kwargs
        )

        actual_endpoint_type = endpoint_type
        
        if endpoint_type in [
            DataflowEndpointType.FABRICREALTIME.value,
            DataflowEndpointType.EVENTHUB.value,
            DataflowEndpointType.CUSTOMKAFKA.value,
        ]:
            actual_endpoint_type = "Kafka"
        elif endpoint_type in [
            DataflowEndpointType.AIOLOCALMQTT.value,
            DataflowEndpointType.EVENTGRID.value,
            DataflowEndpointType.CUSTOMMQTT.value,
        ]:
            actual_endpoint_type = "Mqtt"

        resource = {
            "extendedLocation": extended_location,
            "properties": {
                "endpointType": actual_endpoint_type,
                DATAFLOW_ENDPOINT_TYPE_SETTINGS[endpoint_type]: settings,
            }
        }

        if show_config:
            return resource["properties"]

        with console.status("Working..."):
            poller = self.ops.begin_create_or_update(
                resource_group_name=resource_group_name,
                instance_name=instance_name,
                dataflow_endpoint_name=name,
                resource=resource,
            )
            return wait_for_terminal_state(poller, **kwargs)
    
    def update(
        self,
        name: str,
        instance_name: str,
        resource_group_name: str,
        endpoint_type: DataflowEndpointType,
        show_config: Optional[bool] = None,
        **kwargs
    ) -> dict:
        self.instance = self.instances.show(name=instance_name, resource_group_name=resource_group_name)
        extended_location = self.instance["extendedLocation"]

        # get the original endpoint
        original_endpoint = self.ops.get(
            resource_group_name=resource_group_name,
            instance_name=instance_name,
            dataflow_endpoint_name=name,
        )
        # settings = {}

        self._update_properties(
            properties=original_endpoint["properties"],
            endpoint_type=endpoint_type,
            **kwargs
        )


        # self._process_authentication_type(
        #     endpoint_type=endpoint_type,
        #     settings=settings,
        #     **kwargs
        # )

        # self._process_endpoint_properties(
        #     endpoint_type=endpoint_type,
        #     settings=settings,
        #     host=host,
        #     **kwargs
        # )

        resource = {
            "extendedLocation": extended_location,
            "properties": original_endpoint["properties"],
        }

        if show_config:
            return resource["properties"]

        with console.status("Working..."):
            poller = self.ops.begin_create_or_update(
                resource_group_name=resource_group_name,
                instance_name=instance_name,
                dataflow_endpoint_name=name,
                resource=resource,
            )
            return wait_for_terminal_state(poller)

    
    def apply(
        self,
        name: str,
        instance_name: str,
        resource_group_name: str,
        file_path: str,
        **kwargs
    ) -> dict:
        resource = {}
        endpoint_config = get_file_config(file_path)
        self.instance = self.instances.show(name=instance_name, resource_group_name=resource_group_name)
        resource["extendedLocation"] = self.instance["extendedLocation"]
        resource["properties"] = endpoint_config
        
        with console.status("Working..."):
            poller = self.ops.begin_create_or_update(
                dataflow_endpoint_name=name,
                instance_name=instance_name,
                resource_group_name=resource_group_name,
                resource=resource,
            )
            return wait_for_terminal_state(poller, **kwargs)
    

    def delete(
        self,
        name: str,
        instance_name: str,
        resource_group_name: str,
        confirm_yes: bool = False,
        **kwargs
    ) -> dict:
        should_bail = not should_continue_prompt(confirm_yes=confirm_yes)
        if should_bail:
            return

        with console.status("Working..."):
            poller = self.ops.begin_delete(
                resource_group_name=resource_group_name,
                instance_name=instance_name,
                dataflow_endpoint_name=name,
            )
            return wait_for_terminal_state(poller, **kwargs)

    def apply(
        self,
        name: str,
        instance_name: str,
        resource_group_name: str,
        config_file: str,
        **kwargs
    ) -> dict:
        resource = {}
        endpoint_config = get_file_config(config_file)
        self.instance = self.instances.show(name=instance_name, resource_group_name=resource_group_name)
        resource["extendedLocation"] = self.instance["extendedLocation"]
        resource["properties"] = endpoint_config

        with console.status("Working..."):
            poller = self.ops.begin_create_or_update(
                dataflow_endpoint_name=name,
                instance_name=instance_name,
                resource_group_name=resource_group_name,
                resource=resource,
            )
            return wait_for_terminal_state(poller, **kwargs)

    def delete(
        self,
        name: str,
        instance_name: str,
        resource_group_name: str,
        confirm_yes: bool = False,
        **kwargs
    ):
        should_bail = not should_continue_prompt(
            confirm_yes=confirm_yes,
        )
        if should_bail:
            return

        with console.status("Working..."):
            poller = self.ops.begin_delete(
                resource_group_name=resource_group_name,
                instance_name=instance_name,
                dataflow_endpoint_name=name,
            )
            return wait_for_terminal_state(poller, **kwargs)

    def show(self, name: str, instance_name: str, resource_group_name: str) -> dict:
        return self.ops.get(
            resource_group_name=resource_group_name,
            instance_name=instance_name,
            dataflow_endpoint_name=name,
        )

    def list(self, instance_name: str, resource_group_name: str) -> Iterable[dict]:
        return self.ops.list_by_resource_group(resource_group_name=resource_group_name, instance_name=instance_name)


    def _get_endpoint_host(self, endpoint_type: DataflowEndpointType, **kwargs) -> str:
        host = ""
        if endpoint_type in [
            DataflowEndpointType.DATAEXPLORER.value,
            DataflowEndpointType.FABRICREALTIME.value,
        ]:
            host = kwargs["host"]
        elif endpoint_type == DataflowEndpointType.DATALAKESTORAGE.value:
            host = f"https://{kwargs['storage_account_name']}.blob.core.windows.net"
        elif endpoint_type == DataflowEndpointType.FABRICONELAKE.value:
            host = "https://onelake.dfs.fabric.microsoft.com"
        elif endpoint_type == DataflowEndpointType.EVENTHUB.value:
            host = f"{kwargs['eventhub_namespace']}.servicebus.windows.net:9093"
        elif endpoint_type in [
            DataflowEndpointType.CUSTOMKAFKA.value,
            DataflowEndpointType.AIOLOCALMQTT.value,
            DataflowEndpointType.EVENTGRID.value,
            DataflowEndpointType.CUSTOMMQTT.value,
        ]:
            host = f"{kwargs["host"]}:{kwargs["port"]}"
        
        return host

    def _process_authentication_type(
        self,
        endpoint_type: DataflowEndpointType,
        settings: dict,
        **kwargs
    ):
        # No authentication method required for local storage
        if endpoint_type == DataflowEndpointType.LOCALSTORAGE.value:
            return
        
        if kwargs.get("authentication_type"):
            authentication_method = kwargs["authentication_type"]
        else:
            # Identify authentication method using the provided kwargs
            authentication_method = self._identify_authentication_method(
                **kwargs
            )
        
        # Check if authentication method is allowed for the given endpoint type
        if authentication_method not in DATAFLOW_ENDPOINT_AUTHENTICATION_TYPE_MAP[endpoint_type]:
            raise ValueError(
                f"Authentication method '{authentication_method}' is not allowed for endpoint type '{endpoint_type}'. "
                f"Allowed methods are: {DATAFLOW_ENDPOINT_AUTHENTICATION_TYPE_MAP[endpoint_type]}"
            )
        
        # Check required properties for authentication method
        required_params = AUTHENTICATION_TYPE_REQUIRED_PARAMS.get(authentication_method, [])
        missing_params = [param for param in required_params if param not in kwargs]

        if missing_params:
            raise ValueError(
                f"Missing required parameters for authentication method '{authentication_method}': {', '.join(missing_params)}"
            )
        
        settings["authentication"] = {
            "method": authentication_method,
        }

        if authentication_method == DataflowEndpointAuthenticationType.ANONYMOUS.value:
            return

        auth_settings = {}
        for param_name, property_name in [
            ("audience", "audience"),
            ("client_id", "clientId"),
            ("tenant_id", "tenantId"),
            ("scope", "scope"),
            ("secret_name", "secretRef"),
            ("sasl_type", "saslType"),
        ]:
            if kwargs.get(param_name):
                auth_settings[property_name] = kwargs[param_name]

        # lower the first letter of the authentication method
        auth_setting_name = authentication_method[0].lower() + authentication_method[1:] + "Settings"
        settings["authentication"][auth_setting_name] = auth_settings
        
        return
    

    def _identify_authentication_method(
        self,
        **kwargs
    ) -> str:
        # Check for the presence of authentication-related parameters in kwargs
        if kwargs.get("no_auth"):
            return DataflowEndpointAuthenticationType.ANONYMOUS.value
        elif kwargs.get("client_id") and kwargs.get("tenant_id"):
            return DataflowEndpointAuthenticationType.USERASSIGNED.value
        elif kwargs.get("sat_audience"):
            return DataflowEndpointAuthenticationType.SERVICEACCESSTOKEN.value
        elif kwargs.get("x509_secret_name"):
            return DataflowEndpointAuthenticationType.X509.value
        elif kwargs.get("sasl_type"):
            return DataflowEndpointAuthenticationType.SASL.value
        elif kwargs.get("at_secret_name"):
            return DataflowEndpointAuthenticationType.ACCESSTOKEN.value
        else:
            return DataflowEndpointAuthenticationType.SYSTEMASSIGNED.value
    

    def _process_endpoint_properties(
        self,
        endpoint_type: DataflowEndpointType,
        settings: dict,
        host: str,
        **kwargs
    ):
        if host:
            settings["host"] = host
        if kwargs.get("database_name"):
            settings["database"] = kwargs["database_name"]
        if kwargs.get("latency") or kwargs.get("message_count") or kwargs.get("batching_disabled") or kwargs.get("max_byte") or kwargs.get("latency_ms"):
            settings["batching"] = {}
            if kwargs.get("latency"):
                settings["batching"]["latencySeconds"] = kwargs["latency"]
            if kwargs.get("latency_ms"):
                settings["batching"]["latencyMs"] = kwargs["latency_ms"]
            if kwargs.get("message_count"):
                settings["batching"]["maxMessages"] = kwargs["message_count"]
            if kwargs.get("batching_disabled"):
                settings["batching"]["mode"] = DataflowEndpointModeType.DISABLED.value if kwargs["batching_disabled"] else DataflowEndpointModeType.ENABLED.value
            if kwargs.get("max_byte"):
                settings["batching"]["maxBytes"] = kwargs["max_byte"]
        if kwargs.get("lakehouse_name") or kwargs.get("workspace_name"):
            settings["names"] = {}
            if kwargs.get("lakehouse_name"):
                settings["names"]["lakehouseName"] = kwargs["lakehouse_name"]
            if kwargs.get("workspace_name"):
                settings["names"]["workspaceName"] = kwargs["workspace_name"]
        if kwargs.get("path_type"):
            settings["oneLakePathType"] = kwargs["path_type"]
        if kwargs.get("group_id"):
            settings["consumerGroupId"] = kwargs["group_id"]
        if kwargs.get("copy_broker_props_disabled"):
            settings["copyMqttProperties"] = DataflowEndpointModeType.DISABLED.value if kwargs["copy_broker_props_disabled"] else DataflowEndpointModeType.ENABLED.value
        if kwargs.get("compression"):
            settings["compression"] = kwargs["compression"]
        if kwargs.get("aks"):
            settings["aks"] = kwargs["aks"]
        if kwargs.get("patition_strategy"):
            settings["partitionStrategy"] = kwargs["patition_strategy"]
        if kwargs.get("tls_disabled") or kwargs.get("tls_config_map_reference"):
            settings["tls"] = {}
            if kwargs.get("tls_disabled"):
                settings["tls"]["mode"] = DataflowEndpointModeType.DISABLED.value if kwargs["tls_disabled"] else DataflowEndpointModeType.ENABLED.value
            if kwargs.get("tls_config_map_reference"):
                settings["tls"]["trustedCaCertificateConfigMapRef"] = kwargs["tls_config_map_reference"]
        if kwargs.get("cloud_event_attribute"):
            settings["cloudEventAttributes"] = kwargs["cloud_event_attribute"]
        if kwargs.get("pvc_reference"):
            settings["persistentVolumeClaimRef"] = kwargs["pvc_reference"]
        if kwargs.get("client_id_prefix"):
            settings["clientIdPrefix"] = kwargs["client_id_prefix"]
        if kwargs.get("protocol"):
            settings["protocol"] = kwargs["protocol"]
        if kwargs.get("keep_alive"):
            settings["keepAliveSeconds"] = kwargs["keep_alive"]
        if kwargs.get("retain"):
            settings["retain"] = kwargs["retain"]
        if kwargs.get("max_inflight_messages"):
            settings["maxInflightMessages"] = kwargs["max_inflight_messages"]
        if kwargs.get("qos"):
            settings["qos"] = kwargs["qos"]
        if kwargs.get("session_expiry"):
            settings["sessionExpirySeconds"] = kwargs["session_expiry"]
        
        # for eventhub and eventgrid, tls mode is always enabled
        if endpoint_type in [
            DataflowEndpointType.EVENTHUB.value,
            DataflowEndpointType.EVENTGRID.value,
        ]:
            import pdb; pdb.set_trace()
            if settings.get("tls"):
                settings["tls"]["mode"] = DataflowEndpointModeType.ENABLED.value
            else:
                settings["tls"] = {"mode": DataflowEndpointModeType.ENABLED.value}

        return
    
    def _update_properties(
        self,
        properties: dict,
        endpoint_type: DataflowEndpointType,
        **kwargs
    ):
        settings = properties.get(DATAFLOW_ENDPOINT_TYPE_SETTINGS[endpoint_type], {})
        if any([
            kwargs.get("host"),
            kwargs.get('storage_account_name'),
            kwargs.get('eventhub_namespace'),
            kwargs.get("port")
        ]):
            host = self._get_endpoint_host(
                endpoint_type=endpoint_type,
                **kwargs
            )

            if host and host is not settings["host"]:
                settings["host"] = host

        if any([
            kwargs.get("client_id"),
            kwargs.get("tenant_id"),
            kwargs.get("sat_audience"),
            kwargs.get("x509_secret_name"),
            kwargs.get("sasl_type"),
            kwargs.get("at_secret_name"),
            kwargs.get("no_auth"),
        ]):
            self._process_authentication_type(
                endpoint_type=endpoint_type,
                settings=settings,
                **kwargs
            )
        
        self._process_endpoint_properties(
            endpoint_type=endpoint_type,
            settings=settings,
            host=settings.get("host"),
            **kwargs
        )<|MERGE_RESOLUTION|>--- conflicted
+++ resolved
@@ -4,16 +4,12 @@
 # Licensed under the MIT License. See License file in the project root for license information.
 # ----------------------------------------------------------------------------------------------
 
-<<<<<<< HEAD
 import os
-=======
->>>>>>> dd132b6e
 from typing import TYPE_CHECKING, Iterable, Optional
 
 from knack.log import get_logger
 from rich.console import Console
 
-<<<<<<< HEAD
 from azure.cli.core.azclierror import InvalidArgumentValueError
 from azext_edge.edge.providers.orchestration.common import AUTHENTICATION_TYPE_REQUIRED_PARAMS, DATAFLOW_ENDPOINT_AUTHENTICATION_TYPE_MAP, DATAFLOW_ENDPOINT_TYPE_SETTINGS, DataflowEndpointModeType, DataflowEndpointType, DataflowEndpointAuthenticationType
 from azext_edge.edge.providers.orchestration.resources.instances import Instances
@@ -22,7 +18,6 @@
 from azext_edge.edge.util.file_operations import deserialize_file_content
 
 from ....util.az_client import get_iotops_mgmt_client, wait_for_terminal_state
-=======
 from azure.core.exceptions import ResourceNotFoundError
 from azure.cli.core.azclierror import InvalidArgumentValueError
 
@@ -35,7 +30,6 @@
 
 from ....util.common import should_continue_prompt
 from ....util.az_client import wait_for_terminal_state
->>>>>>> dd132b6e
 from ....util.queryable import Queryable
 from .instances import Instances
 from .reskit import GetInstanceExtLoc, get_file_config
@@ -43,12 +37,9 @@
 logger = get_logger(__name__)
 
 console = Console()
-<<<<<<< HEAD
-=======
 
 LOCAL_MQTT_HOST_PREFIX = "aio-broker"
 
->>>>>>> dd132b6e
 
 if TYPE_CHECKING:
     from ....vendor.clients.iotopsmgmt.operations import (
@@ -66,10 +57,6 @@
         self.instances = Instances(cmd=cmd)
         self.iotops_mgmt_client = self.instances.iotops_mgmt_client
         self.ops: "DataflowProfileOperations" = self.iotops_mgmt_client.dataflow_profile
-<<<<<<< HEAD
-        self.instances = Instances(cmd=cmd)
-        self.dataflows = DataFlows(self.iotops_mgmt_client.dataflow, self.instances.get_ext_loc)
-=======
         self.dataflows = DataFlows(
             ops_dataflow=self.iotops_mgmt_client.dataflow,
             ops_endpoint=self.iotops_mgmt_client.dataflow_endpoint,
@@ -176,7 +163,6 @@
                 dataflow_profile_name=name,
             )
             return wait_for_terminal_state(poller, **kwargs)
->>>>>>> dd132b6e
 
     def show(self, name: str, instance_name: str, resource_group_name: str) -> dict:
         return self.ops.get(
@@ -190,10 +176,6 @@
 
 
 class DataFlows:
-<<<<<<< HEAD
-    def __init__(self, ops: "DataflowOperations", get_ext_loc: GetInstanceExtLoc):
-        self.ops = ops
-=======
     def __init__(
         self,
         ops_dataflow: "DataflowOperations",
@@ -202,7 +184,6 @@
     ):
         self.ops_dataflow = ops_dataflow
         self.ops_endpoint = ops_endpoint
->>>>>>> dd132b6e
         self.get_ext_loc = get_ext_loc
 
     def show(
