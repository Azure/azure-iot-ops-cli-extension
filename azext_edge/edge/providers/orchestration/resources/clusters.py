# coding=utf-8
# ----------------------------------------------------------------------------------------------
# Copyright (c) Microsoft Corporation. All rights reserved.
# Licensed under the MIT License. See License file in the project root for license information.
# ----------------------------------------------------------------------------------------------

from typing import TYPE_CHECKING, Iterable, Optional

from knack.log import get_logger

from ....util.az_client import (
    get_clusterconfig_mgmt_client,
    get_connectedk8s_mgmt_client,
    wait_for_terminal_state
)
from ....util.queryable import Queryable

logger = get_logger(__name__)


if TYPE_CHECKING:
    from ....vendor.clients.clusterconfigmgmt.operations import ExtensionsOperations
    from ....vendor.clients.connectedclustermgmt.operations import ConnectedClusterOperations


class ConnectedClusters(Queryable):
    def __init__(self, cmd, subscription_id: Optional[str] = None):
        super().__init__(cmd=cmd, subscriptions=[subscription_id] if subscription_id else None)
        self.connectedk8s_mgmt_client = get_connectedk8s_mgmt_client(
            subscription_id=self.subscriptions[0],
        )
        self.ops: "ConnectedClusterOperations" = self.connectedk8s_mgmt_client.connected_cluster
        self.extensions: ClusterExtensions = ClusterExtensions(cmd)

    def show(self, resource_group_name: str, cluster_name: str) -> dict:
        return self.ops.get(
            resource_group_name=resource_group_name,
            cluster_name=cluster_name,
        )


class ClusterExtensions(Queryable):
    def __init__(self, cmd):
        super().__init__(cmd=cmd)
        self.clusterconfig_mgmt_client = get_clusterconfig_mgmt_client(
            subscription_id=self.default_subscription_id,
        )
        self.ops: "ExtensionsOperations" = self.clusterconfig_mgmt_client.extensions

    def list(self, resource_group_name: str, cluster_name: str) -> Iterable[dict]:
        return self.ops.list(
            resource_group_name=resource_group_name,
            cluster_rp="Microsoft.Kubernetes",
            cluster_resource_name="connectedClusters",
            cluster_name=cluster_name,
        )

<<<<<<< HEAD
    def update(self, resource_group_name: str, cluster_name: str, extension_name: str, patch_extension: dict) -> dict:
        return self.ops.begin_update(
=======
    # will be removed
    def update_cluster_extension(
        self,
        resource_group_name: str,
        cluster_name: str,
        extension_name: str,
        update_payload: dict,
    ) -> Iterable[dict]:
        return wait_for_terminal_state(self.ops.begin_update(
>>>>>>> 204bb499
            resource_group_name=resource_group_name,
            cluster_rp="Microsoft.Kubernetes",
            cluster_resource_name="connectedClusters",
            cluster_name=cluster_name,
            extension_name=extension_name,
<<<<<<< HEAD
            patch_extension=patch_extension,
        )
=======
            patch_extension=update_payload
        ))
>>>>>>> 204bb499
<|MERGE_RESOLUTION|>--- conflicted
+++ resolved
@@ -8,11 +8,7 @@
 
 from knack.log import get_logger
 
-from ....util.az_client import (
-    get_clusterconfig_mgmt_client,
-    get_connectedk8s_mgmt_client,
-    wait_for_terminal_state
-)
+from ....util.az_client import get_clusterconfig_mgmt_client, get_connectedk8s_mgmt_client, wait_for_terminal_state
 from ....util.queryable import Queryable
 
 logger = get_logger(__name__)
@@ -55,10 +51,6 @@
             cluster_name=cluster_name,
         )
 
-<<<<<<< HEAD
-    def update(self, resource_group_name: str, cluster_name: str, extension_name: str, patch_extension: dict) -> dict:
-        return self.ops.begin_update(
-=======
     # will be removed
     def update_cluster_extension(
         self,
@@ -67,17 +59,13 @@
         extension_name: str,
         update_payload: dict,
     ) -> Iterable[dict]:
-        return wait_for_terminal_state(self.ops.begin_update(
->>>>>>> 204bb499
-            resource_group_name=resource_group_name,
-            cluster_rp="Microsoft.Kubernetes",
-            cluster_resource_name="connectedClusters",
-            cluster_name=cluster_name,
-            extension_name=extension_name,
-<<<<<<< HEAD
-            patch_extension=patch_extension,
-        )
-=======
-            patch_extension=update_payload
-        ))
->>>>>>> 204bb499
+        return wait_for_terminal_state(
+            self.ops.begin_update(
+                resource_group_name=resource_group_name,
+                cluster_rp="Microsoft.Kubernetes",
+                cluster_resource_name="connectedClusters",
+                cluster_name=cluster_name,
+                extension_name=extension_name,
+                patch_extension=update_payload,
+            )
+        )