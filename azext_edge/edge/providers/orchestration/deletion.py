--- conflicted
+++ resolved
@@ -18,13 +18,8 @@
 
 from ...util.az_client import get_resource_client, wait_for_terminal_states
 from ...util.common import should_continue_prompt
-<<<<<<< HEAD
-from .resources import Instances
-from .resource_map import IoTOperationsResource
-=======
 from .resource_map import IoTOperationsResource, IoTOperationsResourceMap
 from .resources import Instances
->>>>>>> d21e54d8
 
 logger = get_logger(__name__)
 
@@ -35,10 +30,6 @@
 
 def delete_ops_resources(
     cmd,
-<<<<<<< HEAD
-    instance_name: str,
-=======
->>>>>>> d21e54d8
     resource_group_name: str,
     instance_name: Optional[str] = None,
     cluster_name: Optional[str] = None,
@@ -50,10 +41,7 @@
     manager = DeletionManager(
         cmd=cmd,
         instance_name=instance_name,
-<<<<<<< HEAD
-=======
         cluster_name=cluster_name,
->>>>>>> d21e54d8
         resource_group_name=resource_group_name,
         no_progress=no_progress,
         include_dependencies=include_dependencies,
@@ -65,14 +53,9 @@
     def __init__(
         self,
         cmd,
-<<<<<<< HEAD
-        instance_name: str,
-        resource_group_name: str,
-=======
         resource_group_name: str,
         instance_name: Optional[str] = None,
         cluster_name: Optional[str] = None,
->>>>>>> d21e54d8
         include_dependencies: Optional[bool] = None,
         no_progress: Optional[bool] = None,
     ):
@@ -80,10 +63,7 @@
 
         self.cmd = cmd
         self.instance_name = instance_name
-<<<<<<< HEAD
-=======
         self.cluster_name = cluster_name
->>>>>>> d21e54d8
         self.resource_group_name = resource_group_name
         self.instances = Instances(self.cmd)
         self.include_dependencies = include_dependencies
@@ -102,12 +82,7 @@
         self._progress_shown = False
 
     def do_work(self, confirm_yes: Optional[bool] = None, force: Optional[bool] = None):
-<<<<<<< HEAD
-        self.instance = self.instances.show(name=self.instance_name, resource_group_name=self.resource_group_name)
-        self.resource_map = self.instances.get_resource_map(self.instance)
-=======
         self.resource_map = self._get_resource_map()
->>>>>>> d21e54d8
         # Ensure cluster exists with existing resource_map pattern.
         self.resource_map.connected_cluster.resource
         self.resource_map.refresh_resource_state()
@@ -136,11 +111,7 @@
 
     def _display_resource_tree(self):
         if self._render_progress:
-<<<<<<< HEAD
-            print(self.resource_map.build_tree(hide_extensions=True))
-=======
             print(self.resource_map.build_tree(hide_extensions=not self.include_dependencies, category_color="red"))
->>>>>>> d21e54d8
 
     def _render_display(self, description: str):
         if self._render_progress:
