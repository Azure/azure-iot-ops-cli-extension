# coding=utf-8
# ----------------------------------------------------------------------------------------------
# Copyright (c) Microsoft Corporation. All rights reserved.
# Licensed under the MIT License. See License file in the project root for license information.
# ----------------------------------------------------------------------------------------------

from enum import IntEnum
from json import dumps
from time import sleep
from typing import TYPE_CHECKING, Dict, Optional, Tuple, Union
from uuid import uuid4

from azure.cli.core.azclierror import AzureResponseError, ValidationError
from azure.core.exceptions import HttpResponseError
from knack.log import get_logger
from rich import print
from rich.console import NewLine
from rich.live import Live
from rich.padding import Padding
from rich.progress import Progress, SpinnerColumn, TimeElapsedColumn
from rich.style import Style
from rich.table import Table

<<<<<<< HEAD
from ...util.az_client import get_resource_client, wait_for_terminal_state
from .connected_cluster import ConnectedCluster
from .permissions import ROLE_DEF_FORMAT_STR, PermissionManager
=======
from ...util.az_client import (
    REGISTRY_API_VERSION,
    get_resource_client,
    wait_for_terminal_state,
)
from .permissions import ROLE_DEF_FORMAT_STR, PermissionManager
from .resource_map import IoTOperationsResourceMap
>>>>>>> f53a66f7
from .targets import InitTargets

logger = get_logger(__name__)

if TYPE_CHECKING:
    from azure.core.polling import LROPoller


class WorkCategoryKey(IntEnum):
    PRE_FLIGHT = 1
    ENABLE_IOT_OPS = 2
    DEPLOY_IOT_OPS = 3


class WorkStepKey(IntEnum):
    REG_RP = 1
    ENUMERATE_PRE_FLIGHT = 2
    WHAT_IF_ENABLEMENT = 3
    DEPLOY_ENABLEMENT = 4
    WHAT_IF_INSTANCE = 5
    DEPLOY_INSTANCE = 6


class WorkRecord:
    def __init__(self, title: str, description: Optional[str] = None):
        self.title = title
        self.description = description


PROVISIONING_STATE_SUCCESS = "Succeeded"
CONNECTIVITY_STATUS_CONNECTED = "Connected"
IOT_OPS_EXTENSION_TYPE = "microsoft.iotoperations"
IOT_OPS_PLAT_EXTENSION_TYPE = "microsoft.iotoperations.platform"
<<<<<<< HEAD
=======
SECRET_SYNC_EXTENSION_TYPE = "microsoft.azure.secretstore"
>>>>>>> f53a66f7
CONTRIBUTOR_ROLE_ID = "b24988ac-6180-42a0-ab88-20f7382dd24c"


class WorkDisplay:
    def __init__(self):
        self._categories: Dict[int, Tuple[WorkRecord, bool]] = {}
        self._steps: Dict[int, Dict[int, str]] = {}
        self._headers: Dict[int, str] = {}

    def add_category(self, category: WorkCategoryKey, title: str, skipped: bool = False):
        self._categories[category] = (WorkRecord(title), skipped)
        self._steps[category] = {}

    def add_step(self, category: WorkCategoryKey, step: WorkStepKey, title: str, description: Optional[str] = None):
        self._steps[category][step] = WorkRecord(title, description)

    @property
    def categories(self) -> Dict[int, Tuple[WorkRecord, bool]]:
        return self._categories

    @property
    def steps(self) -> Dict[int, Dict[int, WorkRecord]]:
        return self._steps


class WorkManager:
    def __init__(self, cmd):
        from azure.cli.core.commands.client_factory import get_subscription_id

        self.cmd = cmd
        self.subscription_id: str = get_subscription_id(cli_ctx=cmd.cli_ctx)
        self.resource_client = get_resource_client(subscription_id=self.subscription_id)
        self.permission_manager = PermissionManager(subscription_id=self.subscription_id)

    def _bootstrap_ux(self, show_progress: bool = False):
        self._display = WorkDisplay()
        self._live = Live(None, transient=False, refresh_per_second=8, auto_refresh=show_progress)
        self._progress_bar = Progress(
            SpinnerColumn(),
            *Progress.get_default_columns(),
            "Elapsed:",
            TimeElapsedColumn(),
            transient=False,
        )
        self._show_progress = show_progress
        self._progress_shown = False
<<<<<<< HEAD
=======

    def _format_enablement_desc(self) -> str:
        version_map = self._targets.get_extension_versions()
        display_desc = "[dim]"
        for ver in version_map:
            display_desc += f"• {ver}: {version_map[ver]}\n"
        return display_desc[:-1] + ""

    def _format_instance_desc(self) -> str:
        instance_config = {"resource sync": "enabled" if self._targets.deploy_resource_sync_rules else "disabled"}
        display_desc = ""
        for c in instance_config:
            display_desc += f"• {c}: {instance_config[c]}\n"
        return display_desc[:-1] + ""
>>>>>>> f53a66f7

    def _build_display(self):
        pre_check_cat_desc = "Pre-Flight"
        self._display.add_category(WorkCategoryKey.PRE_FLIGHT, pre_check_cat_desc, skipped=not self._pre_flight)
        self._display.add_step(WorkCategoryKey.PRE_FLIGHT, WorkStepKey.REG_RP, "Ensure registered resource providers")
        self._display.add_step(
            WorkCategoryKey.PRE_FLIGHT, WorkStepKey.ENUMERATE_PRE_FLIGHT, "Enumerate pre-flight checks"
        )

        if self._apply_foundation:
            self._display.add_category(WorkCategoryKey.ENABLE_IOT_OPS, "Enablement")
            self._display.add_step(
                WorkCategoryKey.ENABLE_IOT_OPS, WorkStepKey.WHAT_IF_ENABLEMENT, "What-If evaluation"
            )
            self._display.add_step(
<<<<<<< HEAD
                WorkCategoryKey.ENABLE_IOT_OPS, WorkStepKey.DEPLOY_ENABLEMENT, "Install foundation layer"
            )

        create_instance_desc = "Create instance"
        if self._targets.instance_name:
            create_instance_desc = f"{create_instance_desc}: [cyan]{self._targets.instance_name}[/cyan]"
        self._display.add_category(
            WorkCategoryKey.DEPLOY_IOT_OPS, "Deploy IoT Operations", skipped=not self._targets.instance_name
        )
        self._display.add_step(WorkCategoryKey.DEPLOY_IOT_OPS, WorkStepKey.WHAT_IF_INSTANCE, "What-If evaluation")
        self._display.add_step(WorkCategoryKey.DEPLOY_IOT_OPS, WorkStepKey.DEPLOY_INSTANCE, create_instance_desc)

    def _process_connected_cluster(self) -> ConnectedCluster:
        connected_cluster = ConnectedCluster(
            cmd=self.cmd,
            subscription_id=self.subscription_id,
            cluster_name=self._targets.cluster_name,
            resource_group_name=self._targets.resource_group_name,
        )
        cluster = connected_cluster.resource
        cluster_properties: Dict[str, Union[str, dict]] = cluster["properties"]
        cluster_validation_tuples = [
            ("provisioningState", PROVISIONING_STATE_SUCCESS),
            ("connectivityStatus", CONNECTIVITY_STATUS_CONNECTED),
        ]
        for v in cluster_validation_tuples:
            if cluster_properties[v[0]].lower() != v[1].lower():
                raise ValidationError(f"The connected cluster {self._targets.cluster_name}'s {v[0]} is not {v[1]}.")

        if not self._targets.location:
            self._targets.location = cluster["location"]

        if self._targets.enable_fault_tolerance and cluster_properties["totalNodeCount"] < 3:
            raise ValidationError("Arc Container Storage fault tolerance enablement requires at least 3 nodes.")

        return connected_cluster

    def _deploy_template(
        self,
        content: dict,
        parameters: dict,
        deployment_name: str,
        what_if: bool = False,
    ) -> Optional["LROPoller"]:
        deployment_params = {"properties": {"mode": "Incremental", "template": content, "parameters": parameters}}
        if what_if:
            what_if_poller = self.resource_client.deployments.begin_what_if(
                resource_group_name=self._targets.resource_group_name,
                deployment_name=deployment_name,
                parameters=deployment_params,
            )
            terminal_what_if_deployment = wait_for_terminal_state(what_if_poller)
            if (
                "status" in terminal_what_if_deployment
                and terminal_what_if_deployment["status"].lower() != PROVISIONING_STATE_SUCCESS.lower()
            ):
                raise AzureResponseError(dumps(terminal_what_if_deployment, indent=2))
            return

=======
                WorkCategoryKey.ENABLE_IOT_OPS,
                WorkStepKey.DEPLOY_ENABLEMENT,
                "Install foundation layer",
                self._format_enablement_desc(),
            )

        if self._targets.instance_name:
            self._display.add_category(WorkCategoryKey.DEPLOY_IOT_OPS, "Deploy IoT Operations")
            self._display.add_step(WorkCategoryKey.DEPLOY_IOT_OPS, WorkStepKey.WHAT_IF_INSTANCE, "What-If evaluation")
            self._display.add_step(
                WorkCategoryKey.DEPLOY_IOT_OPS,
                WorkStepKey.DEPLOY_INSTANCE,
                f"Create instance [cyan]{self._targets.instance_name}",
                self._format_instance_desc(),
            )

    def _process_connected_cluster(self):
        connected_cluster = self._resource_map.connected_cluster
        cluster = connected_cluster.resource
        cluster_properties: Dict[str, Union[str, dict]] = cluster["properties"]
        cluster_validation_tuples = [
            ("provisioningState", PROVISIONING_STATE_SUCCESS),
            ("connectivityStatus", CONNECTIVITY_STATUS_CONNECTED),
        ]
        for v in cluster_validation_tuples:
            if cluster_properties[v[0]].lower() != v[1].lower():
                raise ValidationError(f"The connected cluster {self._targets.cluster_name}'s {v[0]} is not {v[1]}.")

        if not self._targets.location:
            self._targets.location = cluster["location"]

        if self._targets.enable_fault_tolerance and cluster_properties["totalNodeCount"] < 3:
            raise ValidationError("Arc Container Storage fault tolerance enablement requires at least 3 nodes.")

    def _deploy_template(
        self,
        content: dict,
        parameters: dict,
        deployment_name: str,
        what_if: bool = False,
    ) -> Optional["LROPoller"]:
        deployment_params = {"properties": {"mode": "Incremental", "template": content, "parameters": parameters}}
        if what_if:
            what_if_poller = self.resource_client.deployments.begin_what_if(
                resource_group_name=self._targets.resource_group_name,
                deployment_name=deployment_name,
                parameters=deployment_params,
            )
            terminal_what_if_deployment = wait_for_terminal_state(what_if_poller)
            if (
                "status" in terminal_what_if_deployment
                and terminal_what_if_deployment["status"].lower() != PROVISIONING_STATE_SUCCESS.lower()
            ):
                raise AzureResponseError(dumps(terminal_what_if_deployment, indent=2))
            return

>>>>>>> f53a66f7
        return self.resource_client.deployments.begin_create_or_update(
            resource_group_name=self._targets.resource_group_name,
            deployment_name=deployment_name,
            parameters=deployment_params,
<<<<<<< HEAD
=======
        )

    def execute_ops_init(
        self,
        apply_foundation: bool = True,
        show_progress: bool = True,
        pre_flight: bool = True,
        **kwargs,
    ):
        self._bootstrap_ux(show_progress=show_progress)
        self._work_id = uuid4().hex
        self._work_format_str = f"aziotops.{{op}}.{self._work_id}"
        self._apply_foundation = apply_foundation
        self._pre_flight = pre_flight

        self._completed_steps: Dict[int, int] = {}
        self._active_step: int = 0
        self._targets = InitTargets(subscription_id=self.subscription_id, **kwargs)
        self._extension_map = None
        self._resource_map = IoTOperationsResourceMap(
            cmd=self.cmd,
            cluster_name=self._targets.cluster_name,
            resource_group_name=self._targets.resource_group_name,
            defer_refresh=True,
>>>>>>> f53a66f7
        )
        self._build_display()

<<<<<<< HEAD
    def execute_ops_init(
        self,
        apply_foundation: bool = True,
        show_progress: bool = True,
        pre_flight: bool = True,
        **kwargs,
    ):
        self._bootstrap_ux(show_progress=show_progress)
        self._work_id = uuid4().hex
        self._work_format_str = f"aziotops.init.{{op}}.{self._work_id}"
        self._apply_foundation = apply_foundation
        self._pre_flight = pre_flight

        self._completed_steps: Dict[int, int] = {}
        self._active_step: int = 0
        self._targets = InitTargets(subscription_id=self.subscription_id, **kwargs)
        self._extension_map = None
        self._build_display()

=======
>>>>>>> f53a66f7
        return self._do_work()

    def _do_work(self):  # noqa: C901
        from .base import (
            verify_custom_location_namespace,
            verify_custom_locations_enabled,
        )
        from .host import verify_cli_client_connections
        from .permissions import verify_write_permission_against_rg
        from .rp_namespace import register_providers

        work_kpis = {}

        try:
            # Ensure connection to ARM if needed. Show remediation error message otherwise.
            self.render_display()
            verify_cli_client_connections()
<<<<<<< HEAD
            connected_cluster = self._process_connected_cluster()
=======
            self._process_connected_cluster()
>>>>>>> f53a66f7

            # Pre-Flight workflow
            if self._pre_flight:
                # WorkStepKey.REG_RP
                self.render_display(category=WorkCategoryKey.PRE_FLIGHT, active_step=WorkStepKey.REG_RP)
                register_providers(self.subscription_id)
                self.complete_step(
                    category=WorkCategoryKey.PRE_FLIGHT,
                    completed_step=WorkStepKey.REG_RP,
                    active_step=WorkStepKey.ENUMERATE_PRE_FLIGHT,
                )

                # WorkStepKey.ENUMERATE_PRE_FLIGHT
                # TODO @digimaun - cluster checks
                if False:
                    verify_custom_locations_enabled(self.cmd)
                    verify_custom_location_namespace(
<<<<<<< HEAD
                        connected_cluster=connected_cluster,
=======
                        connected_cluster=self._resource_map.connected_cluster,
>>>>>>> f53a66f7
                        custom_location_name=self._targets.custom_location_name,
                        namespace=self._targets.cluster_namespace,
                    )
                if self._targets.deploy_resource_sync_rules and self._targets.instance_name:
                    # TODO - @digimaun use permission manager after fixing check access issue
                    verify_write_permission_against_rg(
                        subscription_id=self.subscription_id, resource_group_name=self._targets.resource_group_name
                    )
                self.complete_step(
                    category=WorkCategoryKey.PRE_FLIGHT,
                    completed_step=WorkStepKey.ENUMERATE_PRE_FLIGHT,
<<<<<<< HEAD
                    active_step=WorkStepKey.WHAT_IF_ENABLEMENT,
=======
>>>>>>> f53a66f7
                )

            # Enable IoT Ops workflow
            if self._apply_foundation:
<<<<<<< HEAD
=======
                # Ensure schema registry exists.
                self.resource_client.resources.get_by_id(
                    resource_id=self._targets.schema_registry_resource_id,
                    api_version=REGISTRY_API_VERSION,
                )
>>>>>>> f53a66f7
                enablement_work_name = self._work_format_str.format(op="enablement")
                self.render_display(
                    category=WorkCategoryKey.ENABLE_IOT_OPS, active_step=WorkStepKey.WHAT_IF_ENABLEMENT
                )
                enablement_content, enablement_parameters = self._targets.get_ops_enablement_template()
                self._deploy_template(
                    content=enablement_content,
                    parameters=enablement_parameters,
                    deployment_name=enablement_work_name,
                    what_if=True,
                )
                self.complete_step(
                    category=WorkCategoryKey.ENABLE_IOT_OPS,
                    completed_step=WorkStepKey.WHAT_IF_ENABLEMENT,
                    active_step=WorkStepKey.DEPLOY_ENABLEMENT,
                )
                enablement_poller = self._deploy_template(
                    content=enablement_content,
                    parameters=enablement_parameters,
                    deployment_name=enablement_work_name,
                )
                enablement_deploy_link = (
                    "https://portal.azure.com/#blade/HubsExtension/DeploymentDetailsBlade/id/"
                    f"%2Fsubscriptions%2F{self.subscription_id}%2FresourceGroups%2F{self._targets.resource_group_name}"
                    f"%2Fproviders%2FMicrosoft.Resources%2Fdeployments%2F{enablement_work_name}"
                )
                # Pattern needs work, it is this way to dynamically update UI
                self._display.categories[WorkCategoryKey.ENABLE_IOT_OPS][0].title = (
                    f"[link={enablement_deploy_link}]"
                    f"{self._display.categories[WorkCategoryKey.ENABLE_IOT_OPS][0].title}[/link]"
                )
                self.render_display(category=WorkCategoryKey.ENABLE_IOT_OPS)
                _ = wait_for_terminal_state(enablement_poller)

<<<<<<< HEAD
                self._extension_map = connected_cluster.get_extensions_by_type(
                    IOT_OPS_EXTENSION_TYPE, IOT_OPS_PLAT_EXTENSION_TYPE
=======
                self._extension_map = self._resource_map.connected_cluster.get_extensions_by_type(
                    IOT_OPS_EXTENSION_TYPE, IOT_OPS_PLAT_EXTENSION_TYPE, SECRET_SYNC_EXTENSION_TYPE
>>>>>>> f53a66f7
                )
                self.permission_manager.apply_role_assignment(
                    scope=self._targets.schema_registry_resource_id,
                    principal_id=self._extension_map[IOT_OPS_EXTENSION_TYPE]["identity"]["principalId"],
                    role_def_id=ROLE_DEF_FORMAT_STR.format(
                        subscription_id=self.subscription_id, role_id=CONTRIBUTOR_ROLE_ID
                    ),
                )
                self.complete_step(
                    category=WorkCategoryKey.ENABLE_IOT_OPS, completed_step=WorkStepKey.DEPLOY_ENABLEMENT
<<<<<<< HEAD
                )

            # Deploy IoT Ops workflow
            if self._targets.instance_name:
                if not self._extension_map:
                    self._extension_map = connected_cluster.get_extensions_by_type(
                        IOT_OPS_EXTENSION_TYPE, IOT_OPS_PLAT_EXTENSION_TYPE
                    )
                    if not self._extension_map:
                        raise ValidationError(
                            "Foundational services not detected. Instance deployment will not continue."
                        )
                    # Set the schema registry resource Id if its unknown
                    self._targets.schema_registry_resource_id = self._extension_map[IOT_OPS_EXTENSION_TYPE][
                        "properties"
                    ]["configurationSettings"]["schemaRegistry.values.resourceId"]

                instance_work_name = self._work_format_str.format(op="instance")
                self.render_display(category=WorkCategoryKey.DEPLOY_IOT_OPS, active_step=WorkStepKey.WHAT_IF_INSTANCE)
                instance_content, instance_parameters = self._targets.get_ops_instance_template(
                    cl_extension_ids=[self._extension_map[ext]["id"] for ext in self._extension_map]
                )
=======
                )

                if self._show_progress:
                    self._resource_map.refresh_resource_state()
                    resource_tree = self._resource_map.build_tree()
                    self.stop_display()
                    print(resource_tree)
                    return
                # TODO @digimaun - work_kpis
                return work_kpis

            # Deploy IoT Ops workflow
            if self._targets.instance_name:
                if not self._extension_map:
                    self._extension_map = self._resource_map.connected_cluster.get_extensions_by_type(
                        IOT_OPS_EXTENSION_TYPE, IOT_OPS_PLAT_EXTENSION_TYPE, SECRET_SYNC_EXTENSION_TYPE
                    )
                    # TODO - @digmaun revisit
                    if any(not v for v in self._extension_map.values()):
                        raise ValidationError(
                            "Foundational service installation not detected. "
                            "Instance deployment will not continue. Please run init."
                        )
                    # Set the schema registry resource Id from the extension config
                    self._targets.schema_registry_resource_id = self._extension_map[IOT_OPS_EXTENSION_TYPE][
                        "properties"
                    ]["configurationSettings"]["schemaRegistry.values.resourceId"]

                instance_work_name = self._work_format_str.format(op="instance")
                self.render_display(category=WorkCategoryKey.DEPLOY_IOT_OPS, active_step=WorkStepKey.WHAT_IF_INSTANCE)
                instance_content, instance_parameters = self._targets.get_ops_instance_template(
                    cl_extension_ids=[self._extension_map[ext]["id"] for ext in self._extension_map]
                )
>>>>>>> f53a66f7
                self._deploy_template(
                    content=instance_content,
                    parameters=instance_parameters,
                    deployment_name=instance_work_name,
                    what_if=True,
                )
                self.complete_step(
                    category=WorkCategoryKey.DEPLOY_IOT_OPS,
                    completed_step=WorkStepKey.WHAT_IF_INSTANCE,
                    active_step=WorkStepKey.DEPLOY_INSTANCE,
                )
                instance_poller = self._deploy_template(
                    content=instance_content,
                    parameters=instance_parameters,
                    deployment_name=instance_work_name,
                )
                instance_deploy_link = (
                    "https://portal.azure.com/#blade/HubsExtension/DeploymentDetailsBlade/id/"
                    f"%2Fsubscriptions%2F{self.subscription_id}%2FresourceGroups%2F{self._targets.resource_group_name}"
                    f"%2Fproviders%2FMicrosoft.Resources%2Fdeployments%2F{instance_work_name}"
                )
                # Pattern needs work, it is this way to dynamically update UI
                self._display.categories[WorkCategoryKey.DEPLOY_IOT_OPS][0].title = (
                    f"[link={instance_deploy_link}]"
                    f"{self._display.categories[WorkCategoryKey.DEPLOY_IOT_OPS][0].title}[/link]"
<<<<<<< HEAD
                )
                self.render_display(category=WorkCategoryKey.DEPLOY_IOT_OPS)
                _ = wait_for_terminal_state(instance_poller)
                self.complete_step(
                    category=WorkCategoryKey.DEPLOY_IOT_OPS,
                    completed_step=WorkStepKey.DEPLOY_INSTANCE,
                )

                # TODO @digimaun - work_kpis

            return work_kpis
=======
                )
                self.render_display(category=WorkCategoryKey.DEPLOY_IOT_OPS)
                _ = wait_for_terminal_state(instance_poller)
                self.complete_step(
                    category=WorkCategoryKey.DEPLOY_IOT_OPS,
                    completed_step=WorkStepKey.DEPLOY_INSTANCE,
                )

                if self._show_progress:
                    self._resource_map.refresh_resource_state()
                    resource_tree = self._resource_map.build_tree()
                    self.stop_display()
                    print(resource_tree)
                    return
                # TODO @digimaun - work_kpis
                return work_kpis
>>>>>>> f53a66f7

        except HttpResponseError as e:
            # TODO: repeated error messages.
            raise AzureResponseError(e.message)
        except KeyboardInterrupt:
            return
        finally:
            self.stop_display()

    def complete_step(
        self, category: WorkCategoryKey, completed_step: WorkStepKey, active_step: Optional[WorkStepKey] = None
    ):
        self._completed_steps[completed_step] = 1
        self.render_display(category, active_step=active_step)

    def render_display(self, category: Optional[WorkCategoryKey] = None, active_step: Optional[WorkStepKey] = None):
        if active_step:
            self._active_step = active_step

        if self._show_progress:
            grid = Table.grid(expand=False)
            grid.add_column()
            header_grid = Table.grid(expand=False)
            header_grid.add_column()

            header_grid.add_row(NewLine(1))
<<<<<<< HEAD
            header_grid.add_row("[light_slate_gray]Azure IoT Operations", style=Style(bold=True))
=======
            header_grid.add_row(
                "[light_slate_gray]Azure IoT Operations",
                style=Style(bold=True),
            )
>>>>>>> f53a66f7
            header_grid.add_row(f"Workflow Id: [dark_orange3]{self._work_id}")
            header_grid.add_row(NewLine(1))

            content_grid = Table.grid(expand=False)
            content_grid.add_column(max_width=3)
            content_grid.add_column(max_width=64)

            active_cat_str = "[cyan]->[/cyan] "
            active_step_str = "[cyan]*[/cyan]"
            complete_str = "[green]:heavy_check_mark:[/green]"
            for c in self._display.categories:
                cat_prefix = active_cat_str if c == category else ""
                content_grid.add_row(
                    cat_prefix,
                    f"{self._display.categories[c][0].title} "
                    f"{'[[dark_khaki]skipped[/dark_khaki]]' if self._display.categories[c][1] else ''}",
                )
                if c in self._display.steps:
                    for s in self._display.steps[c]:
                        if s in self._completed_steps:
                            step_prefix = complete_str
                        elif s == self._active_step:
                            step_prefix = active_step_str
                        else:
                            step_prefix = "-"

                        content_grid.add_row(
                            "",
                            Padding(
                                f"{step_prefix} {self._display.steps[c][s].title} ",
                                (0, 0, 0, 2),
                            ),
                        )
                        if self._display.steps[c][s].description:
                            content_grid.add_row(
                                "",
                                Padding(
                                    self._display.steps[c][s].description,
                                    (0, 0, 0, 4),
                                ),
                            )
            content_grid.add_row(NewLine(1), NewLine(1))

            footer_grid = Table.grid(expand=False)
            footer_grid.add_column()

            footer_grid.add_row(self._progress_bar)
            footer_grid.add_row(NewLine(1))

            grid.add_row(header_grid)
            grid.add_row(content_grid)
            grid.add_row(footer_grid)

            if not self._progress_shown:
                self._task_id = self._progress_bar.add_task(description="Work.", total=None)
                self._progress_shown = True
            self._live.update(grid)
            sleep(0.5)  # min presentation delay

        if self._show_progress and not self._live.is_started:
            self._live.start(True)

    def stop_display(self):
        if self._show_progress and self._live.is_started:
            if self._progress_shown:
                self._progress_bar.update(self._task_id, description="Done.")
                sleep(0.5)
            self._live.stop()<|MERGE_RESOLUTION|>--- conflicted
+++ resolved
@@ -21,11 +21,6 @@
 from rich.style import Style
 from rich.table import Table
 
-<<<<<<< HEAD
-from ...util.az_client import get_resource_client, wait_for_terminal_state
-from .connected_cluster import ConnectedCluster
-from .permissions import ROLE_DEF_FORMAT_STR, PermissionManager
-=======
 from ...util.az_client import (
     REGISTRY_API_VERSION,
     get_resource_client,
@@ -33,7 +28,6 @@
 )
 from .permissions import ROLE_DEF_FORMAT_STR, PermissionManager
 from .resource_map import IoTOperationsResourceMap
->>>>>>> f53a66f7
 from .targets import InitTargets
 
 logger = get_logger(__name__)
@@ -67,10 +61,7 @@
 CONNECTIVITY_STATUS_CONNECTED = "Connected"
 IOT_OPS_EXTENSION_TYPE = "microsoft.iotoperations"
 IOT_OPS_PLAT_EXTENSION_TYPE = "microsoft.iotoperations.platform"
-<<<<<<< HEAD
-=======
 SECRET_SYNC_EXTENSION_TYPE = "microsoft.azure.secretstore"
->>>>>>> f53a66f7
 CONTRIBUTOR_ROLE_ID = "b24988ac-6180-42a0-ab88-20f7382dd24c"
 
 
@@ -117,8 +108,6 @@
         )
         self._show_progress = show_progress
         self._progress_shown = False
-<<<<<<< HEAD
-=======
 
     def _format_enablement_desc(self) -> str:
         version_map = self._targets.get_extension_versions()
@@ -133,7 +122,6 @@
         for c in instance_config:
             display_desc += f"• {c}: {instance_config[c]}\n"
         return display_desc[:-1] + ""
->>>>>>> f53a66f7
 
     def _build_display(self):
         pre_check_cat_desc = "Pre-Flight"
@@ -149,26 +137,24 @@
                 WorkCategoryKey.ENABLE_IOT_OPS, WorkStepKey.WHAT_IF_ENABLEMENT, "What-If evaluation"
             )
             self._display.add_step(
-<<<<<<< HEAD
-                WorkCategoryKey.ENABLE_IOT_OPS, WorkStepKey.DEPLOY_ENABLEMENT, "Install foundation layer"
+                WorkCategoryKey.ENABLE_IOT_OPS,
+                WorkStepKey.DEPLOY_ENABLEMENT,
+                "Install foundation layer",
+                self._format_enablement_desc(),
             )
 
-        create_instance_desc = "Create instance"
         if self._targets.instance_name:
-            create_instance_desc = f"{create_instance_desc}: [cyan]{self._targets.instance_name}[/cyan]"
-        self._display.add_category(
-            WorkCategoryKey.DEPLOY_IOT_OPS, "Deploy IoT Operations", skipped=not self._targets.instance_name
-        )
-        self._display.add_step(WorkCategoryKey.DEPLOY_IOT_OPS, WorkStepKey.WHAT_IF_INSTANCE, "What-If evaluation")
-        self._display.add_step(WorkCategoryKey.DEPLOY_IOT_OPS, WorkStepKey.DEPLOY_INSTANCE, create_instance_desc)
-
-    def _process_connected_cluster(self) -> ConnectedCluster:
-        connected_cluster = ConnectedCluster(
-            cmd=self.cmd,
-            subscription_id=self.subscription_id,
-            cluster_name=self._targets.cluster_name,
-            resource_group_name=self._targets.resource_group_name,
-        )
+            self._display.add_category(WorkCategoryKey.DEPLOY_IOT_OPS, "Deploy IoT Operations")
+            self._display.add_step(WorkCategoryKey.DEPLOY_IOT_OPS, WorkStepKey.WHAT_IF_INSTANCE, "What-If evaluation")
+            self._display.add_step(
+                WorkCategoryKey.DEPLOY_IOT_OPS,
+                WorkStepKey.DEPLOY_INSTANCE,
+                f"Create instance [cyan]{self._targets.instance_name}",
+                self._format_instance_desc(),
+            )
+
+    def _process_connected_cluster(self):
+        connected_cluster = self._resource_map.connected_cluster
         cluster = connected_cluster.resource
         cluster_properties: Dict[str, Union[str, dict]] = cluster["properties"]
         cluster_validation_tuples = [
@@ -184,8 +170,6 @@
 
         if self._targets.enable_fault_tolerance and cluster_properties["totalNodeCount"] < 3:
             raise ValidationError("Arc Container Storage fault tolerance enablement requires at least 3 nodes.")
-
-        return connected_cluster
 
     def _deploy_template(
         self,
@@ -209,70 +193,10 @@
                 raise AzureResponseError(dumps(terminal_what_if_deployment, indent=2))
             return
 
-=======
-                WorkCategoryKey.ENABLE_IOT_OPS,
-                WorkStepKey.DEPLOY_ENABLEMENT,
-                "Install foundation layer",
-                self._format_enablement_desc(),
-            )
-
-        if self._targets.instance_name:
-            self._display.add_category(WorkCategoryKey.DEPLOY_IOT_OPS, "Deploy IoT Operations")
-            self._display.add_step(WorkCategoryKey.DEPLOY_IOT_OPS, WorkStepKey.WHAT_IF_INSTANCE, "What-If evaluation")
-            self._display.add_step(
-                WorkCategoryKey.DEPLOY_IOT_OPS,
-                WorkStepKey.DEPLOY_INSTANCE,
-                f"Create instance [cyan]{self._targets.instance_name}",
-                self._format_instance_desc(),
-            )
-
-    def _process_connected_cluster(self):
-        connected_cluster = self._resource_map.connected_cluster
-        cluster = connected_cluster.resource
-        cluster_properties: Dict[str, Union[str, dict]] = cluster["properties"]
-        cluster_validation_tuples = [
-            ("provisioningState", PROVISIONING_STATE_SUCCESS),
-            ("connectivityStatus", CONNECTIVITY_STATUS_CONNECTED),
-        ]
-        for v in cluster_validation_tuples:
-            if cluster_properties[v[0]].lower() != v[1].lower():
-                raise ValidationError(f"The connected cluster {self._targets.cluster_name}'s {v[0]} is not {v[1]}.")
-
-        if not self._targets.location:
-            self._targets.location = cluster["location"]
-
-        if self._targets.enable_fault_tolerance and cluster_properties["totalNodeCount"] < 3:
-            raise ValidationError("Arc Container Storage fault tolerance enablement requires at least 3 nodes.")
-
-    def _deploy_template(
-        self,
-        content: dict,
-        parameters: dict,
-        deployment_name: str,
-        what_if: bool = False,
-    ) -> Optional["LROPoller"]:
-        deployment_params = {"properties": {"mode": "Incremental", "template": content, "parameters": parameters}}
-        if what_if:
-            what_if_poller = self.resource_client.deployments.begin_what_if(
-                resource_group_name=self._targets.resource_group_name,
-                deployment_name=deployment_name,
-                parameters=deployment_params,
-            )
-            terminal_what_if_deployment = wait_for_terminal_state(what_if_poller)
-            if (
-                "status" in terminal_what_if_deployment
-                and terminal_what_if_deployment["status"].lower() != PROVISIONING_STATE_SUCCESS.lower()
-            ):
-                raise AzureResponseError(dumps(terminal_what_if_deployment, indent=2))
-            return
-
->>>>>>> f53a66f7
         return self.resource_client.deployments.begin_create_or_update(
             resource_group_name=self._targets.resource_group_name,
             deployment_name=deployment_name,
             parameters=deployment_params,
-<<<<<<< HEAD
-=======
         )
 
     def execute_ops_init(
@@ -297,32 +221,9 @@
             cluster_name=self._targets.cluster_name,
             resource_group_name=self._targets.resource_group_name,
             defer_refresh=True,
->>>>>>> f53a66f7
         )
         self._build_display()
 
-<<<<<<< HEAD
-    def execute_ops_init(
-        self,
-        apply_foundation: bool = True,
-        show_progress: bool = True,
-        pre_flight: bool = True,
-        **kwargs,
-    ):
-        self._bootstrap_ux(show_progress=show_progress)
-        self._work_id = uuid4().hex
-        self._work_format_str = f"aziotops.init.{{op}}.{self._work_id}"
-        self._apply_foundation = apply_foundation
-        self._pre_flight = pre_flight
-
-        self._completed_steps: Dict[int, int] = {}
-        self._active_step: int = 0
-        self._targets = InitTargets(subscription_id=self.subscription_id, **kwargs)
-        self._extension_map = None
-        self._build_display()
-
-=======
->>>>>>> f53a66f7
         return self._do_work()
 
     def _do_work(self):  # noqa: C901
@@ -340,11 +241,7 @@
             # Ensure connection to ARM if needed. Show remediation error message otherwise.
             self.render_display()
             verify_cli_client_connections()
-<<<<<<< HEAD
-            connected_cluster = self._process_connected_cluster()
-=======
             self._process_connected_cluster()
->>>>>>> f53a66f7
 
             # Pre-Flight workflow
             if self._pre_flight:
@@ -362,11 +259,7 @@
                 if False:
                     verify_custom_locations_enabled(self.cmd)
                     verify_custom_location_namespace(
-<<<<<<< HEAD
-                        connected_cluster=connected_cluster,
-=======
                         connected_cluster=self._resource_map.connected_cluster,
->>>>>>> f53a66f7
                         custom_location_name=self._targets.custom_location_name,
                         namespace=self._targets.cluster_namespace,
                     )
@@ -378,22 +271,15 @@
                 self.complete_step(
                     category=WorkCategoryKey.PRE_FLIGHT,
                     completed_step=WorkStepKey.ENUMERATE_PRE_FLIGHT,
-<<<<<<< HEAD
-                    active_step=WorkStepKey.WHAT_IF_ENABLEMENT,
-=======
->>>>>>> f53a66f7
                 )
 
             # Enable IoT Ops workflow
             if self._apply_foundation:
-<<<<<<< HEAD
-=======
                 # Ensure schema registry exists.
                 self.resource_client.resources.get_by_id(
                     resource_id=self._targets.schema_registry_resource_id,
                     api_version=REGISTRY_API_VERSION,
                 )
->>>>>>> f53a66f7
                 enablement_work_name = self._work_format_str.format(op="enablement")
                 self.render_display(
                     category=WorkCategoryKey.ENABLE_IOT_OPS, active_step=WorkStepKey.WHAT_IF_ENABLEMENT
@@ -428,13 +314,8 @@
                 self.render_display(category=WorkCategoryKey.ENABLE_IOT_OPS)
                 _ = wait_for_terminal_state(enablement_poller)
 
-<<<<<<< HEAD
-                self._extension_map = connected_cluster.get_extensions_by_type(
-                    IOT_OPS_EXTENSION_TYPE, IOT_OPS_PLAT_EXTENSION_TYPE
-=======
                 self._extension_map = self._resource_map.connected_cluster.get_extensions_by_type(
                     IOT_OPS_EXTENSION_TYPE, IOT_OPS_PLAT_EXTENSION_TYPE, SECRET_SYNC_EXTENSION_TYPE
->>>>>>> f53a66f7
                 )
                 self.permission_manager.apply_role_assignment(
                     scope=self._targets.schema_registry_resource_id,
@@ -445,30 +326,6 @@
                 )
                 self.complete_step(
                     category=WorkCategoryKey.ENABLE_IOT_OPS, completed_step=WorkStepKey.DEPLOY_ENABLEMENT
-<<<<<<< HEAD
-                )
-
-            # Deploy IoT Ops workflow
-            if self._targets.instance_name:
-                if not self._extension_map:
-                    self._extension_map = connected_cluster.get_extensions_by_type(
-                        IOT_OPS_EXTENSION_TYPE, IOT_OPS_PLAT_EXTENSION_TYPE
-                    )
-                    if not self._extension_map:
-                        raise ValidationError(
-                            "Foundational services not detected. Instance deployment will not continue."
-                        )
-                    # Set the schema registry resource Id if its unknown
-                    self._targets.schema_registry_resource_id = self._extension_map[IOT_OPS_EXTENSION_TYPE][
-                        "properties"
-                    ]["configurationSettings"]["schemaRegistry.values.resourceId"]
-
-                instance_work_name = self._work_format_str.format(op="instance")
-                self.render_display(category=WorkCategoryKey.DEPLOY_IOT_OPS, active_step=WorkStepKey.WHAT_IF_INSTANCE)
-                instance_content, instance_parameters = self._targets.get_ops_instance_template(
-                    cl_extension_ids=[self._extension_map[ext]["id"] for ext in self._extension_map]
-                )
-=======
                 )
 
                 if self._show_progress:
@@ -502,7 +359,6 @@
                 instance_content, instance_parameters = self._targets.get_ops_instance_template(
                     cl_extension_ids=[self._extension_map[ext]["id"] for ext in self._extension_map]
                 )
->>>>>>> f53a66f7
                 self._deploy_template(
                     content=instance_content,
                     parameters=instance_parameters,
@@ -528,19 +384,6 @@
                 self._display.categories[WorkCategoryKey.DEPLOY_IOT_OPS][0].title = (
                     f"[link={instance_deploy_link}]"
                     f"{self._display.categories[WorkCategoryKey.DEPLOY_IOT_OPS][0].title}[/link]"
-<<<<<<< HEAD
-                )
-                self.render_display(category=WorkCategoryKey.DEPLOY_IOT_OPS)
-                _ = wait_for_terminal_state(instance_poller)
-                self.complete_step(
-                    category=WorkCategoryKey.DEPLOY_IOT_OPS,
-                    completed_step=WorkStepKey.DEPLOY_INSTANCE,
-                )
-
-                # TODO @digimaun - work_kpis
-
-            return work_kpis
-=======
                 )
                 self.render_display(category=WorkCategoryKey.DEPLOY_IOT_OPS)
                 _ = wait_for_terminal_state(instance_poller)
@@ -557,7 +400,6 @@
                     return
                 # TODO @digimaun - work_kpis
                 return work_kpis
->>>>>>> f53a66f7
 
         except HttpResponseError as e:
             # TODO: repeated error messages.
@@ -584,14 +426,10 @@
             header_grid.add_column()
 
             header_grid.add_row(NewLine(1))
-<<<<<<< HEAD
-            header_grid.add_row("[light_slate_gray]Azure IoT Operations", style=Style(bold=True))
-=======
             header_grid.add_row(
                 "[light_slate_gray]Azure IoT Operations",
                 style=Style(bold=True),
             )
->>>>>>> f53a66f7
             header_grid.add_row(f"Workflow Id: [dark_orange3]{self._work_id}")
             header_grid.add_row(NewLine(1))
 
