# coding=utf-8
# ----------------------------------------------------------------------------------------------
# Copyright (c) Microsoft Corporation. All rights reserved.
# Licensed under the MIT License. See License file in the project root for license information.
# ----------------------------------------------------------------------------------------------

from azure.cli.core.commands.parameters import (
    get_enum_type,
    get_three_state_flag,
    tags_type,
)
from ....common import (
    ADRAuthModes,
    FileType,
    TopicRetain,
)
from .specs import MediaFormat, MediaTaskType, SecurityPolicy, SecurityMode


def load_adr_arguments(self, _):
    """
    Load ADR (Asset + Asset Endpoint Profile) CLI Args for Knack parser
    """

    with self.argument_context("iot ops asset") as context:
        context.argument(
            "asset_name",
            options_list=["--name", "-n"],
            help="Asset name.",
        )
        context.argument(
            "endpoint_profile",
            options_list=["--endpoint-profile", "--ep"],
            help="Asset endpoint profile name.",
        )
        context.argument(
            "instance_name", options_list=["--instance"], help="Instance name to associate the created asset with."
        )
        context.argument(
            "instance_resource_group",
            options_list=["--instance-resource-group", "--ig"],
            help="Instance resource group. If not provided, asset resource group will be used.",
        )
        context.argument(
            "instance_subscription",
            options_list=["--instance-subscription", "--is"],
            help="Instance subscription id. If not provided, asset subscription id will be used.",
            deprecate_info=context.deprecate(hide=True),
        )
        context.argument(
            "custom_attributes",
            options_list=["--custom-attribute", "--attr"],
            help="Space-separated key=value pairs corresponding to additional custom attributes for the asset. "
            "This parameter can be used more than once.",
            nargs="+",
            arg_group="Additional Info",
            action="extend",
        )
        context.argument(
            "data_points",
            options_list=["--data"],
            nargs="+",
            action="append",
            help="Space-separated key=value pairs corresponding to properties of the data-point to create. "
            "The following key values are supported: `data_source` (required), `name` (required), "
            "`observability_mode` (None, Gauge, Counter, Histogram, or Log), `sampling_interval` (int), "
            "`queue_size` (int). "
            "--data can be used 1 or more times. Review help examples for full parameter usage",
            arg_group="Data-point",
        )
        context.argument(
            "data_points_file_path",
            options_list=["--data-file", "--df"],
            help="File path for the file containing the data-points. The following file types are supported: "
            f"{', '.join(FileType.list())}.",
            arg_group="Data-point",
        )
        context.argument(
            "description",
            options_list=["--description", "-d"],
            help="Description.",
        )
        context.argument(
            "display_name",
            options_list=["--display-name", "--dn"],
            help="Display name.",
        )
        context.argument(
            "disabled",
            options_list=["--disable"],
            help="Disable an asset.",
            arg_type=get_three_state_flag(),
        )
        context.argument(
            "documentation_uri",
            options_list=["--documentation-uri", "--du"],
            help="Documentation URI.",
            arg_group="Additional Info",
        )
        context.argument(
            "events",
            options_list=["--event"],
            nargs="+",
            action="append",
            help="Space-separated key=value pairs corresponding to properties of the event to create. "
            "The following key values are supported: `event_notifier` (required), "
            "`name` (required), `observability_mode` (none or log), `sampling_interval` "
            "(int), `queue_size` (int). "
            "--event can be used 1 or more times. Review help examples for full parameter usage",
            arg_group="Event",
        )
        context.argument(
            "events_file_path",
            options_list=["--event-file", "--ef"],
            help="File path for the file containing the events. The following file types are supported: "
            f"{', '.join(FileType.list())}.",
            arg_group="Event",
        )
        context.argument(
            "external_asset_id",
            options_list=["--external-asset-id", "--eai"],
            help="External asset Id.",
            arg_group="Additional Info",
        )
        context.argument(
            "hardware_revision",
            options_list=["--hardware-revision", "--hr"],
            help="Hardware revision.",
            arg_group="Additional Info",
        )
        context.argument(
            "manufacturer",
            options_list=["--manufacturer"],
            help="Manufacturer.",
            arg_group="Additional Info",
        )
        context.argument(
            "manufacturer_uri",
            options_list=["--manufacturer-uri", "--mu"],
            help="Manufacturer URI.",
            arg_group="Additional Info",
        )
        context.argument(
            "model",
            options_list=["--model"],
            help="Model.",
            arg_group="Additional Info",
        )
        context.argument(
            "product_code",
            options_list=["--product-code", "--pc"],
            help="Product code.",
            arg_group="Additional Info",
        )
        context.argument(
            "serial_number",
            options_list=["--serial-number", "--sn"],
            help="Serial number.",
            arg_group="Additional Info",
        )
        context.argument(
            "software_revision",
            options_list=["--software-revision", "--sr"],
            help="Software revision.",
            arg_group="Additional Info",
        )
        context.argument(
            "ds_publishing_interval",
            options_list=["--dataset-publish-int", "--dpi"],
            help="Default publishing interval for datasets.",
            arg_group="Dataset Default",
        )
        context.argument(
            "ds_sampling_interval",
            options_list=["--dataset-sample-int", "--dsi"],
            help="Default sampling interval (in milliseconds) for datasets.",
            arg_group="Dataset Default",
        )
        context.argument(
            "ds_queue_size",
            options_list=["--dataset-queue-size", "--dqs"],
            help="Default queue size for datasets.",
            arg_group="Dataset Default",
        )
        context.argument(
            "ev_publishing_interval",
            options_list=["--event-publish-int", "--epi"],
            help="Default publishing interval for events.",
            arg_group="Event Default",
        )
        context.argument(
            "ev_sampling_interval",
            options_list=["--event-sample-int", "--esi"],
            help="Default sampling interval (in milliseconds) for events.",
            arg_group="Event Default",
        )
        context.argument(
            "ev_queue_size",
            options_list=["--event-queue-size", "--eqs"],
            help="Default queue size for events.",
            arg_group="Event Default",
        )
        context.argument(
            "default_topic_path",
            options_list=["--topic-path", "--tp"],
            help="Default topic path.",
            arg_group="MQTT Topic Default",
        )
        context.argument(
            "default_topic_retain",
            options_list=["--topic-retain", "--tr"],
            help="Default topic retain policy.",
            arg_group="MQTT Topic Default",
            arg_type=get_enum_type(TopicRetain),
        )
        context.argument(
            "tags",
            options_list=["--tags"],
            help="Asset resource tags. Property bag in key-value pairs with the following format: a=b c=d",
            arg_type=tags_type,
        )
        context.argument(
            "queue_size",
            options_list=["--queue-size", "--qs"],
            help="Custom queue size.",
        )
        context.argument(
            "publishing_interval",
            options_list=["--publishing-interval", "--pi"],
            help="Custom publishing interval (in milliseconds).",
        )
        context.argument(
            "sampling_interval",
            options_list=["--sampling-interval", "--si"],
            help="Custom sampling interval (in milliseconds).",
        )
        context.argument(
            "extension",
            options_list=["--format", "-f"],
            help="File format.",
            choices=FileType.list(),
            arg_type=get_enum_type(FileType),
        )
        context.argument(
            "output_dir",
            options_list=["--output-dir", "--od"],
            help="Output directory for exported file.",
        )
        context.argument(
            "custom_query",
            options_list=["--custom-query", "--cq"],
            help="Custom query to use. All other query arguments will be ignored.",
        )

    with self.argument_context("iot ops asset query") as context:
        context.argument(
            "disabled",
            options_list=["--disabled"],
            help="State of asset.",
            arg_group="Additional Info",
            arg_type=get_three_state_flag(),
        )

    with self.argument_context("iot ops asset update") as context:
        context.argument(
            "custom_attributes",
            options_list=["--custom-attribute", "--attr"],
            help="Space-separated key=value pairs corresponding to additional custom attributes for the asset. "
            "This parameter can be used more than once."
            'To remove a custom attribute, please set the attribute\'s value to "".',
            nargs="+",
            arg_group="Additional Info",
            action="extend",
        )

    with self.argument_context("iot ops asset dataset") as context:
        context.argument(
            "asset_name",
            options_list=["--asset", "-a"],
            help="Asset name.",
        )
        context.argument(
            "dataset_name",
            options_list=["--name", "-n"],
            help="Dataset name.",
        )

    with self.argument_context("iot ops asset dataset point") as context:
        context.argument(
            "capability_id",
            options_list=["--capability-id", "--ci"],
            help="Capability Id. If not provided, data-point name will be used.",
        )
        context.argument(
            "dataset_name",
            options_list=["--dataset", "-d"],
            help="Dataset name.",
        )
        context.argument(
            "data_point_name",
            options_list=["--name", "-n"],
            help="Data point name.",
        )
        context.argument(
            "data_source",
            options_list=["--data-source", "--ds"],
            help="Data source.",
        )
        context.argument(
            "observability_mode",
            options_list=["--observability-mode", "--om"],
            help="Observability mode. Must be none, gauge, counter, histogram, or log.",
        )

    with self.argument_context("iot ops asset dataset point add") as context:
        context.argument(
            "replace",
            options_list=["--replace"],
            help="Replace the data-point if another data-point with the same name is present already.",
            arg_type=get_three_state_flag(),
        )

    with self.argument_context("iot ops asset dataset point export") as context:
        context.argument(
            "replace",
            options_list=["--replace"],
            help="Replace the local file if present.",
            arg_type=get_three_state_flag(),
        )

    with self.argument_context("iot ops asset dataset point import") as context:
        context.argument(
            "replace",
            options_list=["--replace"],
            help="Replace duplicate asset data-points with those from the file. If false, the file data-points "
            "will be ignored. Duplicate asset data-points will be determined by name.",
            arg_type=get_three_state_flag(),
        )
        context.argument(
            "file_path",
            options_list=["--input-file", "--if"],
            help="File path for the file containing the data-points. The following file types are supported: "
            f"{', '.join(FileType.list())}.",
        )

    with self.argument_context("iot ops asset event") as context:
        context.argument(
            "asset_name",
            options_list=["--asset", "-a"],
            help="Asset name.",
        )
        context.argument(
            "capability_id",
            options_list=["--capability-id", "--ci"],
            help="Capability Id. If not provided, event name will be used.",
        )
        context.argument(
            "event_name",
            options_list=["--name", "-n"],
            help="Event name.",
        )
        context.argument(
            "event_notifier",
            options_list=["--event-notifier", "--en"],
            help="Event notifier.",
        )
        context.argument(
            "observability_mode",
            options_list=["--observability-mode", "--om"],
            help="Observability mode. Must be none or log.",
        )

    with self.argument_context("iot ops asset event add") as context:
        context.argument(
            "replace",
            options_list=["--replace"],
            help="Replace the event if another event with the same name is already present.",
            arg_type=get_three_state_flag(),
        )

    with self.argument_context("iot ops asset event export") as context:
        context.argument(
            "replace",
            options_list=["--replace"],
            help="Replace the local file if present.",
            arg_type=get_three_state_flag(),
        )

    with self.argument_context("iot ops asset event import") as context:
        context.argument(
            "replace",
            options_list=["--replace"],
            help="Replace duplicate asset events with those from the file. If false, the file events "
            "will be ignored. Duplicate asset events will be determined by name.",
            arg_type=get_three_state_flag(),
        )
        context.argument(
            "file_path",
            options_list=["--input-file", "--if"],
            help="File path for the file containing the events. The following file types are supported: "
            f"{', '.join(FileType.list())}.",
        )

    with self.argument_context("iot ops asset endpoint") as context:
        context.argument(
            "asset_endpoint_profile_name",
            options_list=["--name", "-n"],
            help="Asset Endpoint Profile name.",
        )
        context.argument(
            "instance_resource_group",
            options_list=["--instance-resource-group", "--ig"],
            help="Instance resource group. If not provided, asset endpoint profile resource group will be used.",
        )
        context.argument(
            "instance_subscription",
            options_list=["--instance-subscription", "--is"],
            help="Instance subscription id. If not provided, asset endpoint profile subscription id will be used.",
            deprecate_info=context.deprecate(hide=True),
        )
        context.argument(
            "target_address",
            options_list=["--target-address", "--ta"],
            help="Target Address. Must be a valid local address that follows the opc.tcp protocol.",
        )
        context.argument(
            "endpoint_profile_type",
            options_list=["--endpoint-profile-type", "--ept"],
            help="Connector type for the endpoint profile.",
        )
        context.argument(
            "auth_mode",
            options_list=["--authentication-mode", "--am"],
            help="Authentication Mode.",
            arg_group="Authentication",
            arg_type=get_enum_type(ADRAuthModes),
        )
        context.argument(
            "certificate_reference",
            options_list=["--certificate-ref", "--cert-ref", context.deprecate(target="--cr", redirect="--cert-ref")],
            help="Reference for the certificate used in authentication. This method of user authentication is not "
            "supported yet.",
            arg_group="Authentication",
        )
        context.argument(
            "password_reference",
            options_list=["--password-ref", "--pass-ref", context.deprecate(target="--pr", redirect="--pass-ref")],
            help="Reference for the password used in authentication.",
            arg_group="Authentication",
        )
        context.argument(
            "username_reference",
            options_list=[
                context.deprecate(target="--username-reference", redirect="--user-ref"),
                "--username-ref",
                "--user-ref",
                context.deprecate(target="--ur", redirect="--user-ref")
            ],
            help="Reference for the username used in authentication.",
            arg_group="Authentication",
        )
        context.argument(
            "tags",
            options_list=["--tags"],
            help="Asset Endpoint Profile resource tags. Property bag in key-value pairs with the following "
            "format: a=b c=d",
            arg_type=tags_type,
        )

    with self.argument_context("iot ops asset endpoint create custom") as context:
        context.argument(
            "endpoint_profile_type",
            options_list=["--endpoint-type", "--et"],
            help="Endpoint Profile Type for the Connector.",
            arg_group="Connector",
        )
        context.argument(
            "additional_configuration",
            options_list=["--additional-config", "--ac"],
            help="File path containing or inline json for the additional configuration.",
            arg_group="Connector",
        )

    with self.argument_context("iot ops asset endpoint create opcua") as context:
        context.argument(
            "application_name",
            options_list=["--application", "--app"],
            help="Application name. Will be used as the subject for any certificates generated by the connector.",
            arg_group="Connector",
        )
        context.argument(
            "auto_accept_untrusted_server_certs",
            options_list=["--accept-untrusted-certs", "--auc"],
            help="Flag to enable auto accept untrusted server certificates.",
            arg_type=get_three_state_flag(),
            arg_group="Connector",
        )
        context.argument(
            "default_publishing_interval",
            options_list=["--default-publishing-int", "--dpi"],
            help="Default publishing interval in milliseconds. Minimum: -1. Recommended: 1000",
            type=int,
            arg_group="Connector",
        )
        context.argument(
            "default_sampling_interval",
            options_list=["--default-sampling-int", "--dsi"],
            help="Default sampling interval in milliseconds. Minimum: -1. Recommended: 1000.",
            type=int,
            arg_group="Connector",
        )
        context.argument(
            "default_queue_size",
            options_list=["--default-queue-size", "--dqs"],
            help="Default queue size. Minimum: 0. Recommended: 1.",
            type=int,
            arg_group="Connector",
        )
        context.argument(
            "keep_alive",
            options_list=["--keep-alive", "--ka"],
            help="Time in milliseconds after which a keep alive publish response is sent. Minimum: 0. "
            "Recommended: 10000.",
            type=int,
            arg_group="Connector",
        )
        context.argument(
            "run_asset_discovery",
            options_list=["--run-asset-discovery", "--rad"],
            help="Flag to determine if asset discovery should be run.",
            arg_type=get_three_state_flag(),
            arg_group="Connector",
        )
        context.argument(
            "session_timeout",
            options_list=["--session-timeout", "--st"],
            help="Session timeout in milliseconds. Minimum: 0. Recommended: 60000.",
            type=int,
            arg_group="Connector",
        )
        context.argument(
            "session_keep_alive",
            options_list=["--session-keep-alive", "--ska"],
            help="Time in milliseconds after which a session keep alive challenge is sent to detect "
            "connection issues. Minimum: 0. Recommended: 10000.",
            type=int,
            arg_group="Connector",
        )
        context.argument(
            "session_reconnect_period",
            options_list=["--session-reconnect-period", "--srp"],
            help="Session reconnect period in milliseconds. Minimum: 0. Recommended: 2000.",
            type=int,
            arg_group="Connector",
        )
        context.argument(
            "session_reconnect_exponential_back_off",
            options_list=["--session-reconnect-backoff", "--srb"],
            help="Session reconnect exponential back off in milliseconds. Minimum: -1. Recommended: 10000.",
            type=int,
            arg_group="Connector",
        )
        context.argument(
            "security_policy",
            options_list=["--security-policy", "--sp"],
            help="Security policy.",
            arg_group="Connector",
            arg_type=get_enum_type(SecurityPolicy),
        )
        context.argument(
            "security_mode",
            options_list=["--security-mode", "--sm"],
            help="Security mode.",
            arg_group="Connector",
            arg_type=get_enum_type(SecurityMode),
        )
        context.argument(
            "sub_max_items",
            options_list=["--subscription-max-items", "--smi"],
            help="Maximum number of items that the connector can create for the subscription. "
            "Minimum: 1. Recommended: 1000.",
            type=int,
            arg_group="Connector",
        )
        context.argument(
            "sub_life_time",
            options_list=["--subscription-life-time", "--slt"],
            help="Life time in milliseconds of the items created by the connector for the subscription. "
            "Minimum: 0. Recommended: 60000.",
            type=int,
            arg_group="Connector",
        )
        context.argument(
            "certificate_reference",
            options_list=["--certificate-ref", "--cert-ref", "--cr", "--cert-ref"],
            help="Reference for the certificate used in authentication. This method of user authentication is not "
            "supported yet.",
            arg_group="Authentication",
            deprecate_info=context.deprecate(hide=True)
        )

    # ADR REFRESH
    with self.argument_context("iot ops ns") as context:
        context.argument(
            "namespace_name",
            options_list=["--name", "-n"],
            help="Namespace name.",
        )
        context.argument(
            "mi_system_identity",
            options_list=["--mi-system-assigned"],
            help="Enable system-assigned managed identity for the namespace.",
            arg_type=get_three_state_flag(),
        )

    with self.argument_context("iot ops ns endpoint") as context:
        context.argument(
            "namespace_name",
            options_list=["--namespace", "--ns"],
            help="Namespace name.",
        )

    with self.argument_context("iot ops ns device") as context:
        context.argument(
            "namespace_name",
            options_list=["--namespace", "--ns"],
            help="Namespace name.",
        )
        context.argument(
            "device_name",
            options_list=["--name", "-n"],
            help="The name of the device to create.",
        )
        context.argument(
            "custom_attributes",
            options_list=["--custom-attribute", "--attr"],
            help="Space-separated key=value pairs corresponding to additional custom attributes for the device. "
                 "This parameter can be used more than once.",
            nargs="+",
            action="extend",
        )
        context.argument(
            "device_group_id",
            options_list=["--device-group-id", "--group-id"],
            help="The device group ID for the device.",
        )
        context.argument(
            "disabled",
            options_list=["--disabled"],
            help="Disable the device. By default, no change will be made to the device's enabled/disabled state.",
            arg_type=get_three_state_flag(),
        )
        context.argument(
            "operating_system_version",
            options_list=["--os-version"],
            help="The device operating system version.",
        )
        context.argument(
            "tags",
            options_list=["--tags"],
            help="Space-separated tags in 'key[=value]' format. Use '' to clear existing tags.",
            arg_type=tags_type,
        )

    with self.argument_context("iot ops ns device create") as context:
        context.argument(
            "instance_name",
            options_list=["--instance", "--inst"],
            help="The name of the Azure IoT Operations instance.",
        )
        context.argument(
            "device_template_id",
            options_list=["--template-id", "--tid"],
            help="The device template ID to use for the device.",
        )
        context.argument(
            "instance_resource_group",
            options_list=["--instance-resource-group", "--irg"],
            help="The resource group of the Azure IoT Operations instance. If not provided, the device "
            "resource group will be used.",
        )
        context.argument(
            "instance_subscription",
            options_list=["--instance-subscription", "--isub"],
            help="The subscription ID of the Azure IoT Operations instance. If not provided, the current "
            "subscription will be used.",
        )
        context.argument(
            "manufacturer",
            options_list=["--manufacturer"],
            help="The device manufacturer.",
        )
        context.argument(
            "model",
            options_list=["--model"],
            help="The device model.",
        )
        context.argument(
            "operating_system",
            options_list=["--os"],
            help="The device operating system.",
        )

    with self.argument_context("iot ops ns device endpoint") as context:
        context.argument(
            "device_name",
            options_list=["--device", "-d"],
            help="Device name.",
        )
        context.argument(
            "namespace_name",
            options_list=["--namespace", "--ns"],
            help="Namespace name.",
        )
        context.argument(
            "endpoint_name",
            options_list=["--name"],
            help="Endpoint name.",
        )
        context.argument(
            "endpoint_address",
            options_list=["--endpoint-address", "--address"],
            help="Endpoint address to connect to.",
        )
        context.argument(
            "certificate_reference",
            options_list=["--certificate-ref", "--cert-ref"],
            help="Reference for the certificate used in authentication.",
            arg_group="Authentication",
        )
        context.argument(
            "password_reference",
            options_list=["--password-ref", "--pass-ref"],
            help="Reference for the password used in authentication.",
            arg_group="Authentication",
        )
        context.argument(
            "username_reference",
            options_list=["--username-ref", "--user-ref"],
            help="Reference for the username used in authentication.",
            arg_group="Authentication",
        )
        context.argument(
            "trust_list",
            options_list=["--trust-list"],
            help="List of trusted certificates for the endpoint.",
        )

<<<<<<< HEAD
    with self.argument_context("iot ops ns device endpoint list") as context:
=======
    with self.argument_context("iot ops namespace device endpoint list") as context:
>>>>>>> 5e45ad77
        context.argument(
            "inbound",
            options_list=["--inbound"],
            help="Flag to only list inbound endpoints.",
            arg_type=get_three_state_flag(),
        )

<<<<<<< HEAD
    with self.argument_context("iot ops ns device endpoint remove") as context:
=======
    with self.argument_context("iot ops namespace device endpoint inbound remove") as context:
>>>>>>> 5e45ad77
        context.argument(
            "endpoint_names",
            options_list=["--endpoint"],
            help="Space-separated list of endpoint names to remove from the device.",
            nargs="+",
            action="extend",
        )

    with self.argument_context("iot ops ns device endpoint inbound add custom") as context:
        context.argument(
            "endpoint_type",
            options_list=["--endpoint-type", "--type"],
            help="Type of the custom endpoint.",
        )
        context.argument(
            "additional_configuration",
            options_list=["--additional-config", "--config"],
            help="Additional configuration for the custom endpoint in JSON format.",
        )

    with self.argument_context("iot ops ns device endpoint inbound add onvif") as context:
        context.argument(
            "accept_invalid_hostnames",
            options_list=["--accept-invalid-hostnames", "--aih"],
            help="Accept invalid hostnames in certificates.",
            arg_type=get_three_state_flag(),
            arg_group="ONVIF Configuration",
        )
        context.argument(
            "accept_invalid_certificates",
            options_list=["--accept-invalid-certificates", "--aic"],
            help="Accept invalid certificates.",
            arg_type=get_three_state_flag(),
            arg_group="ONVIF Configuration",
        )

    with self.argument_context("iot ops ns device endpoint inbound add opcua") as context:
        context.argument(
            "application_name",
            options_list=["--application-name", "--app"],
            help="Application name for the OPC UA client.",
            arg_group="Configuration",
        )
        context.argument(
            "keep_alive",
            options_list=["--keep-alive"],
            help="Keep alive time in milliseconds.",
            type=int,
            arg_group="Configuration",
        )
        context.argument(
            "publishing_interval",
            options_list=["--publishing-interval", "--pi"],
            help="Publishing interval in milliseconds.",
            type=int,
            arg_group="Configuration",
        )
        context.argument(
            "sampling_interval",
            options_list=["--sampling-interval", "--si"],
            help="Sampling interval in milliseconds.",
            type=int,
            arg_group="Configuration",
        )
        context.argument(
            "queue_size",
            options_list=["--queue-size", "--qs"],
            help="Queue size.",
            type=int,
            arg_group="Configuration",
        )
        context.argument(
            "key_frame_count",
            options_list=["--key-frame-count", "--kfc"],
            help="Key frame count.",
            type=int,
            arg_group="Configuration",
        )
        context.argument(
            "session_timeout",
            options_list=["--session-timeout"],
            help="Session timeout in milliseconds.",
            type=int,
            arg_group="Session",
        )
        context.argument(
            "session_keep_alive_interval",
            options_list=["--session-keep-alive", "--ska"],
            help="Session keep alive interval in milliseconds.",
            type=int,
            arg_group="Session",
        )
        context.argument(
            "session_reconnect_period",
            options_list=["--session-reconnect", "--srp"],
            help="Session reconnect period in milliseconds.",
            type=int,
            arg_group="Session",
        )
        context.argument(
            "session_reconnect_exponential_backoff",
            options_list=["--session-backoff", "--sbo"],
            help="Session reconnect exponential backoff in milliseconds.",
            type=int,
            arg_group="Session",
        )
        context.argument(
            "session_enable_tracing_headers",
            options_list=["--session-tracing", "--str"],
            help="Enable tracing headers for the session.",
            arg_type=get_three_state_flag(),
            arg_group="Session",
        )
        context.argument(
            "subscription_max_items",
            options_list=["--subscription-max-items", "--smi"],
            help="Maximum number of items in subscription.",
            type=int,
            arg_group="Subscription",
        )
        context.argument(
            "subscription_life_time",
            options_list=["--subscription-lifetime", "--slt"],
            help="Subscription lifetime in milliseconds.",
            type=int,
            arg_group="Subscription",
        )
        context.argument(
            "security_auto_accept_certificates",
            options_list=["--accept-certs", "--ac"],
            help="Auto accept untrusted server certificates.",
            arg_type=get_three_state_flag(),
            arg_group="Security",
        )
        context.argument(
            "security_policy",
            options_list=["--security-policy", "--sp"],
            help="Security policy to use for the connection.",
            arg_type=get_enum_type(SecurityPolicy),  # should this be a caseinsensitivelist?
            arg_group="Security",
        )
        context.argument(
            "security_mode",
            options_list=["--security-mode", "--sm"],
            help="Security mode to use for the connection.",
            arg_type=get_enum_type(SecurityMode),  # should this be a caseinsensitivelist?
            arg_group="Security",
        )
        context.argument(
            "run_asset_discovery",
            options_list=["--run-asset-discovery", "--ad"],
            help="Enable asset discovery after connecting to the endpoint.",
            arg_type=get_three_state_flag(),
            arg_group="Configuration",
        )

    with self.argument_context("iot ops namespace asset") as context:
        context.argument(
            "asset_name",
            options_list=["--name", "-n"],
            help="Name of the asset.",
        )
        context.argument(
            "device_name",
            options_list=["--device", "-d"],
            help="Device name.",
        )
        context.argument(
            "namespace_name",
            options_list=["--namespace", "--ns"],
            help="Namespace name.",
        )
        context.argument(
            "device_endpoint_name",
            options_list=["--endpoint-name", "--endpoint", "--ep"],
            help="Device endpoint name.",
        )
        context.argument(
            "asset_type_refs",
            options_list=["--asset-type-ref", "--type-ref"],
            help="Space-separated list of asset type references.",
            nargs="+",
            action="extend",
        )
        context.argument(
            "attributes",
            options_list=["--attribute", "--attr"],
            help="Space-separated key=value pairs for custom asset attributes.",
            nargs="+",
            action="extend",
            arg_group="Additional Info"
        )
        context.argument(
            "description",
            options_list=["--description"],
            help="Description of the asset.",
        )
        context.argument(
            "disabled",
            options_list=["--disable"],
            help="Disable the asset.",
            arg_type=get_three_state_flag(),
        )
        context.argument(
            "display_name",
            options_list=["--display-name", "--dn"],
            help="Display name for the asset.",
        )
        context.argument(
            "documentation_uri",
            options_list=["--documentation-uri", "--doc-uri"],
            help="Documentation URI for the asset.",
            arg_group="Additional Info"
        )
        context.argument(
            "external_asset_id",
            options_list=["--external-asset-id", "--eid"],
            help="External asset ID.",
            arg_group="Additional Info"
        )
        context.argument(
            "hardware_revision",
            options_list=["--hardware-revision", "--hw-rev"],
            help="Hardware revision information.",
            arg_group="Additional Info"
        )
        context.argument(
            "manufacturer",
            options_list=["--manufacturer"],
            help="Manufacturer name.",
            arg_group="Additional Info"
        )
        context.argument(
            "manufacturer_uri",
            options_list=["--manufacturer-uri", "--mfr-uri"],
            help="Manufacturer URI.",
            arg_group="Additional Info"
        )
        context.argument(
            "model",
            options_list=["--model"],
            help="Model name or number.",
            arg_group="Additional Info"
        )
        context.argument(
            "product_code",
            options_list=["--product-code", "--pc"],
            help="Product code.",
            arg_group="Additional Info"
        )
        context.argument(
            "serial_number",
            options_list=["--serial-number", "--sn"],
            help="Serial number.",
            arg_group="Additional Info"
        )
        context.argument(
            "software_revision",
            options_list=["--software-revision", "--sw-rev"],
            help="Software revision information.",
            arg_group="Additional Info"
        )
        context.argument(
            "tags",
            options_list=["--tags"],
            help="Space-separated tags in 'key[=value]' format.",
            arg_type=tags_type,
        )
        context.argument(
            "custom_query",
            options_list=["--custom-query", "--cq"],
            help="Custom query to use. All other query arguments will be ignored.",
        )

    for command in ("create", "update"):
        with self.argument_context(f"iot ops namespace asset {command} custom") as context:
            context.argument(
                "datasets_custom_configuration",
                options_list=["--dataset-config", "--dsc"],
                help="File path containing or inline json containing custom configuration for datasets.",
                arg_group="Default Configuration",
            )
            context.argument(
                "datasets_destinations",
                options_list=["--dataset-dest", "--dsd"],
                help="Key=value pairs representing the destination for dataset. "
                "Allowed arguments include: `key` for BrokerStateStore; `path` for Storage; or "
                "`topic`, `retain`, `qos`, and `ttl` for MQTT.",
                nargs="+",
                arg_group="Default Destination",
            )
            context.argument(
                "events_custom_configuration",
                options_list=["--event-config", "--evc"],
                help="File path containing or inline json containing custom configuration for events.",
                arg_group="Default Configuration",
            )
            context.argument(
                "events_destinations",
                options_list=["--event-dest", "--evd"],
                help="Key=value pairs representing the destination for events. "
                "Allowed arguments include: `key` for BrokerStateStore; `path` for Storage; or "
                "`topic`, `retain`, `qos`, and `ttl` for MQTT.",
                nargs="+",
                arg_group="Default Destination",
            )
            context.argument(
                "mgmt_custom_configuration",
                options_list=["--mgmt-config", "--mgc"],
                help="File path containing or inline json containing custom configuration for management.",
                arg_group="Default Configuration",
            )
            context.argument(
                "streams_custom_configuration",
                options_list=["--stream-config", "--stc"],
                help="File path containing or inline json containing custom configuration for streams.",
                arg_group="Default Configuration",
            )
            context.argument(
                "streams_destinations",
                options_list=["--stream-dest", "--std"],
                help="Key=value pairs representing the destination for streams. "
                "Allowed arguments include: `key` for BrokerStateStore; `path` for Storage; or "
                "`topic`, `retain`, `qos`, and `ttl` for MQTT.",
                nargs="+",
                arg_group="Default Destination",
            )

        with self.argument_context(f"iot ops namespace asset {command} media") as context:
            context.argument(
                "task_type",
                options_list=["--task-type"],
                help="Media task type.",
                arg_type=get_enum_type(MediaTaskType),
                arg_group="Default Stream Configuration",
            )
            context.argument(
                "task_format",
                options_list=["--task-format", "--format"],
                help="Media format. Only allowed for only " + (
                    ', '.join([
                        MediaTaskType.snapshot_to_mqtt.value,
                        MediaTaskType.snapshot_to_fs.value,
                        MediaTaskType.clip_to_fs.value
                    ])
                ) + ". For snapshots, only " + (
                    ', '.join([
                        mf.value for mf in MediaFormat if mf.allowed_for_snapshot
                    ])
                ) + " are allowed. For clips, only " + (
                    ', '.join([
                        mf.value for mf in MediaFormat if mf.allowed_for_clip
                    ])
                ) + " are allowed.",
                arg_type=get_enum_type(MediaFormat),  # should I remove this to clutter the param help less
                arg_group="Default Stream Configuration",
            )
            context.argument(
                "snapshots_per_second",
                options_list=["--snapshots-per-sec", "--sps"],
                help=f"Number of snapshots per second. Only allowed for only {MediaTaskType.snapshot_to_mqtt.value} "
                f"and {MediaTaskType.snapshot_to_fs.value}. Minimum: 0",
                type=int,
                arg_group="Default Stream Configuration",
            )
            context.argument(
                "path",
                options_list=["--path", "-p"],
                help="File system path for snapshots or clips. Only allowed for only "
                f"{MediaTaskType.snapshot_to_fs.value} and {MediaTaskType.clip_to_fs.value}.",
                arg_group="Default Stream Configuration",
            )
            context.argument(
                "duration",
                options_list=["--duration"],
                help=f"Duration of clip in seconds. Only allowed for only {MediaTaskType.clip_to_fs.value}. Minimum: 0",
                type=int,
                arg_group="Default Stream Configuration",
            )
            context.argument(
                "media_server_address",
                options_list=["--media-server-address", "--ms-addr"],
                help=f"Media server address for streaming. Only allowed for only {MediaTaskType.stream_to_rtsp.value} "
                f"and {MediaTaskType.stream_to_rtsps.value}.",
                arg_group="Default Stream Configuration",
            )
            context.argument(
                "media_server_path",
                options_list=["--media-server-path", "--ms-path"],
                help=f"Media server path for streaming. Only allowed for only {MediaTaskType.stream_to_rtsp.value} "
                f"and {MediaTaskType.stream_to_rtsps.value}.",
                arg_group="Default Stream Configuration",
            )
            context.argument(
                "media_server_port",
                options_list=["--media-server-port", "--ms-port"],
                help=f"Media server port for streaming. Only allowed for only {MediaTaskType.stream_to_rtsp.value} "
                f"and {MediaTaskType.stream_to_rtsps.value}. Minimum: 1",
                type=int,
                arg_group="Default Stream Configuration",
            )
            context.argument(
                "media_server_username",
                options_list=["--media-server-user", "--ms-user"],
                help=f"Media server username reference. Only allowed for only {MediaTaskType.stream_to_rtsp.value} "
                f"and {MediaTaskType.stream_to_rtsps.value}.",
                arg_group="Default Stream Configuration",
            )
            context.argument(
                "media_server_password",
                options_list=["--media-server-pass", "--ms-pass"],
                help=f"Media server password reference. Only allowed for only {MediaTaskType.stream_to_rtsp.value} "
                f"and {MediaTaskType.stream_to_rtsps.value}.",
                arg_group="Default Stream Configuration",
            )
            context.argument(
                "media_server_certificate",
                options_list=["--media-server-cert", "--ms-cert"],
                help="Media server certificate reference. Only allowed for only "
                f"{MediaTaskType.stream_to_rtsps.value}.",
                arg_group="Default Stream Configuration",
            )
            context.argument(
                "streams_destinations",
                options_list=["--stream-dest", "--std"],
                help="Key=value pairs representing the destination for streams. "
                "Allowed arguments include: `path` for Storage; or "
                "`topic`, `retain`, `qos`, and `ttl` for MQTT.",
                nargs="+",
                arg_group="Default Stream Destination",
            )

        with self.argument_context(f"iot ops namespace asset {command} opcua") as context:
            context.argument(
                "dataset_publishing_interval",
                options_list=["--dataset-publish-int", "--dspi"],
                help="Publishing interval for datasets in milliseconds. Minimum: -1.",
                type=int,
                arg_group="Default Dataset",
            )
            context.argument(
                "dataset_sampling_interval",
                options_list=["--dataset-sampling-int", "--dssi"],
                help="Sampling interval for datasets in milliseconds. Minimum: -1.",
                type=int,
                arg_group="Default Dataset",
            )
            context.argument(
                "dataset_queue_size",
                options_list=["--dataset-queue-size", "--dsqs"],
                help="Queue size for datasets. Minimum: 0.",
                type=int,
                arg_group="Default Dataset",
            )
            context.argument(
                "dataset_key_frame_count",
                options_list=["--dataset-key-frame-count", "--dskfc"],
                help="Key frame count for datasets. Minimum: 0.",
                type=int,
                arg_group="Default Dataset",
            )
            context.argument(
                "dataset_start_instance",
                options_list=["--dataset-start-inst", "--dss"],
                help="Start instance for datasets.",
                arg_group="Default Dataset",
            )
            context.argument(
                "datasets_destinations",
                options_list=["--dataset-dest", "--dsd"],
                help="Key=value pairs representing the destination for datasets. "
                "Allowed and required arguments are `topic`, `retain`, `qos`, and `ttl` for MQTT destinations. ",
                nargs="+",
                arg_group="Default Dataset",
            )
            context.argument(
                "events_publishing_interval",
                options_list=["--event-publish-int", "--evpi"],
                help="Publishing interval for events in milliseconds. Minimum: -1.",
                type=int,
                arg_group="Default Event",
            )
            context.argument(
                "events_queue_size",
                options_list=["--event-queue-size", "--evqs"],
                help="Queue size for events. Minimum: 0.",
                type=int,
                arg_group="Default Event",
            )
            context.argument(
                "events_start_instance",
                options_list=["--event-start-inst", "--evs"],
                help="Start instance for events.",
                arg_group="Default Event",
            )
            context.argument(
                "events_filter_type",
                options_list=["--event-filter-type", "--evft"],
                help="Filter type for events.",
                arg_group="Default Event",
            )
            context.argument(
                "events_filter_clauses",
                options_list=["--event-filter-clause", "--evf"],
                help="Space-separated key=value pairs for event filter clauses. Allowed keys are `path` (required), "
                "`type`, and `field`.",
                nargs="+",
                action="append",
                arg_group="Default Event",
            )
            context.argument(
                "events_destinations",
                options_list=["--event-dest", "--evd"],
                help="Key=value pairs representing the destination for events. "
                "Allowed and required arguments are `topic`, `retain`, `qos`, and `ttl` for MQTT destinations.",
                nargs="+",
                arg_group="Default Event",
            )<|MERGE_RESOLUTION|>--- conflicted
+++ resolved
@@ -746,11 +746,7 @@
             help="List of trusted certificates for the endpoint.",
         )
 
-<<<<<<< HEAD
     with self.argument_context("iot ops ns device endpoint list") as context:
-=======
-    with self.argument_context("iot ops namespace device endpoint list") as context:
->>>>>>> 5e45ad77
         context.argument(
             "inbound",
             options_list=["--inbound"],
@@ -758,11 +754,7 @@
             arg_type=get_three_state_flag(),
         )
 
-<<<<<<< HEAD
-    with self.argument_context("iot ops ns device endpoint remove") as context:
-=======
-    with self.argument_context("iot ops namespace device endpoint inbound remove") as context:
->>>>>>> 5e45ad77
+    with self.argument_context("iot ops ns device endpoint inbound remove") as context:
         context.argument(
             "endpoint_names",
             options_list=["--endpoint"],
