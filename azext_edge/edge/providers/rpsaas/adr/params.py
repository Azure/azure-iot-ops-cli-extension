--- conflicted
+++ resolved
@@ -606,22 +606,6 @@
             options_list=["--name", "-n"],
             help="Namespace name.",
         )
-<<<<<<< HEAD
-        context.argument(
-            "mi_system_identity",
-            options_list=["--mi-system-assigned"],
-            help="Enable system-assigned managed identity for the namespace.",
-            arg_type=get_three_state_flag(),
-        )
-
-    with self.argument_context("iot ops ns endpoint") as context:
-        context.argument(
-            "namespace_name",
-            options_list=["--namespace", "--ns"],
-            help="Namespace name.",
-        )
-=======
->>>>>>> ae8c6fe9
 
     with self.argument_context("iot ops ns device") as context:
         context.argument(
@@ -1033,11 +1017,7 @@
         )
 
     for command in ("create", "update"):
-<<<<<<< HEAD
         with self.argument_context(f"iot ops ns asset custom {command}") as context:
-=======
-        with self.argument_context(f"iot ops ns asset {command} custom") as context:
->>>>>>> ae8c6fe9
             context.argument(
                 "datasets_custom_configuration",
                 options_list=["--dataset-config", "--dsc"],
@@ -1045,11 +1025,7 @@
                 arg_group="Default Configuration",
             )
             context.argument(
-<<<<<<< HEAD
                 "dataset_destinations",
-=======
-                "datasets_destinations",
->>>>>>> ae8c6fe9
                 options_list=["--dataset-dest", "--dsd"],
                 help="Key=value pairs representing the destination for dataset. "
                 "Allowed arguments include: `key` for BrokerStateStore; `path` for Storage; or "
@@ -1064,11 +1040,7 @@
                 arg_group="Default Configuration",
             )
             context.argument(
-<<<<<<< HEAD
                 "event_destinations",
-=======
-                "events_destinations",
->>>>>>> ae8c6fe9
                 options_list=["--event-dest", "--evd"],
                 help="Key=value pairs representing the destination for events. "
                 "Allowed arguments include: `key` for BrokerStateStore; `path` for Storage; or "
@@ -1089,11 +1061,7 @@
                 arg_group="Default Configuration",
             )
             context.argument(
-<<<<<<< HEAD
                 "stream_destinations",
-=======
-                "streams_destinations",
->>>>>>> ae8c6fe9
                 options_list=["--stream-dest", "--std"],
                 help="Key=value pairs representing the destination for streams. "
                 "Allowed arguments include: `key` for BrokerStateStore; `path` for Storage; or "
@@ -1102,11 +1070,7 @@
                 arg_group="Default Destination",
             )
 
-<<<<<<< HEAD
         with self.argument_context(f"iot ops ns asset media {command}") as context:
-=======
-        with self.argument_context(f"iot ops ns asset {command} media") as context:
->>>>>>> ae8c6fe9
             context.argument(
                 "task_type",
                 options_list=["--task-type"],
@@ -1140,11 +1104,7 @@
                 options_list=["--snapshots-per-sec", "--sps"],
                 help=f"Number of snapshots per second. Only allowed for only {MediaTaskType.snapshot_to_mqtt.value} "
                 f"and {MediaTaskType.snapshot_to_fs.value}. Minimum: 0",
-<<<<<<< HEAD
                 type=float,
-=======
-                type=int,
->>>>>>> ae8c6fe9
                 arg_group="Default Stream Configuration",
             )
             context.argument(
@@ -1205,11 +1165,7 @@
                 arg_group="Default Stream Configuration",
             )
             context.argument(
-<<<<<<< HEAD
                 "stream_destinations",
-=======
-                "streams_destinations",
->>>>>>> ae8c6fe9
                 options_list=["--stream-dest", "--std"],
                 help="Key=value pairs representing the destination for streams. "
                 "Allowed arguments include: `path` for Storage; or "
@@ -1218,11 +1174,7 @@
                 arg_group="Default Stream Destination",
             )
 
-<<<<<<< HEAD
         with self.argument_context(f"iot ops ns asset opcua {command}") as context:
-=======
-        with self.argument_context(f"iot ops ns asset {command} opcua") as context:
->>>>>>> ae8c6fe9
             context.argument(
                 "dataset_publishing_interval",
                 options_list=["--dataset-publish-int", "--dspi"],
@@ -1258,11 +1210,7 @@
                 arg_group="Default Dataset",
             )
             context.argument(
-<<<<<<< HEAD
                 "dataset_destinations",
-=======
-                "datasets_destinations",
->>>>>>> ae8c6fe9
                 options_list=["--dataset-dest", "--dsd"],
                 help="Key=value pairs representing the destination for datasets. "
                 "Allowed and required arguments are `topic`, `retain`, `qos`, and `ttl` for MQTT destinations. ",
@@ -1305,17 +1253,12 @@
                 arg_group="Default Event",
             )
             context.argument(
-<<<<<<< HEAD
                 "event_destinations",
-=======
-                "events_destinations",
->>>>>>> ae8c6fe9
                 options_list=["--event-dest", "--evd"],
                 help="Key=value pairs representing the destination for events. "
                 "Allowed and required arguments are `topic`, `retain`, `qos`, and `ttl` for MQTT destinations.",
                 nargs="+",
                 arg_group="Default Event",
-<<<<<<< HEAD
             )
 
     for asset_type in ("custom", "opcua", "onvif"):
@@ -1568,7 +1511,4 @@
     #         options_list=["--queue-size", "--qs"],
     #         help="Queue size. Minimum: 0.",
     #         type=int,
-    #     )
-=======
-            )
->>>>>>> ae8c6fe9
+    #     )