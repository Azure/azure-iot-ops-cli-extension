# coding=utf-8
# ----------------------------------------------------------------------------------------------
# Copyright (c) Microsoft Corporation. All rights reserved.
# Licensed under the MIT License. See License file in the project root for license information.
# ----------------------------------------------------------------------------------------------

from functools import partial
from typing import Iterable

from knack.log import get_logger

from ..edge_api import AKRI_API_V0, EdgeResourceApi
from .base import (
    DAY_IN_SECONDS,
    assemble_crd_work,
    process_daemonsets,
    process_deployments,
    process_v1_pods,
    process_services,
    process_replicasets,
)
from .shared import NAME_LABEL_FORMAT

logger = get_logger(__name__)

# TODO: @jiacju - will remove old labels once new labels are stabled
AKRI_INSTANCE_LABEL = "app.kubernetes.io/instance in (akri)"
AKRI_APP_LABEL = "app in (otel-collector)"
AKRI_SERVICE_LABEL = "service in (aio-akri-metrics)"

AKRI_AGENT_LABEL = "aio-akri-agent"
AKRI_WEBHOOK_LABEL = "aio-akri-webhook-configuration"

AKRI_NAME_LABEL_V2 = NAME_LABEL_FORMAT.format(label=AKRI_API_V0.label)
AKRI_POD_NAME_LABEL = NAME_LABEL_FORMAT.format(label=f"{AKRI_AGENT_LABEL}, {AKRI_WEBHOOK_LABEL}")
AKRI_DIRECTORY_PATH = AKRI_API_V0.moniker


def fetch_pods(since_seconds: int = DAY_IN_SECONDS):
    processed = []
    pod_name_labels = [
        AKRI_INSTANCE_LABEL,
        AKRI_APP_LABEL,
        AKRI_POD_NAME_LABEL,
    ]
    for pod_name_label in pod_name_labels:
        processed.extend(
            process_v1_pods(
<<<<<<< HEAD
                moniker=AKRI_API_V0.moniker,
=======
                directory_path=AKRI_DIRECTORY_PATH,
>>>>>>> 259847c4
                label_selector=pod_name_label,
                since_seconds=since_seconds,
            )
        )

    processed.extend(
        process_v1_pods(
<<<<<<< HEAD
            moniker=AKRI_API_V0.moniker,
=======
            directory_path=AKRI_DIRECTORY_PATH,
>>>>>>> 259847c4
            label_selector=AKRI_NAME_LABEL_V2,
            since_seconds=since_seconds,
        )
    )
    return processed


def fetch_deployments():
    processed = []
    deployment_name_labels = [
        AKRI_INSTANCE_LABEL,
        AKRI_APP_LABEL,
        NAME_LABEL_FORMAT.format(label=AKRI_WEBHOOK_LABEL),
    ]
    for deployment_name_label in deployment_name_labels:
        processed.extend(
            process_deployments(
<<<<<<< HEAD
                moniker=AKRI_API_V0.moniker,
=======
                directory_path=AKRI_DIRECTORY_PATH,
>>>>>>> 259847c4
                label_selector=deployment_name_label,
            )
        )

    processed.extend(
        process_deployments(
<<<<<<< HEAD
            moniker=AKRI_API_V0.moniker,
=======
            directory_path=AKRI_DIRECTORY_PATH,
>>>>>>> 259847c4
            label_selector=AKRI_NAME_LABEL_V2,
        )
    )
    return processed


def fetch_daemonsets():
    processed = []
    daemonset_name_labels = [
        AKRI_INSTANCE_LABEL,
        NAME_LABEL_FORMAT.format(label=AKRI_AGENT_LABEL),
    ]
    for daemonset_name_label in daemonset_name_labels:
        processed.extend(
            process_daemonsets(
<<<<<<< HEAD
                moniker=AKRI_API_V0.moniker,
=======
                directory_path=AKRI_DIRECTORY_PATH,
>>>>>>> 259847c4
                label_selector=daemonset_name_label,
            )
        )

    processed.extend(
<<<<<<< HEAD
        process_daemonsets(moniker=AKRI_API_V0.moniker, label_selector=AKRI_NAME_LABEL_V2)
=======
        process_daemonsets(directory_path=AKRI_DIRECTORY_PATH, label_selector=AKRI_NAME_LABEL_V2)
>>>>>>> 259847c4
    )
    return processed


def fetch_services():
    processed = []
    service_name_labels = [
        AKRI_SERVICE_LABEL,
        AKRI_INSTANCE_LABEL,
        NAME_LABEL_FORMAT.format(label=AKRI_WEBHOOK_LABEL),
    ]
    for service_name_label in service_name_labels:
        processed.extend(
            process_services(
<<<<<<< HEAD
                moniker=AKRI_API_V0.moniker,
=======
                directory_path=AKRI_DIRECTORY_PATH,
>>>>>>> 259847c4
                label_selector=service_name_label,
            )
        )

    processed.extend(
<<<<<<< HEAD
        process_services(moniker=AKRI_API_V0.moniker, label_selector=AKRI_NAME_LABEL_V2)
=======
        process_services(directory_path=AKRI_DIRECTORY_PATH, label_selector=AKRI_NAME_LABEL_V2)
>>>>>>> 259847c4
    )
    return processed


def fetch_replicasets():
    processed = []
    replicaset_name_labels = [
        AKRI_INSTANCE_LABEL,
        AKRI_APP_LABEL,
        NAME_LABEL_FORMAT.format(label=AKRI_WEBHOOK_LABEL),
    ]
    for replicaset_name_label in replicaset_name_labels:
        processed.extend(
            process_replicasets(
<<<<<<< HEAD
                moniker=AKRI_API_V0.moniker,
=======
                directory_path=AKRI_DIRECTORY_PATH,
>>>>>>> 259847c4
                label_selector=replicaset_name_label,
            )
        )

    processed.extend(
<<<<<<< HEAD
        process_replicasets(moniker=AKRI_API_V0.moniker, label_selector=AKRI_NAME_LABEL_V2)
=======
        process_replicasets(directory_path=AKRI_DIRECTORY_PATH, label_selector=AKRI_NAME_LABEL_V2)
>>>>>>> 259847c4
    )
    return processed


support_runtime_elements = {
    "deployments": fetch_deployments,
    "services": fetch_services,
    "replicasets": fetch_replicasets,
    "daemonsets": fetch_daemonsets,
}


def prepare_bundle(apis: Iterable[EdgeResourceApi], log_age_seconds: int = DAY_IN_SECONDS) -> dict:
    akri_to_run = {}
    akri_to_run.update(assemble_crd_work(apis))

    support_runtime_elements["pods"] = partial(fetch_pods, since_seconds=log_age_seconds)
    akri_to_run.update(support_runtime_elements)

    return akri_to_run<|MERGE_RESOLUTION|>--- conflicted
+++ resolved
@@ -46,11 +46,7 @@
     for pod_name_label in pod_name_labels:
         processed.extend(
             process_v1_pods(
-<<<<<<< HEAD
-                moniker=AKRI_API_V0.moniker,
-=======
                 directory_path=AKRI_DIRECTORY_PATH,
->>>>>>> 259847c4
                 label_selector=pod_name_label,
                 since_seconds=since_seconds,
             )
@@ -58,11 +54,7 @@
 
     processed.extend(
         process_v1_pods(
-<<<<<<< HEAD
-            moniker=AKRI_API_V0.moniker,
-=======
             directory_path=AKRI_DIRECTORY_PATH,
->>>>>>> 259847c4
             label_selector=AKRI_NAME_LABEL_V2,
             since_seconds=since_seconds,
         )
@@ -80,22 +72,14 @@
     for deployment_name_label in deployment_name_labels:
         processed.extend(
             process_deployments(
-<<<<<<< HEAD
-                moniker=AKRI_API_V0.moniker,
-=======
                 directory_path=AKRI_DIRECTORY_PATH,
->>>>>>> 259847c4
                 label_selector=deployment_name_label,
             )
         )
 
     processed.extend(
         process_deployments(
-<<<<<<< HEAD
-            moniker=AKRI_API_V0.moniker,
-=======
             directory_path=AKRI_DIRECTORY_PATH,
->>>>>>> 259847c4
             label_selector=AKRI_NAME_LABEL_V2,
         )
     )
@@ -111,21 +95,13 @@
     for daemonset_name_label in daemonset_name_labels:
         processed.extend(
             process_daemonsets(
-<<<<<<< HEAD
-                moniker=AKRI_API_V0.moniker,
-=======
                 directory_path=AKRI_DIRECTORY_PATH,
->>>>>>> 259847c4
                 label_selector=daemonset_name_label,
             )
         )
 
     processed.extend(
-<<<<<<< HEAD
-        process_daemonsets(moniker=AKRI_API_V0.moniker, label_selector=AKRI_NAME_LABEL_V2)
-=======
         process_daemonsets(directory_path=AKRI_DIRECTORY_PATH, label_selector=AKRI_NAME_LABEL_V2)
->>>>>>> 259847c4
     )
     return processed
 
@@ -140,21 +116,13 @@
     for service_name_label in service_name_labels:
         processed.extend(
             process_services(
-<<<<<<< HEAD
-                moniker=AKRI_API_V0.moniker,
-=======
                 directory_path=AKRI_DIRECTORY_PATH,
->>>>>>> 259847c4
                 label_selector=service_name_label,
             )
         )
 
     processed.extend(
-<<<<<<< HEAD
-        process_services(moniker=AKRI_API_V0.moniker, label_selector=AKRI_NAME_LABEL_V2)
-=======
         process_services(directory_path=AKRI_DIRECTORY_PATH, label_selector=AKRI_NAME_LABEL_V2)
->>>>>>> 259847c4
     )
     return processed
 
@@ -169,21 +137,13 @@
     for replicaset_name_label in replicaset_name_labels:
         processed.extend(
             process_replicasets(
-<<<<<<< HEAD
-                moniker=AKRI_API_V0.moniker,
-=======
                 directory_path=AKRI_DIRECTORY_PATH,
->>>>>>> 259847c4
                 label_selector=replicaset_name_label,
             )
         )
 
     processed.extend(
-<<<<<<< HEAD
-        process_replicasets(moniker=AKRI_API_V0.moniker, label_selector=AKRI_NAME_LABEL_V2)
-=======
         process_replicasets(directory_path=AKRI_DIRECTORY_PATH, label_selector=AKRI_NAME_LABEL_V2)
->>>>>>> 259847c4
     )
     return processed
 
