# coding=utf-8
# --------------------------------------------------------------------------------------------
# Copyright (c) Microsoft Corporation. All rights reserved.
# Private distribution for NDA customers only. Governed by license terms at https://preview.e4k.dev/docs/use-terms/
# --------------------------------------------------------------------------------------------

from typing import Iterable, List

from functools import partial
from ..edge_api import LNM_API_V1B1, EdgeResourceApi, LnmResourceKinds
from .base import (
    assemble_crd_work,
    process_deployments,
    process_replicasets,
    process_services,
    process_v1_pods,
    process_daemonsets,
)

LNM_APP_LABELS = [
    'aio-lnm-operator'
]
LNM_APP_LABEL_TYPE = 'app'
LNM_LABEL_PREFIX = "aio-lnm"


def fetch_replicasets():
    lnm_labels = _generate_lnm_labels(prefix=LNM_LABEL_PREFIX, label_type=LNM_APP_LABEL_TYPE)

    return process_replicasets(
        resource_api=LNM_API_V1B1,
        label_selector=lnm_labels,
    )


def fetch_pods(since_seconds: int = 60 * 60 * 24):
    lnm_labels = _generate_lnm_labels(prefix=LNM_LABEL_PREFIX, label_type=LNM_APP_LABEL_TYPE)

    return process_v1_pods(
        resource_api=LNM_API_V1B1, label_selector=lnm_labels, since_seconds=since_seconds, capture_previous_logs=True
    )


def fetch_services():
    lnm_labels = _generate_lnm_labels(prefix=LNM_LABEL_PREFIX, label_type=LNM_APP_LABEL_TYPE)

    return process_services(resource_api=LNM_API_V1B1, label_selector=lnm_labels)


def fetch_lnm_deployments():
    deployment_prefixes = [f"{LNM_LABEL_PREFIX}-{name}" for name in _fetch_lnm_instance_names()]
    deployment_prefixes.extend(LNM_APP_LABELS)

    return process_deployments(resource_api=LNM_API_V1B1, label_selector=None, prefix_names=deployment_prefixes)


def fetch_daemonsets():
    daemonset_prefixes = [f"svclb-{LNM_LABEL_PREFIX}-{name}" for name in _fetch_lnm_instance_names()]
<<<<<<< HEAD
    if not daemonset_prefixes:
        daemonset_prefixes.append(f"svclb-{LNM_LABEL_PREFIX}")
=======
>>>>>>> 83bfaed0
    return process_daemonsets(resource_api=LNM_API_V1B1, label_selector=None, prefix_names=daemonset_prefixes)


support_runtime_elements = {
    "daemonsets": fetch_daemonsets,
    "replicasets": fetch_replicasets,
    "services": fetch_services,
    "deployments": fetch_lnm_deployments,
}


def prepare_bundle(apis: Iterable[EdgeResourceApi], log_age_seconds: int = 60 * 60 * 24) -> dict:
    lnm_to_run = {}
    lnm_to_run.update(assemble_crd_work(apis))

    support_runtime_elements["pods"] = partial(fetch_pods, since_seconds=log_age_seconds)
    lnm_to_run.update(support_runtime_elements)

    return lnm_to_run


# fetch all lnm instance names, so it can be used to generate app labels
def _fetch_lnm_instance_names() -> List[str]:
    lnm_instances = LNM_API_V1B1.get_resources(LnmResourceKinds.LNM)
    return [instance["metadata"]["name"] for instance in lnm_instances["items"]]


def _generate_lnm_labels(prefix: str, label_type: str) -> str:
    lnm_names = _fetch_lnm_instance_names()
    # add prefix to instance names
    lnm_names = [f"{prefix}-{name}" for name in lnm_names]
    # add lnm_names to LNM_APP_LABELS
    lnm_labels = LNM_APP_LABELS + lnm_names
    return f"{label_type} in ({','.join(lnm_labels)})"<|MERGE_RESOLUTION|>--- conflicted
+++ resolved
@@ -56,11 +56,10 @@
 
 def fetch_daemonsets():
     daemonset_prefixes = [f"svclb-{LNM_LABEL_PREFIX}-{name}" for name in _fetch_lnm_instance_names()]
-<<<<<<< HEAD
+
     if not daemonset_prefixes:
         daemonset_prefixes.append(f"svclb-{LNM_LABEL_PREFIX}")
-=======
->>>>>>> 83bfaed0
+
     return process_daemonsets(resource_api=LNM_API_V1B1, label_selector=None, prefix_names=daemonset_prefixes)
 
 
