--- conflicted
+++ resolved
@@ -89,28 +89,16 @@
 
 def fetch_deployments():
     processed, namespaces = process_deployments(
-<<<<<<< HEAD
-        moniker=MQ_ACTIVE_API.moniker, label_selector=MQ_LABEL, return_namespaces=True
-    )
-    # aio-mq-operator deployment has no app label
-    operators, operator_namespaces = process_deployments(
-        moniker=MQ_ACTIVE_API.moniker, field_selector=f"metadata.name={AIO_MQ_OPERATOR}", return_namespaces=True
-=======
         directory_path=MQ_DIRECTORY_PATH, label_selector=MQ_LABEL, return_namespaces=True
     )
     # aio-mq-operator deployment has no app label
     operators, operator_namespaces = process_deployments(
         directory_path=MQ_DIRECTORY_PATH, field_selector=f"metadata.name={AIO_MQ_OPERATOR}", return_namespaces=True
->>>>>>> 259847c4
     )
     processed.extend(operators)
 
     operators_v2, operator_namespaces_v2 = process_deployments(
-<<<<<<< HEAD
-        moniker=MQ_ACTIVE_API.moniker, label_selector=MQ_NAME_LABEL, return_namespaces=True
-=======
         directory_path=MQ_DIRECTORY_PATH, label_selector=MQ_NAME_LABEL, return_namespaces=True
->>>>>>> 259847c4
     )
     processed.extend(operators_v2)
 
@@ -135,20 +123,12 @@
 
 def fetch_statefulsets():
     processed = process_statefulset(
-<<<<<<< HEAD
-        moniker=MQ_ACTIVE_API.moniker,
-=======
-        directory_path=MQ_DIRECTORY_PATH,
->>>>>>> 259847c4
+        directory_path=MQ_DIRECTORY_PATH,
         label_selector=MQ_LABEL,
     )
     processed.extend(
         process_statefulset(
-<<<<<<< HEAD
-            moniker=MQ_ACTIVE_API.moniker,
-=======
-            directory_path=MQ_DIRECTORY_PATH,
->>>>>>> 259847c4
+            directory_path=MQ_DIRECTORY_PATH,
             label_selector=MQ_NAME_LABEL,
         )
     )
@@ -165,11 +145,7 @@
     for connector in connectors:
         connector_name = connector.get("metadata", {}).get("name")
         stateful_set = process_statefulset(
-<<<<<<< HEAD
-            moniker=MQ_ACTIVE_API.moniker,
-=======
-            directory_path=MQ_DIRECTORY_PATH,
->>>>>>> 259847c4
+            directory_path=MQ_DIRECTORY_PATH,
             field_selector=f"metadata.name={AIO_MQ_RESOURCE_PREFIX}{connector_name}",
         )
         processed.extend(stateful_set)
@@ -179,20 +155,12 @@
 
 def fetch_services():
     processed = process_services(
-<<<<<<< HEAD
-        moniker=MQ_ACTIVE_API.moniker,
-=======
-        directory_path=MQ_DIRECTORY_PATH,
->>>>>>> 259847c4
+        directory_path=MQ_DIRECTORY_PATH,
         label_selector=MQ_LABEL,
     )
     processed.extend(
         process_services(
-<<<<<<< HEAD
-            moniker=MQ_ACTIVE_API.moniker,
-=======
-            directory_path=MQ_DIRECTORY_PATH,
->>>>>>> 259847c4
+            directory_path=MQ_DIRECTORY_PATH,
             label_selector=MQ_NAME_LABEL,
         )
     )
@@ -202,20 +170,12 @@
 
 def fetch_replicasets():
     processed = process_replicasets(
-<<<<<<< HEAD
-        moniker=MQ_ACTIVE_API.moniker,
-=======
-        directory_path=MQ_DIRECTORY_PATH,
->>>>>>> 259847c4
+        directory_path=MQ_DIRECTORY_PATH,
         label_selector=MQ_LABEL,
     )
     processed.extend(
         process_replicasets(
-<<<<<<< HEAD
-            moniker=MQ_ACTIVE_API.moniker,
-=======
-            directory_path=MQ_DIRECTORY_PATH,
->>>>>>> 259847c4
+            directory_path=MQ_DIRECTORY_PATH,
             label_selector=MQ_NAME_LABEL,
         )
     )
@@ -225,21 +185,13 @@
 
 def fetch_pods(since_seconds: int = DAY_IN_SECONDS):
     processed = process_v1_pods(
-<<<<<<< HEAD
-        moniker=MQ_ACTIVE_API.moniker,
-=======
-        directory_path=MQ_DIRECTORY_PATH,
->>>>>>> 259847c4
+        directory_path=MQ_DIRECTORY_PATH,
         label_selector=MQ_LABEL,
         since_seconds=since_seconds,
     )
     processed.extend(
         process_v1_pods(
-<<<<<<< HEAD
-            moniker=MQ_ACTIVE_API.moniker,
-=======
-            directory_path=MQ_DIRECTORY_PATH,
->>>>>>> 259847c4
+            directory_path=MQ_DIRECTORY_PATH,
             label_selector=MQ_NAME_LABEL,
             since_seconds=since_seconds,
         )
