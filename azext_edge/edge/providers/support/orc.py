# coding=utf-8
# ----------------------------------------------------------------------------------------------
# Copyright (c) Microsoft Corporation. All rights reserved.
# Licensed under the MIT License. See License file in the project root for license information.
# ----------------------------------------------------------------------------------------------

from functools import partial
from typing import Iterable

from knack.log import get_logger

from ..edge_api import ORC_API_V1, EdgeResourceApi
from .base import (
    DAY_IN_SECONDS,
    assemble_crd_work,
    process_deployments,
    process_v1_pods,
    process_services,
    process_replicasets,
)

logger = get_logger(__name__)


ORC_APP_LABEL = "app in (aio-orc-api, cert-manager, cainjector, webhook)"
ORC_CONTROLLER_LABEL = "control-plane in (aio-orc-controller-manager)"
ORC_DIRECTORY_PATH = ORC_API_V1.moniker

# TODO: @jiacju - this label will be used near future for consistency
# META_AIO_NAME_LABEL = "app.kubernetes.io/name in (microsoft-iotoperations)"


def fetch_pods(since_seconds: int = DAY_IN_SECONDS):
    processed = []
    for label in [ORC_APP_LABEL, ORC_CONTROLLER_LABEL]:
        processed.extend(
            process_v1_pods(
<<<<<<< HEAD
                moniker=ORC_API_V1.moniker,
=======
                directory_path=ORC_DIRECTORY_PATH,
>>>>>>> 259847c4
                label_selector=label,
                since_seconds=since_seconds,
            )
        )

    return processed


def fetch_deployments():
    processed = []
    for label in [ORC_APP_LABEL, ORC_CONTROLLER_LABEL]:
<<<<<<< HEAD
        processed.extend(process_deployments(moniker=ORC_API_V1.moniker, label_selector=label))
=======
        processed.extend(process_deployments(directory_path=ORC_DIRECTORY_PATH, label_selector=label))
>>>>>>> 259847c4

    return processed


def fetch_services():
    processed = []
    for label in [ORC_APP_LABEL, ORC_CONTROLLER_LABEL]:
<<<<<<< HEAD
        processed.extend(process_services(moniker=ORC_API_V1.moniker, label_selector=label))
=======
        processed.extend(process_services(directory_path=ORC_DIRECTORY_PATH, label_selector=label))
>>>>>>> 259847c4

    return processed


def fetch_replicasets():
    processed = []
    for label in [ORC_APP_LABEL, ORC_CONTROLLER_LABEL]:
<<<<<<< HEAD
        processed.extend(process_replicasets(moniker=ORC_API_V1.moniker, label_selector=label))
=======
        processed.extend(process_replicasets(directory_path=ORC_DIRECTORY_PATH, label_selector=label))
>>>>>>> 259847c4

    return processed


support_runtime_elements = {
    "deployments": fetch_deployments,
    "services": fetch_services,
    "replicasets": fetch_replicasets,
}


def prepare_bundle(apis: Iterable[EdgeResourceApi], log_age_seconds: int = DAY_IN_SECONDS) -> dict:
    symphony_to_run = {}
    symphony_to_run.update(assemble_crd_work(apis))

    support_runtime_elements["pods"] = partial(fetch_pods, since_seconds=log_age_seconds)
    symphony_to_run.update(support_runtime_elements)

    return symphony_to_run<|MERGE_RESOLUTION|>--- conflicted
+++ resolved
@@ -35,11 +35,7 @@
     for label in [ORC_APP_LABEL, ORC_CONTROLLER_LABEL]:
         processed.extend(
             process_v1_pods(
-<<<<<<< HEAD
-                moniker=ORC_API_V1.moniker,
-=======
                 directory_path=ORC_DIRECTORY_PATH,
->>>>>>> 259847c4
                 label_selector=label,
                 since_seconds=since_seconds,
             )
@@ -51,11 +47,7 @@
 def fetch_deployments():
     processed = []
     for label in [ORC_APP_LABEL, ORC_CONTROLLER_LABEL]:
-<<<<<<< HEAD
-        processed.extend(process_deployments(moniker=ORC_API_V1.moniker, label_selector=label))
-=======
         processed.extend(process_deployments(directory_path=ORC_DIRECTORY_PATH, label_selector=label))
->>>>>>> 259847c4
 
     return processed
 
@@ -63,11 +55,7 @@
 def fetch_services():
     processed = []
     for label in [ORC_APP_LABEL, ORC_CONTROLLER_LABEL]:
-<<<<<<< HEAD
-        processed.extend(process_services(moniker=ORC_API_V1.moniker, label_selector=label))
-=======
         processed.extend(process_services(directory_path=ORC_DIRECTORY_PATH, label_selector=label))
->>>>>>> 259847c4
 
     return processed
 
@@ -75,11 +63,7 @@
 def fetch_replicasets():
     processed = []
     for label in [ORC_APP_LABEL, ORC_CONTROLLER_LABEL]:
-<<<<<<< HEAD
-        processed.extend(process_replicasets(moniker=ORC_API_V1.moniker, label_selector=label))
-=======
         processed.extend(process_replicasets(directory_path=ORC_DIRECTORY_PATH, label_selector=label))
->>>>>>> 259847c4
 
     return processed
 
