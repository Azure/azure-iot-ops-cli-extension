--- conflicted
+++ resolved
@@ -55,11 +55,7 @@
 
 def fetch_pods(since_seconds: int = DAY_IN_SECONDS):
     dataprocessor_pods = process_v1_pods(
-<<<<<<< HEAD
-        moniker=DATA_PROCESSOR_API_V1.moniker,
-=======
         directory_path=DATA_PROCESSOR_DIRECTORY_PATH,
->>>>>>> 259847c4
         label_selector=DATA_PROCESSOR_LABEL,
         since_seconds=since_seconds,
         pod_prefix_for_init_container_logs=[
@@ -70,11 +66,7 @@
 
     dataprocessor_pods.extend(
         process_v1_pods(
-<<<<<<< HEAD
-            moniker=DATA_PROCESSOR_API_V1.moniker,
-=======
             directory_path=DATA_PROCESSOR_DIRECTORY_PATH,
->>>>>>> 259847c4
             label_selector=DATA_PROCESSOR_NAME_LABEL_V2,
             since_seconds=since_seconds,
             pod_prefix_for_init_container_logs=[
@@ -88,15 +80,9 @@
 
 
 def fetch_deployments():
-<<<<<<< HEAD
-    processed = process_deployments(moniker=DATA_PROCESSOR_API_V1.moniker, label_selector=DATA_PROCESSOR_LABEL)
-    processed.extend(
-        process_deployments(moniker=DATA_PROCESSOR_API_V1.moniker, label_selector=DATA_PROCESSOR_NAME_LABEL_V2)
-=======
     processed = process_deployments(directory_path=DATA_PROCESSOR_DIRECTORY_PATH, label_selector=DATA_PROCESSOR_LABEL)
     processed.extend(
         process_deployments(directory_path=DATA_PROCESSOR_DIRECTORY_PATH, label_selector=DATA_PROCESSOR_NAME_LABEL_V2)
->>>>>>> 259847c4
     )
 
     return processed
@@ -104,20 +90,12 @@
 
 def fetch_statefulsets():
     processed = process_statefulset(
-<<<<<<< HEAD
-        moniker=DATA_PROCESSOR_API_V1.moniker,
-=======
         directory_path=DATA_PROCESSOR_DIRECTORY_PATH,
->>>>>>> 259847c4
         label_selector=DATA_PROCESSOR_LABEL,
     )
     processed.extend(
         process_statefulset(
-<<<<<<< HEAD
-            moniker=DATA_PROCESSOR_API_V1.moniker,
-=======
             directory_path=DATA_PROCESSOR_DIRECTORY_PATH,
->>>>>>> 259847c4
             label_selector=DATA_PROCESSOR_NAME_LABEL_V2,
         )
     )
@@ -126,15 +104,9 @@
 
 
 def fetch_replicasets():
-<<<<<<< HEAD
-    processed = process_replicasets(moniker=DATA_PROCESSOR_API_V1.moniker, label_selector=DATA_PROCESSOR_LABEL)
-    processed.extend(
-        process_replicasets(moniker=DATA_PROCESSOR_API_V1.moniker, label_selector=DATA_PROCESSOR_NAME_LABEL_V2)
-=======
     processed = process_replicasets(directory_path=DATA_PROCESSOR_DIRECTORY_PATH, label_selector=DATA_PROCESSOR_LABEL)
     processed.extend(
         process_replicasets(directory_path=DATA_PROCESSOR_DIRECTORY_PATH, label_selector=DATA_PROCESSOR_NAME_LABEL_V2)
->>>>>>> 259847c4
     )
 
     return processed
@@ -149,21 +121,13 @@
     for service_name_label in service_name_labels:
         processed.extend(
             process_services(
-<<<<<<< HEAD
-                moniker=DATA_PROCESSOR_API_V1.moniker,
-=======
                 directory_path=DATA_PROCESSOR_DIRECTORY_PATH,
->>>>>>> 259847c4
                 label_selector=service_name_label,
             )
         )
 
     processed.extend(
-<<<<<<< HEAD
-        process_services(moniker=DATA_PROCESSOR_API_V1.moniker, label_selector=DATA_PROCESSOR_NAME_LABEL_V2)
-=======
         process_services(directory_path=DATA_PROCESSOR_DIRECTORY_PATH, label_selector=DATA_PROCESSOR_NAME_LABEL_V2)
->>>>>>> 259847c4
     )
 
     return processed
@@ -180,22 +144,14 @@
     for persistent_volume_claims_name_label in persistent_volume_claims_name_labels:
         processed.extend(
             process_persistent_volume_claims(
-<<<<<<< HEAD
-                moniker=DATA_PROCESSOR_API_V1.moniker,
-=======
                 directory_path=DATA_PROCESSOR_DIRECTORY_PATH,
->>>>>>> 259847c4
                 label_selector=persistent_volume_claims_name_label,
             )
         )
 
     processed.extend(
         process_persistent_volume_claims(
-<<<<<<< HEAD
-            moniker=DATA_PROCESSOR_API_V1.moniker,
-=======
             directory_path=DATA_PROCESSOR_DIRECTORY_PATH,
->>>>>>> 259847c4
             label_selector=DATA_PROCESSOR_NAME_LABEL_V2
         )
     )
