--- conflicted
+++ resolved
@@ -23,21 +23,6 @@
 
 
 def fetch_otel_pods(since_seconds: int = DAY_IN_SECONDS):
-<<<<<<< HEAD
-    return process_v1_pods(moniker=OTEL_API.moniker, label_selector=OTEL_NAME_LABEL, since_seconds=since_seconds)
-
-
-def fetch_otel_deployments():
-    return process_deployments(moniker=OTEL_API.moniker, label_selector=OTEL_NAME_LABEL)
-
-
-def fetch_otel_replicasets():
-    return process_replicasets(moniker=OTEL_API.moniker, label_selector=OTEL_NAME_LABEL)
-
-
-def fetch_otel_services():
-    return process_services(moniker=OTEL_API.moniker, label_selector=OTEL_NAME_LABEL)
-=======
     return process_v1_pods(
         directory_path=OTEL_DIRECTORY_PATH,
         label_selector=OTEL_NAME_LABEL,
@@ -55,7 +40,6 @@
 
 def fetch_otel_services():
     return process_services(directory_path=OTEL_DIRECTORY_PATH, label_selector=OTEL_NAME_LABEL)
->>>>>>> 259847c4
 
 
 support_runtime_elements = {
