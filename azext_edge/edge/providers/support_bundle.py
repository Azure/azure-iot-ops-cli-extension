--- conflicted
+++ resolved
@@ -17,12 +17,8 @@
     MQ_API_V1B1,
     LNM_API_V1B1,
     OPCUA_API_V1,
-<<<<<<< HEAD
     ORC_API_V1,
-=======
-    SYMPHONY_API_V1,
     AKRI_API_V0,
->>>>>>> 9965caf4
     DEVICEREGISTRY_API_V1,
     EdgeApiManager,
 )
@@ -34,12 +30,8 @@
 COMPAT_MQ_APIS = EdgeApiManager(resource_apis=[MQ_API_V1B1])
 COMPAT_OPCUA_APIS = EdgeApiManager(resource_apis=[OPCUA_API_V1])
 COMPAT_DATA_PROCESSOR_APIS = EdgeApiManager(resource_apis=[DATA_PROCESSOR_API_V1])
-<<<<<<< HEAD
 COMPAT_ORC_APIS = EdgeApiManager(resource_apis=[ORC_API_V1])
-=======
-COMPAT_SYMPHONY_APIS = EdgeApiManager(resource_apis=[SYMPHONY_API_V1])
 COMPAT_AKRI_APIS = EdgeApiManager(resource_apis=[AKRI_API_V0])
->>>>>>> 9965caf4
 COMPAT_LNM_APIS = EdgeApiManager(resource_apis=[LNM_API_V1B1])
 COMPAT_DEVICEREGISTRY_APIS = EdgeApiManager(resource_apis=[DEVICEREGISTRY_API_V1])
 
@@ -53,30 +45,13 @@
     from .support.mq import prepare_bundle as prepare_mq_bundle
     from .support.lnm import prepare_bundle as prepare_lnm_bundle
     from .support.opcua import prepare_bundle as prepare_opcua_bundle
-<<<<<<< HEAD
     from .support.orc import prepare_bundle as prepare_symphony_bundle
     from .support.deviceregistry import prepare_bundle as prepare_deviceregistry_bundle
     from .support.shared import prepare_bundle as prepare_shared_bundle
+    from .support.akri import prepare_bundle as prepare_akri_bundle
 
     pending_work = {k: {} for k in SupportForEdgeServiceType.list() + ["common"]}
     pending_work.pop(SupportForEdgeServiceType.auto.value)
-=======
-    from .support.symphony import prepare_bundle as prepare_symphony_bundle
-    from .support.akri import prepare_bundle as prepare_akri_bundle
-    from .support.deviceregistry import prepare_bundle as prepare_deviceregistry_bundle
-    from .support.shared import prepare_bundle as prepare_shared_bundle
-
-    pending_work = {
-        "mq": {},
-        "opcua": {},
-        "dataprocessor": {},
-        "symphony": {},
-        "deviceregistry": {},
-        "common": {},
-        "lnm": {},
-        "akri": {}
-    }
->>>>>>> 9965caf4
 
     api_map = {
         SupportForEdgeServiceType.mq.value: {"apis": COMPAT_MQ_APIS, "prepare_bundle": prepare_mq_bundle},
@@ -93,15 +68,10 @@
             "prepare_bundle": prepare_symphony_bundle,
         },
         SupportForEdgeServiceType.lnm.value: {
-<<<<<<< HEAD
             "apis": COMPAT_LNM_APIS,
             "prepare_bundle": prepare_lnm_bundle,
         },
-=======
-            'apis': COMPAT_LNM_APIS, 'prepare_bundle': prepare_lnm_bundle, 'key': 'lnm'},
-        SupportForEdgeServiceType.akri.value: {
-            'apis': COMPAT_AKRI_APIS, 'prepare_bundle': prepare_akri_bundle, 'key': 'akri'},
->>>>>>> 9965caf4
+        SupportForEdgeServiceType.akri.value: {"apis": COMPAT_AKRI_APIS, "prepare_bundle": prepare_akri_bundle},
         SupportForEdgeServiceType.deviceregistry.value: {
             "apis": COMPAT_DEVICEREGISTRY_APIS,
             "prepare_bundle": prepare_deviceregistry_bundle,
