# coding=utf-8
# --------------------------------------------------------------------------------------------
# Copyright (c) Microsoft Corporation. All rights reserved.
# Private distribution for NDA customers only. Governed by license terms at https://preview.e4k.dev/docs/use-terms/
# --------------------------------------------------------------------------------------------

from typing import List, Optional
from zipfile import ZipFile, ZIP_DEFLATED

import yaml
from knack.log import get_logger
from rich.console import Console, NewLine

from ..common import SupportForEdgeServiceType
from ..providers.edge_api import (
    DATA_PROCESSOR_API_V1,
    E4K_API_V1A2,
    E4K_API_V1A3,
    E4K_API_V1A4,
    LNM_API_V1B1,
    OPCUA_API_V1,
    SYMPHONY_API_V1,
    AKRI_API_V0,
    DEVICEREGISTRY_API_V1,
    EdgeApiManager,
)

logger = get_logger(__name__)

console = Console()

COMPAT_E4K_APIS = EdgeApiManager(resource_apis=[E4K_API_V1A2, E4K_API_V1A3, E4K_API_V1A4])
COMPAT_OPCUA_APIS = EdgeApiManager(resource_apis=[OPCUA_API_V1])
COMPAT_DATA_PROCESSOR_APIS = EdgeApiManager(resource_apis=[DATA_PROCESSOR_API_V1])
COMPAT_SYMPHONY_APIS = EdgeApiManager(resource_apis=[SYMPHONY_API_V1])
COMPAT_AKRI_APIS = EdgeApiManager(resource_apis=[AKRI_API_V0])
COMPAT_LNM_APIS = EdgeApiManager(resource_apis=[LNM_API_V1B1])
COMPAT_DEVICEREGISTRY_APIS = EdgeApiManager(resource_apis=[DEVICEREGISTRY_API_V1])


def build_bundle(edge_service: str, bundle_path: str, log_age_seconds: Optional[int] = None):
    from rich.live import Live
    from rich.progress import Progress
    from rich.table import Table

    from .support.dataprocessor import prepare_bundle as prepare_dataprocessor_bundle
    from .support.e4k import prepare_bundle as prepare_e4k_bundle
    from .support.lnm import prepare_bundle as prepare_lnm_bundle
    from .support.opcua import prepare_bundle as prepare_opcua_bundle
    from .support.symphony import prepare_bundle as prepare_symphony_bundle
    from .support.akri import prepare_bundle as prepare_akri_bundle
    from .support.deviceregistry import prepare_bundle as prepare_deviceregistry_bundle
    from .support.shared import prepare_bundle as prepare_shared_bundle

    pending_work = {
<<<<<<< HEAD
        "e4k": {},
        "opcua": {},
        "bluefin": {},
        "symphony": {},
        "deviceregistry": {},
        "common": {},
        "lnm": {},
        "akri": {}
=======
        "e4k": {}, "opcua": {}, "dataprocessor": {}, "symphony": {}, "deviceregistry": {}, "common": {}, "lnm": {}
>>>>>>> 84ea1954
    }

    api_map = {
        SupportForEdgeServiceType.e4k.value: {
            'apis': COMPAT_E4K_APIS, 'prepare_bundle': prepare_e4k_bundle, 'key': 'e4k'},
        SupportForEdgeServiceType.opcua.value: {
            'apis': COMPAT_OPCUA_APIS, 'prepare_bundle': prepare_opcua_bundle, 'key': 'opcua'},
        SupportForEdgeServiceType.dataprocessor.value: {
            'apis': COMPAT_DATA_PROCESSOR_APIS, 'prepare_bundle': prepare_dataprocessor_bundle, 'key': 'dataprocessor'},
        SupportForEdgeServiceType.symphony.value: {
            'apis': COMPAT_SYMPHONY_APIS, 'prepare_bundle': prepare_symphony_bundle, 'key': 'symphony'},
        SupportForEdgeServiceType.lnm.value: {
            'apis': COMPAT_LNM_APIS, 'prepare_bundle': prepare_lnm_bundle, 'key': 'lnm'},
        SupportForEdgeServiceType.akri.value: {
            'apis': COMPAT_AKRI_APIS, 'prepare_bundle': prepare_akri_bundle, 'key': 'akri'},
        SupportForEdgeServiceType.deviceregistry.value: {
            'apis': COMPAT_DEVICEREGISTRY_APIS,
            'prepare_bundle': prepare_deviceregistry_bundle,
            'key': 'deviceregistry'
        }
    }

    raise_on_404 = not (edge_service == SupportForEdgeServiceType.auto.value)

    for service_type, api_info in api_map.items():
        if edge_service in [SupportForEdgeServiceType.auto.value, service_type]:
            deployed_apis = api_info['apis'].get_deployed(raise_on_404)
            if deployed_apis:
                bundle_method = api_info['prepare_bundle']
                # Check if the function takes a second argument
                if service_type == SupportForEdgeServiceType.deviceregistry.value:
                    bundle = bundle_method(deployed_apis)
                else:
                    bundle = bundle_method(deployed_apis, log_age_seconds)

                pending_work[api_info['key']].update(bundle)

    # @digimaun - consider combining this work check with work count.
    if not any(v for _, v in pending_work.items()):
        logger.warning("No known edge services discovered on cluster.")
        return

    pending_work["common"].update(prepare_shared_bundle())

    total_work_count = 0
    for service in pending_work:
        total_work_count = total_work_count + len(pending_work[service])

    bundle = {service: {} for service, _ in pending_work.items()}

    grid = Table.grid(expand=False)
    with Live(grid, console=console, transient=True) as live:
        uber_progress = Progress()
        uber_task = uber_progress.add_task(
            "[green]Building support bundle",
            total=total_work_count,
        )

        def visually_process(description: str, support_segment: dict, edge_service: str):
            namespace_task = uber_progress.add_task(f"[cyan]{description}", total=len(support_segment))
            for element in support_segment:
                header = f"Fetching [medium_purple4]{element}[/medium_purple4] data..."
                grid = Table.grid(expand=False)
                grid.add_column()

                grid.add_row(NewLine(1))
                grid.add_row(header)
                grid.add_row(NewLine(1))
                grid.add_row(uber_progress)
                live.update(grid, refresh=True)

                try:
                    # Produce as much support collateral as possible.
                    bundle[edge_service][element] = support_segment[element]()
                except Exception as e:
                    # @digimaun - bdb.BdbQuit?
                    logger.debug(f"Unable to process {edge_service} {element}:\n{e}")

                if not uber_progress.finished:
                    uber_progress.update(namespace_task, advance=1)
                    uber_progress.update(uber_task, advance=1)

        for service in pending_work:
            if pending_work[service]:
                visually_process(
                    description=f"Processing {service} resources",
                    support_segment=pending_work[service],
                    edge_service=service,
                )

    write_zip(file_path=bundle_path, bundle=bundle)
    return {"bundlePath": bundle_path}


def write_zip(bundle: dict, file_path: str):
    with ZipFile(file=file_path, mode="w", compression=ZIP_DEFLATED) as myzip:
        todo: List[dict] = []
        for edge_service in bundle:
            for element in bundle[edge_service]:
                if isinstance(bundle[edge_service][element], list):
                    todo.extend(bundle[edge_service][element])
                else:
                    todo.append(bundle[edge_service][element])

        added_path = {}
        for t in todo:
            if t:
                data = t.get("data")
                zinfo = t.get("zinfo")
                if data and zinfo not in added_path:
                    if isinstance(data, dict):
                        data = yaml.safe_dump(t["data"], indent=2)
                    myzip.writestr(zinfo_or_arcname=zinfo, data=data)
                    added_path[zinfo] = True


def str_presenter(dumper, data):
    if "\n" in data:
        return dumper.represent_scalar("tag:yaml.org,2002:str", data, style="|")
    return dumper.represent_scalar("tag:yaml.org,2002:str", data)


yaml.representer.SafeRepresenter.add_representer(str, str_presenter)<|MERGE_RESOLUTION|>--- conflicted
+++ resolved
@@ -53,18 +53,14 @@
     from .support.shared import prepare_bundle as prepare_shared_bundle
 
     pending_work = {
-<<<<<<< HEAD
         "e4k": {},
         "opcua": {},
-        "bluefin": {},
+        "dataprocessor": {},
         "symphony": {},
         "deviceregistry": {},
         "common": {},
         "lnm": {},
         "akri": {}
-=======
-        "e4k": {}, "opcua": {}, "dataprocessor": {}, "symphony": {}, "deviceregistry": {}, "common": {}, "lnm": {}
->>>>>>> 84ea1954
     }
 
     api_map = {
