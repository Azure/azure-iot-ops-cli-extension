--- conflicted
+++ resolved
@@ -14,12 +14,7 @@
 from ..common import OpsServiceType
 from ..providers.edge_api import (
     CLUSTER_CONFIG_API_V1,
-<<<<<<< HEAD
-    MQ_API_V1B1,
-=======
-    DATA_PROCESSOR_API_V1,
     MQTT_BROKER_API_V1B1,
->>>>>>> 3091f532
     OPCUA_API_V1,
     ORC_API_V1,
     AKRI_API_V0,
