# coding=utf-8
# --------------------------------------------------------------------------------------------
# Copyright (c) Microsoft Corporation. All rights reserved.
# Private distribution for NDA customers only. Governed by license terms at https://preview.e4k.dev/docs/use-terms/
# --------------------------------------------------------------------------------------------

from enum import Enum
<<<<<<< HEAD
from typing import Dict, FrozenSet, Iterable, List, Optional, Union
=======
from typing import Dict, FrozenSet, Iterable, List, Union, Optional
>>>>>>> e2cdb47c
from kubernetes.client.models import V1APIResourceList
from ...providers.base import get_cluster_custom_api, get_custom_objects

from azure.cli.core.azclierror import ResourceNotFoundError


class EdgeResourceApi:
    def __init__(self, group: str, version: str, moniker: str):
        self.group: str = group
        self.version: str = version
        self.moniker: str = moniker
        self._api: V1APIResourceList = None
        self._kinds: Dict[str, str] = None

    def as_str(self) -> str:
        return f"{self.group}/{self.version}"

    def is_deployed(self, raise_on_404: bool = False) -> bool:
        return self._get_api(raise_on_404) is not None

    def _get_api(self, raise_on_404: bool = False):
        self._api = get_cluster_custom_api(group=self.group, version=self.version, raise_on_404=raise_on_404)
        return self._api

    @property
    def kinds(self) -> Union[FrozenSet[str], None]:
        if self._kinds:
            return frozenset(self._kinds.keys())

        if not self._api:
            self._get_api()

        if self._api:
<<<<<<< HEAD
            self._kinds = frozenset(r.kind.lower() for r in self._api.resources)
            return self._kinds

    def get_resources(self, kind: Union[str, Enum], namespace: str, plural: Optional[str] = None):
=======
            self._kinds = {}
            for resource in self._api.resources:
                rn: str = resource.name
                if "/" in rn:
                    rn = rn[: rn.index("/")]
                self._kinds[resource.kind.lower()] = rn
            return frozenset(self._kinds.keys())

    def get_resources(self, kind: Union[str, Enum], namespace: Optional[str] = None):
>>>>>>> e2cdb47c
        if isinstance(kind, Enum):
            kind = kind.value

        if self.kinds and kind in self.kinds:
<<<<<<< HEAD
            plural = plural or f"{kind}s"
            return get_namespaced_custom_objects(
                group=self.group, version=self.version, namespace=namespace, plural=plural
=======
            return get_custom_objects(
                group=self.group, version=self.version, plural=self._kinds[kind], namespace=namespace
>>>>>>> e2cdb47c
            )


class EdgeApiManager:
    def __init__(self, resource_apis: Iterable[EdgeResourceApi]):
        self.resource_apis: FrozenSet[EdgeResourceApi] = frozenset(resource_apis)
        self.api_group_map: Dict[str, List[str]] = {}
        for api in self.resource_apis:
            if api.group not in self.api_group_map:
                self.api_group_map[api.group] = []
            self.api_group_map[api.group].append(api.version)

    def as_str(self):
        apis_str = ""
        sep = "\n" if len(self.api_group_map) > 1 else ""
        for group in self.api_group_map:
            apis_str += f"{group}/[{','.join(self.api_group_map[group])}]{sep}"
        return apis_str

    def get_deployed(self, raise_on_404: bool = False) -> Iterable[EdgeResourceApi]:
        result = []
        for api in self.resource_apis:
            if api.is_deployed():
                result.append(api)
        if not result and raise_on_404:
            error_msg = f"The following APIs are not detected on the cluster:\n{self.as_str()}"
            raise ResourceNotFoundError(error_msg)

        return result

    @property
    def apis(self) -> FrozenSet[EdgeResourceApi]:
        return self.resource_apis<|MERGE_RESOLUTION|>--- conflicted
+++ resolved
@@ -5,11 +5,7 @@
 # --------------------------------------------------------------------------------------------
 
 from enum import Enum
-<<<<<<< HEAD
-from typing import Dict, FrozenSet, Iterable, List, Optional, Union
-=======
 from typing import Dict, FrozenSet, Iterable, List, Union, Optional
->>>>>>> e2cdb47c
 from kubernetes.client.models import V1APIResourceList
 from ...providers.base import get_cluster_custom_api, get_custom_objects
 
@@ -43,12 +39,6 @@
             self._get_api()
 
         if self._api:
-<<<<<<< HEAD
-            self._kinds = frozenset(r.kind.lower() for r in self._api.resources)
-            return self._kinds
-
-    def get_resources(self, kind: Union[str, Enum], namespace: str, plural: Optional[str] = None):
-=======
             self._kinds = {}
             for resource in self._api.resources:
                 rn: str = resource.name
@@ -58,19 +48,12 @@
             return frozenset(self._kinds.keys())
 
     def get_resources(self, kind: Union[str, Enum], namespace: Optional[str] = None):
->>>>>>> e2cdb47c
         if isinstance(kind, Enum):
             kind = kind.value
 
         if self.kinds and kind in self.kinds:
-<<<<<<< HEAD
-            plural = plural or f"{kind}s"
-            return get_namespaced_custom_objects(
-                group=self.group, version=self.version, namespace=namespace, plural=plural
-=======
             return get_custom_objects(
                 group=self.group, version=self.version, plural=self._kinds[kind], namespace=namespace
->>>>>>> e2cdb47c
             )
 
 
