--- conflicted
+++ resolved
@@ -9,11 +9,8 @@
 from .bluefin import BLUEFIN_API_V1, BluefinResourceKinds
 from .opcua import OPCUA_API_V1, OpcuaResourceKinds
 from .symphony import SYMPHONY_API_V1, SymphonyResourceKinds
-<<<<<<< HEAD
 from .akri import AKRI_API_V0, AkriResourceKinds
-=======
 from .keyvault import KEYVAULT_API_V1, KeyVaultResourceKinds
->>>>>>> e24ad5f9
 
 __all__ = [
     "EdgeResourceApi",
@@ -29,11 +26,8 @@
     "OPCUA_API_V1",
     "SymphonyResourceKinds",
     "SYMPHONY_API_V1",
-<<<<<<< HEAD
     "AkriResourceKinds",
     "AKRI_API_V0",
-=======
     "KeyVaultResourceKinds",
     "KEYVAULT_API_V1",
->>>>>>> e24ad5f9
 ]