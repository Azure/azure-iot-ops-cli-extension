--- conflicted
+++ resolved
@@ -62,21 +62,11 @@
 ):
     result = {}
 
-<<<<<<< HEAD
-    # with console.status("Analyzing cluster..."):
-    from time import sleep
-=======
-    check_resources = {}
-    for resource in E4kResourceKinds:
-        check_resources[resource] = True if (not resource_kinds or resource.value in resource_kinds) else False
-
     with console.status("Analyzing cluster..."):
         from time import sleep
->>>>>>> 981e608a
 
     sleep(0.25)
 
-<<<<<<< HEAD
     result["title"] = f"Evaluation for {{[bright_blue]{edge_service}[/bright_blue]}} edge service deployment"
 
     if pre_deployment:
@@ -85,7 +75,6 @@
         desired_checks.update(
             {
                 "checkK8sVersion": partial(check_k8s_version, as_list=as_list),
-                "checkHelmVersion": partial(check_helm_version, as_list=as_list),
                 "checkNodes": partial(check_nodes, as_list=as_list),
             }
         )
@@ -103,48 +92,9 @@
         
         # check post deployment according to edge_service type
         if edge_service == "e4k":
-            check_e4k_post_deployment(extended=extended, namespace=namespace, result=result, as_list=as_list)
+            check_e4k_post_deployment(extended=extended, namespace=namespace, result=result, as_list=as_list, resource_kinds=resource_kinds)
         elif edge_service == "bluefin":
             check_bluefin_post_deployment(extended=extended, namespace=namespace, result=result, as_list=as_list)
-
-=======
-        if pre_deployment:
-            result["preDeployment"] = []
-            desired_checks = {}
-            desired_checks.update(
-                {
-                    "checkK8sVersion": partial(check_k8s_version, as_list=as_list),
-                    "checkNodes": partial(check_nodes, as_list=as_list),
-                }
-            )
-
-            for c in desired_checks:
-                output = desired_checks[c]()
-                result["preDeployment"].append(output)
-
-        if post_deployment:
-            if not namespace:
-                from .base import DEFAULT_NAMESPACE
-
-                namespace = DEFAULT_NAMESPACE
-            result["postDeployment"] = []
-
-            resource_enumeration, api_resources = enumerate_e4k_resources(as_list=as_list)
-            result["postDeployment"].append(resource_enumeration)
-            if api_resources:
-                if "Broker" in api_resources and check_resources[E4kResourceKinds.BROKER]:
-                    result["postDeployment"].append(evaluate_brokers(namespace=namespace, as_list=as_list))
-                if "BrokerListener" in api_resources and check_resources[E4kResourceKinds.BROKER_LISTENER]:
-                    result["postDeployment"].append(evaluate_broker_listeners(namespace=namespace, as_list=as_list))
-                if "DiagnosticService" in api_resources and check_resources[E4kResourceKinds.DIAGNOSTIC_SERVICE]:
-                    result["postDeployment"].append(evaluate_diagnostics_service(namespace=namespace, as_list=as_list))
-                if "MqttBridgeConnector" in api_resources and check_resources[E4kResourceKinds.MQTT_BRIDGE_CONNECTOR]:
-                    result["postDeployment"].append(
-                        evaluate_mqtt_bridge_connectors(namespace=namespace, as_list=as_list)
-                    )
-                if "DataLakeConnector" in api_resources and check_resources[E4kResourceKinds.DATALAKE_CONNECTOR]:
-                    result["postDeployment"].append(evaluate_datalake_connectors(namespace=namespace, as_list=as_list))
->>>>>>> 981e608a
 
         if not as_list:
             return result
@@ -157,26 +107,28 @@
     result: dict,
     as_list: bool = False,
     extended: Optional[bool] = False,
+    resource_kinds: List[str] = None,
 ):
 
-    resource_enumeration, api_resources = enumerate_edge_service_resources(
-        api_group=E4K_ACTIVE_API.group,
-        api_version=E4K_ACTIVE_API.version,
-        check_name="enumerateE4kApi",
-        check_desc="Enumerate E4K API resource",
-        target_api=E4K_ACTIVE_API.as_str(),
-        as_list=as_list)
+    check_resources = {}
+    for resource in E4kResourceKinds:
+        check_resources[resource] = True if (not resource_kinds or resource.value in resource_kinds) else False
+
+    resource_enumeration, api_resources = enumerate_e4k_resources(as_list=as_list)
     result["postDeployment"].append(resource_enumeration)
     if api_resources:
-        if "Broker" in api_resources:
+        if "Broker" in api_resources and check_resources[E4kResourceKinds.BROKER]:
             result["postDeployment"].append(evaluate_brokers(namespace=namespace, as_list=as_list))
-        if "BrokerListener" in api_resources:
+        if "BrokerListener" in api_resources and check_resources[E4kResourceKinds.BROKER_LISTENER]:
             result["postDeployment"].append(evaluate_broker_listeners(namespace=namespace, as_list=as_list))
-        if "DiagnosticService" in api_resources:
+        if "DiagnosticService" in api_resources and check_resources[E4kResourceKinds.DIAGNOSTIC_SERVICE]:
             result["postDeployment"].append(evaluate_diagnostics_service(namespace=namespace, as_list=as_list))
-        if "MqttBridgeConnector" in api_resources:
-            # result["postDeployment"].append(evaluate_bridge_connectors(namespace=namespace, as_list=as_list))
-            pass
+        if "MqttBridgeConnector" in api_resources and check_resources[E4kResourceKinds.MQTT_BRIDGE_CONNECTOR]:
+            result["postDeployment"].append(
+                evaluate_mqtt_bridge_connectors(namespace=namespace, as_list=as_list)
+            )
+        if "DataLakeConnector" in api_resources and check_resources[E4kResourceKinds.DATALAKE_CONNECTOR]:
+            result["postDeployment"].append(evaluate_datalake_connectors(namespace=namespace, as_list=as_list))
 
 
 def check_bluefin_post_deployment(
@@ -186,13 +138,7 @@
     extended: Optional[bool] = False,
 ):
 
-    resource_enumeration, api_resources = enumerate_edge_service_resources(
-        api_group=BLUEFIN_API_V1.group,
-        api_version=BLUEFIN_API_V1.version,
-        check_name="enumerateBluefinApi",
-        check_desc="Enumerate Bluefin API resource",
-        target_api=BLUEFIN_API_V1.as_str(),
-        as_list=as_list)
+    resource_enumeration, api_resources = enumerate_bluefin_resources(as_list=as_list)
     result["postDeployment"].append(resource_enumeration)
     if api_resources:
         if "Instance" in api_resources:
@@ -947,16 +893,32 @@
         )
 
         evaluate_pod_health(
-            check_manager=check_manager, namespace=namespace, pod=AZEDGE_DIAGNOSTICS_PROBE_PREFIX, display_padding=12, service_label=E4K_LABEL
+            check_manager=check_manager,
+            namespace=namespace,
+            pod=AZEDGE_DIAGNOSTICS_PROBE_PREFIX,
+            display_padding=12,
+            service_label=E4K_LABEL
         )
         evaluate_pod_health(
-            check_manager=check_manager, namespace=namespace, pod=AZEDGE_FRONTEND_PREFIX, display_padding=12, service_label=E4K_LABEL
+            check_manager=check_manager,
+            namespace=namespace,
+            pod=AZEDGE_FRONTEND_PREFIX,
+            display_padding=12,
+            service_label=E4K_LABEL
         )
         evaluate_pod_health(
-            check_manager=check_manager, namespace=namespace, pod=AZEDGE_BACKEND_PREFIX, display_padding=12, service_label=E4K_LABEL
+            check_manager=check_manager,
+            namespace=namespace,
+            pod=AZEDGE_BACKEND_PREFIX,
+            display_padding=12,
+            service_label=E4K_LABEL
         )
         evaluate_pod_health(
-            check_manager=check_manager, namespace=namespace, pod=AZEDGE_AUTH_PREFIX, display_padding=12, service_label=E4K_LABEL
+            check_manager=check_manager,
+            namespace=namespace,
+            pod=AZEDGE_AUTH_PREFIX,
+            display_padding=12,
+            service_label=E4K_LABEL
         )
 
     return check_manager.as_dict(as_list)
@@ -1037,7 +999,6 @@
             check_manager=check_manager, namespace=namespace, pod=BLUEFIN_READER_WORKER_PREFIX, display_padding=12, service_label=BLUEFIN_APP_LABEL
         )
         evaluate_pod_health(
-<<<<<<< HEAD
             check_manager=check_manager, namespace=namespace, pod=BLUEFIN_RUNNER_WORKER_PREFIX, display_padding=12, service_label=BLUEFIN_APP_LABEL
         )
         evaluate_pod_health(
@@ -1048,29 +1009,6 @@
         )
         evaluate_pod_health(
             check_manager=check_manager, namespace=namespace, pod=BLUEFIN_OPERATOR_CONTROLLER_MANAGER, display_padding=12, service_label=BLUEFIN_APP_LABEL
-=======
-            check_manager=check_manager,
-            namespace=namespace,
-            pod=AZEDGE_DIAGNOSTICS_PROBE_PREFIX,
-            display_padding=12,
-        )
-        evaluate_pod_health(
-            check_manager=check_manager,
-            namespace=namespace,
-            pod=AZEDGE_FRONTEND_PREFIX,
-            display_padding=12,
-        )
-        evaluate_pod_health(
-            check_manager=check_manager,
-            namespace=namespace,
-            pod=AZEDGE_BACKEND_PREFIX,
-            display_padding=12,
-        )
-        evaluate_pod_health(
-            check_manager=check_manager,
-            namespace=namespace,
-            pod=AZEDGE_AUTH_PREFIX,
-            display_padding=12,
         )
 
     return check_manager.as_dict(as_list)
@@ -1381,8 +1319,359 @@
                 namespace=namespace,
                 pod=pod_prefix,
                 display_padding=12,
-            )
-
+                service_label=E4K_LABEL
+            )
+
+    return check_manager.as_dict(as_list)
+
+
+def evaluate_pipelines(
+    namespace: str,
+    as_list: bool = False,
+    extended: Optional[bool] = False,
+):
+    check_manager = CheckManager(check_name="evalPipelines", check_desc="Evaluate Bluefin pipeline", namespace=namespace)
+
+    target_pipelines = "pipelines.bluefin.az-bluefin.com"
+    pipeline_conditions = ["len(pipelines)>=1",
+                           "mode.enabled",
+                           "provisioningStatus",
+                           "sourceNodeCount == 1",
+                           "spec.input.broker",
+                           "len(spec.input.topics)>=1",
+                           "spec.input.format.type"
+                           "spec.input.partitionCount>=1",
+                           "intermediateStagesCount>=1",
+                           "destinationNodeCount==1"]
+    check_manager.add_target(target_name=target_pipelines, conditions=pipeline_conditions)
+
+    pipeline_list: dict = BLUEFIN_API_V1.get_resources(BluefinResourceKinds.PIPELINE, namespace=namespace)
+    if not pipeline_list:
+        fetch_pipelines_error_text = f"Unable to fetch namespace {BluefinResourceKinds.PIPELINE.value}s."
+        check_manager.add_target_eval(
+            target_name=target_pipelines, status=CheckTaskStatus.error.value, value=fetch_pipelines_error_text
+        )
+        check_manager.add_display(target_name=target_pipelines, display=Padding(fetch_pipelines_error_text, (0, 0, 0, 8)))
+        return check_manager.as_dict(as_list)
+
+    pipelines: List[dict] = pipeline_list.get("items", [])
+    pipelines_count = len(pipelines)
+    pipelines_count_text = "- Expecting [bright_blue]>=1[/bright_blue] pipeline resource per namespace. {}."
+    pipeline_eval_status = CheckTaskStatus.success.value
+
+    if pipelines_count >= 1:
+        pipelines_count_text = pipelines_count_text.format(f"[green]Detected {pipelines_count}[/green]")
+    else:
+        pipelines_count_text = pipelines_count_text.format(f"[red]Detected {pipelines_count}[/red]")
+        check_manager.set_target_status(target_name=target_pipelines, status=CheckTaskStatus.error.value)
+    check_manager.add_display(target_name=target_pipelines, display=Padding(pipelines_count_text, (0, 0, 0, 8)))
+
+    for p in pipelines:
+        pipeline_name = p["metadata"]["name"]
+        pipeline_running_status = "running" if p["spec"]["enabled"] else "not running"
+
+        pipeline_enabled_text = f"\n- Pipeline {{[bright_blue]{pipeline_name}[/bright_blue]}} is {{[bright_blue]{pipeline_running_status}[/bright_blue]}}."
+        pipeline_eval_value = {"mode.enabled": pipeline_running_status}
+        pipeline_eval_status = CheckTaskStatus.success.value
+
+        if pipeline_running_status == "not running":
+            check_manager.add_target_eval(target_name=target_pipelines, status=CheckTaskStatus.skipped.value, resource_name=pipeline_name)
+            pipieline_not_enabled_text = (
+                f"\n- Pipeline {{[bright_blue]{pipeline_name}[/bright_blue]}} is {{[yellow]not running[/yellow]}}."
+                "\n  [bright_white]Skipping pipeline evaluation[/bright_white]."
+            )
+            check_manager.add_display(target_name=target_pipelines, display=Padding(pipieline_not_enabled_text, (0, 0, 0, 8)))
+            continue
+        check_manager.add_display(target_name=target_pipelines, display=Padding(pipeline_enabled_text, (0, 0, 0, 8)))
+
+        check_manager.add_target_eval(
+            target_name=target_pipelines, status=pipeline_eval_status, value=pipeline_eval_value, resource_name=pipeline_name
+        )
+
+        # check provisioning status
+        pipeline_status = p["status"]["provisioningStatus"]["status"]
+        status_display_text = f"- Provisioning status {{{_decorate_resource_status(pipeline_status)}}}."
+        check_manager.add_display(target_name=target_pipelines, display=Padding(status_display_text, (0, 0, 0, 12)))
+
+        pipeline_eval_value = {"provisioningStatus": pipeline_status}
+        pipeline_eval_status = CheckTaskStatus.success.value
+
+        if pipeline_status in [ProvisioningState.canceled.value, ProvisioningState.failed.value]:
+            pipeline_eval_status = CheckTaskStatus.error.value
+            error_message = p["status"]["provisioningStatus"]["error"]["message"]
+            error_display_text = f"[red]Error: {error_message}[/red]"
+            check_manager.add_display(target_name=target_pipelines, display=Padding(error_display_text, (0, 0, 0, 14)))
+        elif pipeline_status in [
+                ProvisioningState.updating.value,
+                ProvisioningState.provisioning.value,
+                ProvisioningState.deleting.value,
+                ProvisioningState.accepted.value
+            ]:
+            pipeline_eval_status = CheckTaskStatus.warning.value
+
+        check_manager.add_target_eval(
+            target_name=target_pipelines, status=pipeline_eval_status, value=pipeline_eval_value, resource_name=pipeline_name
+        )
+
+        # check data source node count
+        pipeline_source_node = p["spec"]["input"]
+        pipeline_source_node_count = 1 if pipeline_source_node else 0
+        source_count_display_text = f"- Expecting [bright_blue]1[/bright_blue] MQTT data source node. [green]Detected {pipeline_source_node_count}[/green]."
+
+        pipeline_source_count_eval_value = {"sourceNodeCount": pipeline_source_node_count}
+        pipeline_source_count_eval_status = CheckTaskStatus.success.value
+
+        if pipeline_source_node_count != 1:
+            pipeline_source_count_eval_status = CheckTaskStatus.error.value
+            source_count_display_text = f"- Expecting [bright_blue]1[/bright_blue] MQTT data source node. {{[red]Detected {pipeline_source_node_count}[/red]}}."
+        check_manager.add_display(target_name=target_pipelines, display=Padding(source_count_display_text, (0, 0, 0, 12)))
+
+        check_manager.add_target_eval(
+            target_name=target_pipelines, status=pipeline_source_count_eval_status, value=pipeline_source_count_eval_value, resource_name=pipeline_name
+        )
+
+        # check data source broker URL
+        pipeline_source_node_broker = pipeline_source_node["broker"]
+        source_broker_display_text = f"- Broker URL: {pipeline_source_node_broker}"
+
+        pipeline_source_broker_eval_value = {"spec.input.broker": pipeline_source_node_broker}
+        pipeline_source_broker_eval_status = CheckTaskStatus.success.value
+
+        if not pipeline_source_node_broker:
+            pipeline_source_broker_eval_status = CheckTaskStatus.error.value
+        check_manager.add_display(target_name=target_pipelines, display=Padding(source_broker_display_text, (0, 0, 0, 16)))
+
+        check_manager.add_target_eval(
+            target_name=target_pipelines, status=pipeline_source_broker_eval_status, value=pipeline_source_broker_eval_value, resource_name=pipeline_name
+        )
+
+        # check data source topics
+        pipeline_source_node_topics = pipeline_source_node["topics"]
+        pipeline_source_node_topics_count = len(pipeline_source_node_topics)
+        source_topics_display_text = f"- Expecting [bright_blue]>=1[/bright_blue] and [bright_blue]<=50[/bright_blue] topics. [green]Detected {pipeline_source_node_topics_count}[/green]."
+
+        pipeline_source_topics_eval_value = {"spec.input.topics": pipeline_source_node["topics"]}
+        pipeline_source_topics_eval_status = CheckTaskStatus.success.value
+
+        if pipeline_source_node_topics_count < 1 or pipeline_source_node_topics_count > 50:
+            pipeline_source_topics_eval_status = CheckTaskStatus.error.value
+        check_manager.add_display(target_name=target_pipelines, display=Padding(source_topics_display_text, (0, 0, 0, 16)))
+
+        if extended:
+            for topic in pipeline_source_node_topics:
+                topic_display_text = f"Topic {{[bright_blue]{topic}[/bright_blue]}} detected."
+                check_manager.add_display(target_name=target_pipelines, display=Padding(topic_display_text, (0, 0, 0, 18)))
+
+        check_manager.add_target_eval(
+            target_name=target_pipelines, status=pipeline_source_topics_eval_status, value=pipeline_source_topics_eval_value, resource_name=pipeline_name
+        )
+
+        # data source message format type
+        pipeline_source_node_format_type = pipeline_source_node["format"]["type"]
+        source_format_type_display_text = f"- Source message type: [bright_blue]{pipeline_source_node_format_type}[/bright_blue]"
+
+        check_manager.add_display(target_name=target_pipelines, display=Padding(source_format_type_display_text, (0, 0, 0, 16)))
+
+        check_manager.add_target_eval(
+            target_name=target_pipelines, status=pipeline_source_topics_eval_status, value=pipeline_source_topics_eval_value, resource_name=pipeline_name
+        )
+
+        if extended:
+            # data source qos
+            pipeline_source_node_qos = pipeline_source_node["qos"]
+            source_qos_display_text = f"- QoS: [bright_blue]{pipeline_source_node_qos}[/bright_blue]"
+            check_manager.add_display(target_name=target_pipelines, display=Padding(source_qos_display_text, (0, 0, 0, 16)))
+
+            # check data source partition
+            pipeline_source_node_partition_count = pipeline_source_node["partitionCount"]
+            pipeline_source_node_partition_strategy = pipeline_source_node["partitionStrategy"]["type"]
+            source_partition_count_display_text = f"- Expecting the number of partition [bright_blue]>=1[/bright_blue] and [bright_blue]<=100[/bright_blue]. [green]Detected {pipeline_source_node_partition_count}[/green]."
+            source_partition_strategy_display_text = f"The type of partitioning strategy is {{[bright_blue]{pipeline_source_node_partition_strategy}[/bright_blue]}}."
+
+            pipeline_source_partition_eval_value = {"spec.input.partitionCount": pipeline_source_node_partition_count}
+            pipeline_source_partition_eval_status = CheckTaskStatus.success.value
+
+            if pipeline_source_node_partition_count < 1 or pipeline_source_node_partition_count > 100:
+                pipeline_source_partition_eval_status = CheckTaskStatus.error.value
+            check_manager.add_display(target_name=target_pipelines, display=Padding(source_partition_count_display_text, (0, 0, 0, 16)))
+            check_manager.add_display(target_name=target_pipelines, display=Padding(source_partition_strategy_display_text, (0, 0, 0, 18)))
+
+            check_manager.add_target_eval(
+                target_name=target_pipelines, status=pipeline_source_partition_eval_status, value=pipeline_source_partition_eval_value, resource_name=pipeline_name
+            )
+
+        # data source authentication
+        pipeline_source_node_authentication = pipeline_source_node["authentication"]["type"]
+        if pipeline_source_node_authentication == "usernamePassword":
+            source_authentication_display_text = f"- Authentication type: [bright_blue]{pipeline_source_node_authentication}[/bright_blue]"
+            check_manager.add_display(target_name=target_pipelines, display=Padding(source_authentication_display_text, (0, 0, 0, 16)))
+            
+            if extended:
+                authentication_username = pipeline_source_node["authentication"]["username"]
+                authentication_password = pipeline_source_node["authentication"]["password"]
+                check_manager.add_display(target_name=target_pipelines, display=Padding(f"Username: [cyan]{authentication_username}[/cyan]", (0, 0, 0, 20)))
+                check_manager.add_display(target_name=target_pipelines, display=Padding(f"Password: [cyan]{authentication_password}[/cyan]", (0, 0, 0, 20)))
+
+        # check pipeline intermediate node
+        pipeline_stages_node = p["spec"]["stages"]
+        output_node: Tuple = ()
+        for s in pipeline_stages_node:
+            if "output" in pipeline_stages_node[s]["type"]:
+                output_node = (s, pipeline_stages_node[s])
+                break
+        # number of intermediate stages should be total len(stages) - len(output stage)
+        # pipeline_intermediate_stages_node is pipeline_stages_node removing output stage node
+        pipeline_intermediate_stages_node = pipeline_stages_node.copy()
+        pipeline_intermediate_stages_node_count = len(pipeline_stages_node)
+        if output_node:
+            pipeline_intermediate_stages_node.pop(output_node[0])
+            pipeline_intermediate_stages_node_count -= 1
+        stage_count_display_text = f"- Pipeline contains [bright_blue]{pipeline_intermediate_stages_node_count}[/bright_blue] intermediate stages."
+
+        check_manager.add_display(target_name=target_pipelines, display=Padding(stage_count_display_text, (0, 0, 0, 12)))
+
+        if extended:
+            for s in pipeline_intermediate_stages_node:
+                stage_name = s
+                stage_type = pipeline_intermediate_stages_node[s]["type"]
+                stage_display_text = f"- Stage resource {{[bright_blue]{stage_name}[/bright_blue]}} of type {{[bright_blue]{stage_type}[/bright_blue]}}"
+                check_manager.add_display(target_name=target_pipelines, display=Padding(stage_display_text, (0, 0, 0, 16)))
+
+                _process_intermediate_stage_properties(check_manager, target_name=target_pipelines, stage=pipeline_intermediate_stages_node[s])
+
+        # check pipeline destination node
+        pipeline_destination_node_count = 0
+        if output_node:
+            pipeline_destination_node_count = 1
+        destination_count_display_text = f"- Expecting [bright_blue]1[/bright_blue] data destination node. [green]Detected {pipeline_destination_node_count}[/green]."
+
+        pipeline_destination_eval_value = {"destinationNodeCount": pipeline_destination_node_count}
+        pipeline_destination_eval_status = CheckTaskStatus.success.value
+
+        if pipeline_destination_node_count != 1:
+            pipeline_destination_eval_status = CheckTaskStatus.error.value
+        check_manager.add_display(target_name=target_pipelines, display=Padding(destination_count_display_text, (0, 0, 0, 12)))
+
+        check_manager.add_target_eval(
+            target_name=target_pipelines, status=pipeline_destination_eval_status, value=pipeline_destination_eval_value, resource_name=pipeline_name
+        )
+
+        if output_node:
+            if extended:
+                # for key, value in output_node[1].items():
+                #     property_display_text = f"Property [bright_blue]{key}[/bright_blue] : [bright_blue]{value}[/bright_blue]"
+                #     check_manager.add_display(target_name=target_pipelines, display=Padding(property_display_text, (0, 0, 0, 16)))
+                _process_destination_stage_properties(check_manager, target_name=target_pipelines, stage=output_node[1])
+                
+            else:
+                # check pipeline destination type
+                pipeline_destination_type = output_node[1]["type"]
+                destination_type_display_text = f"- Message destination type {{[bright_blue]{pipeline_destination_type}[/bright_blue]}} detected"
+                check_manager.add_display(target_name=target_pipelines, display=Padding(destination_type_display_text, (0, 0, 0, 16)))
+
+                # check pipeline destination target endpoint
+                pipeline_destination_target = _get_destination_target_endpoint(output_node)
+                destination_target_display_text = f"- Target endpoint: [bright_blue]{pipeline_destination_target}[/bright_blue]"
+                check_manager.add_display(target_name=target_pipelines, display=Padding(destination_target_display_text, (0, 0, 0, 16)))
+
+    return check_manager.as_dict(as_list)
+
+
+def evaluate_datasets(
+    namespace: str,
+    as_list: bool = False,
+    extended: Optional[bool] = False,
+):
+    check_manager = CheckManager(check_name="evalDatasets", check_desc="Evaluate Bluefin dataset", namespace=namespace)
+
+    target_datasets = "datasets.bluefin.az-bluefin.com"
+    dataset_conditions = ["provisioningState"]
+    check_manager.add_target(target_name=target_datasets, conditions=dataset_conditions)
+
+    dataset_list: dict = BLUEFIN_API_V1.get_resources(BluefinResourceKinds.DATASET, namespace=namespace)
+    datasets: List[dict] = dataset_list.get("items", [])
+    datasets_count = len(datasets)
+
+    datasets_count_text = "- Checking dataset resource in namespace. {}."
+    dataset_eval_status = CheckTaskStatus.success.value
+
+    if datasets_count > 0:
+        datasets_count_text = datasets_count_text.format(f"[green]Detected {datasets_count}[/green]")
+    else:
+        check_manager.add_target_eval(target_name=target_datasets, status=CheckTaskStatus.skipped.value)
+        no_dataset_text = (
+            "Datasets [yellow]not[/yellow] detected."
+            "\n[bright_white]Skipping dataset evaluation[/bright_white]."
+        )
+        check_manager.add_display(target_name=target_datasets, display=Padding(no_dataset_text, (0, 0, 0, 8)))
+        return check_manager.as_dict(as_list)
+    check_manager.add_display(target_name=target_datasets, display=Padding(datasets_count_text, (0, 0, 0, 8)))
+
+    for d in datasets:
+        dataset_name = d["metadata"]["name"]
+        dataset_status = d["status"]["provisioningStatus"]["status"]
+
+        status_display_text = f"Provisiong Status: {{{_decorate_resource_status(dataset_status)}}}"
+
+        target_dataset_text = (
+            f"\n- Dataset resource {{[bright_blue]{dataset_name}[/bright_blue]}}"
+        )
+        check_manager.add_display(target_name=target_datasets, display=Padding(target_dataset_text, (0, 0, 0, 8)))
+        check_manager.add_display(target_name=target_datasets, display=Padding(status_display_text, (0, 0, 0, 12)))
+
+        dataset_eval_value = {"provisioningState": dataset_status}
+        dataset_eval_status = CheckTaskStatus.success.value
+
+        if dataset_status in [ProvisioningState.canceled.value, ProvisioningState.failed.value]:
+            dataset_eval_status = CheckTaskStatus.error.value
+            error_message = d["status"]["provisioningStatus"]["error"]["message"]
+            error_display_text = f"[red]Error: {error_message}[/red]"
+            check_manager.add_display(target_name=target_datasets, display=Padding(error_display_text, (0, 0, 0, 14)))
+        elif dataset_status in [
+                ProvisioningState.updating.value,
+                ProvisioningState.provisioning.value,
+                ProvisioningState.deleting.value,
+                ProvisioningState.accepted.value
+            ]:
+            dataset_eval_status = CheckTaskStatus.warning.value
+
+        check_manager.add_target_eval(
+            target_name=target_datasets, status=dataset_eval_status, value=dataset_eval_value, resource_name=dataset_name
+        )
+
+        if extended:
+            dataset_spec: dict = d["spec"]
+            dataset_payload = dataset_spec.get("payload", "")
+            if dataset_payload:
+                check_manager.add_display(
+                    target_name=target_datasets,
+                    display=Padding(
+                        f"Payload path: [cyan]{dataset_payload}[/cyan]",
+                        (0, 0, 0, 12),
+                    ),
+                )
+
+            dataset_timestamp = dataset_spec.get("timestamp", "")
+            if dataset_timestamp:
+                check_manager.add_display(
+                    target_name=target_datasets,
+                    display=Padding(
+                        f"Timestamp: [cyan]{dataset_timestamp}[/cyan]",
+                        (0, 0, 0, 12),
+                    ),
+                )
+
+            dataset_ttl = dataset_spec.get("ttl", "")
+            if dataset_ttl:
+                check_manager.add_display(
+                    target_name=target_datasets,
+                    display=Padding(
+                        f"Expiration time: [cyan]{dataset_ttl}[/cyan]",
+                        (0, 0, 0, 12),
+                    ),
+                )
+
+            
     return check_manager.as_dict(as_list)
 
 
@@ -1552,7 +1841,6 @@
                 f"Target endpoint: [bright_blue]{datalake_endpoint}[/bright_blue]",
                 detail_padding,
             ),
->>>>>>> 981e608a
         )
 
     check_manager = CheckManager(
@@ -1654,413 +1942,63 @@
                 namespace=namespace,
                 pod=pod_prefix,
                 display_padding=12,
+                service_label=E4K_LABEL
             )
 
     return check_manager.as_dict(as_list)
 
 
-def evaluate_pipelines(
-    namespace: str,
-    as_list: bool = False,
-    extended: Optional[bool] = False,
-):
-    check_manager = CheckManager(check_name="evalPipelines", check_desc="Evaluate Bluefin pipeline", namespace=namespace)
-
-    target_pipelines = "pipelines.bluefin.az-bluefin.com"
-    pipeline_conditions = ["len(pipelines)>=1",
-                           "mode.enabled",
-                           "provisioningStatus",
-                           "sourceNodeCount == 1",
-                           "spec.input.broker",
-                           "len(spec.input.topics)>=1",
-                           "spec.input.format.type"
-                           "spec.input.partitionCount>=1",
-                           "intermediateStagesCount>=1",
-                           "destinationNodeCount==1"]
-    check_manager.add_target(target_name=target_pipelines, conditions=pipeline_conditions)
-
-    pipeline_list: dict = BLUEFIN_API_V1.get_resources(BluefinResourceKinds.PIPELINE, namespace=namespace)
-    if not pipeline_list:
-        fetch_pipelines_error_text = f"Unable to fetch namespace {BluefinResourceKinds.PIPELINE.value}s."
-        check_manager.add_target_eval(
-            target_name=target_pipelines, status=CheckTaskStatus.error.value, value=fetch_pipelines_error_text
-        )
-        check_manager.add_display(target_name=target_pipelines, display=Padding(fetch_pipelines_error_text, (0, 0, 0, 8)))
-        return check_manager.as_dict(as_list)
-
-    pipelines: List[dict] = pipeline_list.get("items", [])
-    pipelines_count = len(pipelines)
-    pipelines_count_text = "- Expecting [bright_blue]>=1[/bright_blue] pipeline resource per namespace. {}."
-    pipeline_eval_status = CheckTaskStatus.success.value
-
-    if pipelines_count >= 1:
-        pipelines_count_text = pipelines_count_text.format(f"[green]Detected {pipelines_count}[/green]")
-    else:
-        pipelines_count_text = pipelines_count_text.format(f"[red]Detected {pipelines_count}[/red]")
-        check_manager.set_target_status(target_name=target_pipelines, status=CheckTaskStatus.error.value)
-    check_manager.add_display(target_name=target_pipelines, display=Padding(pipelines_count_text, (0, 0, 0, 8)))
-
-    for p in pipelines:
-        pipeline_name = p["metadata"]["name"]
-        pipeline_running_status = "running" if p["spec"]["enabled"] else "not running"
-
-        pipeline_enabled_text = f"\n- Pipeline {{[bright_blue]{pipeline_name}[/bright_blue]}} is {{[bright_blue]{pipeline_running_status}[/bright_blue]}}."
-        pipeline_eval_value = {"mode.enabled": pipeline_running_status}
-        pipeline_eval_status = CheckTaskStatus.success.value
-
-        if pipeline_running_status == "not running":
-            check_manager.add_target_eval(target_name=target_pipelines, status=CheckTaskStatus.skipped.value, resource_name=pipeline_name)
-            pipieline_not_enabled_text = (
-                f"\n- Pipeline {{[bright_blue]{pipeline_name}[/bright_blue]}} is {{[yellow]not running[/yellow]}}."
-                "\n  [bright_white]Skipping pipeline evaluation[/bright_white]."
-            )
-            check_manager.add_display(target_name=target_pipelines, display=Padding(pipieline_not_enabled_text, (0, 0, 0, 8)))
-            continue
-        check_manager.add_display(target_name=target_pipelines, display=Padding(pipeline_enabled_text, (0, 0, 0, 8)))
-
-        check_manager.add_target_eval(
-            target_name=target_pipelines, status=pipeline_eval_status, value=pipeline_eval_value, resource_name=pipeline_name
-        )
-
-        # check provisioning status
-        pipeline_status = p["status"]["provisioningStatus"]["status"]
-        status_display_text = f"- Provisioning status {{{_decorate_resource_status(pipeline_status)}}}."
-        check_manager.add_display(target_name=target_pipelines, display=Padding(status_display_text, (0, 0, 0, 12)))
-
-        pipeline_eval_value = {"provisioningStatus": pipeline_status}
-        pipeline_eval_status = CheckTaskStatus.success.value
-
-        if pipeline_status in [ProvisioningState.canceled.value, ProvisioningState.failed.value]:
-            pipeline_eval_status = CheckTaskStatus.error.value
-            error_message = p["status"]["provisioningStatus"]["error"]["message"]
-            error_display_text = f"[red]Error: {error_message}[/red]"
-            check_manager.add_display(target_name=target_pipelines, display=Padding(error_display_text, (0, 0, 0, 14)))
-        elif pipeline_status in [
-                ProvisioningState.updating.value,
-                ProvisioningState.provisioning.value,
-                ProvisioningState.deleting.value,
-                ProvisioningState.accepted.value
-            ]:
-            pipeline_eval_status = CheckTaskStatus.warning.value
-
-        check_manager.add_target_eval(
-            target_name=target_pipelines, status=pipeline_eval_status, value=pipeline_eval_value, resource_name=pipeline_name
-        )
-
-        # check data source node count
-        pipeline_source_node = p["spec"]["input"]
-        pipeline_source_node_count = 1 if pipeline_source_node else 0
-        source_count_display_text = f"- Expecting [bright_blue]1[/bright_blue] MQTT data source node. [green]Detected {pipeline_source_node_count}[/green]."
-
-        pipeline_source_count_eval_value = {"sourceNodeCount": pipeline_source_node_count}
-        pipeline_source_count_eval_status = CheckTaskStatus.success.value
-
-        if pipeline_source_node_count != 1:
-            pipeline_source_count_eval_status = CheckTaskStatus.error.value
-            source_count_display_text = f"- Expecting [bright_blue]1[/bright_blue] MQTT data source node. {{[red]Detected {pipeline_source_node_count}[/red]}}."
-        check_manager.add_display(target_name=target_pipelines, display=Padding(source_count_display_text, (0, 0, 0, 12)))
-
-        check_manager.add_target_eval(
-            target_name=target_pipelines, status=pipeline_source_count_eval_status, value=pipeline_source_count_eval_value, resource_name=pipeline_name
-        )
-
-        # check data source broker URL
-        pipeline_source_node_broker = pipeline_source_node["broker"]
-        source_broker_display_text = f"- Broker URL: {pipeline_source_node_broker}"
-
-        pipeline_source_broker_eval_value = {"spec.input.broker": pipeline_source_node_broker}
-        pipeline_source_broker_eval_status = CheckTaskStatus.success.value
-
-        if not pipeline_source_node_broker:
-            pipeline_source_broker_eval_status = CheckTaskStatus.error.value
-        check_manager.add_display(target_name=target_pipelines, display=Padding(source_broker_display_text, (0, 0, 0, 16)))
-
-        check_manager.add_target_eval(
-            target_name=target_pipelines, status=pipeline_source_broker_eval_status, value=pipeline_source_broker_eval_value, resource_name=pipeline_name
-        )
-
-        # check data source topics
-        pipeline_source_node_topics = pipeline_source_node["topics"]
-        pipeline_source_node_topics_count = len(pipeline_source_node_topics)
-        source_topics_display_text = f"- Expecting [bright_blue]>=1[/bright_blue] and [bright_blue]<=50[/bright_blue] topics. [green]Detected {pipeline_source_node_topics_count}[/green]."
-
-        pipeline_source_topics_eval_value = {"spec.input.topics": pipeline_source_node["topics"]}
-        pipeline_source_topics_eval_status = CheckTaskStatus.success.value
-
-        if pipeline_source_node_topics_count < 1 or pipeline_source_node_topics_count > 50:
-            pipeline_source_topics_eval_status = CheckTaskStatus.error.value
-        check_manager.add_display(target_name=target_pipelines, display=Padding(source_topics_display_text, (0, 0, 0, 16)))
-
-        if extended:
-            for topic in pipeline_source_node_topics:
-                topic_display_text = f"Topic {{[bright_blue]{topic}[/bright_blue]}} detected."
-                check_manager.add_display(target_name=target_pipelines, display=Padding(topic_display_text, (0, 0, 0, 18)))
-
-        check_manager.add_target_eval(
-            target_name=target_pipelines, status=pipeline_source_topics_eval_status, value=pipeline_source_topics_eval_value, resource_name=pipeline_name
-        )
-
-        # data source message format type
-        pipeline_source_node_format_type = pipeline_source_node["format"]["type"]
-        source_format_type_display_text = f"- Source message type: [bright_blue]{pipeline_source_node_format_type}[/bright_blue]"
-
-        check_manager.add_display(target_name=target_pipelines, display=Padding(source_format_type_display_text, (0, 0, 0, 16)))
-
-        check_manager.add_target_eval(
-            target_name=target_pipelines, status=pipeline_source_topics_eval_status, value=pipeline_source_topics_eval_value, resource_name=pipeline_name
-        )
-
-        if extended:
-            # data source qos
-            pipeline_source_node_qos = pipeline_source_node["qos"]
-            source_qos_display_text = f"- QoS: [bright_blue]{pipeline_source_node_qos}[/bright_blue]"
-            check_manager.add_display(target_name=target_pipelines, display=Padding(source_qos_display_text, (0, 0, 0, 16)))
-
-            # check data source partition
-            pipeline_source_node_partition_count = pipeline_source_node["partitionCount"]
-            pipeline_source_node_partition_strategy = pipeline_source_node["partitionStrategy"]["type"]
-            source_partition_count_display_text = f"- Expecting the number of partition [bright_blue]>=1[/bright_blue] and [bright_blue]<=100[/bright_blue]. [green]Detected {pipeline_source_node_partition_count}[/green]."
-            source_partition_strategy_display_text = f"The type of partitioning strategy is {{[bright_blue]{pipeline_source_node_partition_strategy}[/bright_blue]}}."
-
-            pipeline_source_partition_eval_value = {"spec.input.partitionCount": pipeline_source_node_partition_count}
-            pipeline_source_partition_eval_status = CheckTaskStatus.success.value
-
-            if pipeline_source_node_partition_count < 1 or pipeline_source_node_partition_count > 100:
-                pipeline_source_partition_eval_status = CheckTaskStatus.error.value
-            check_manager.add_display(target_name=target_pipelines, display=Padding(source_partition_count_display_text, (0, 0, 0, 16)))
-            check_manager.add_display(target_name=target_pipelines, display=Padding(source_partition_strategy_display_text, (0, 0, 0, 18)))
-
-            check_manager.add_target_eval(
-                target_name=target_pipelines, status=pipeline_source_partition_eval_status, value=pipeline_source_partition_eval_value, resource_name=pipeline_name
-            )
-
-        # data source authentication
-        pipeline_source_node_authentication = pipeline_source_node["authentication"]["type"]
-        if pipeline_source_node_authentication == "usernamePassword":
-            source_authentication_display_text = f"- Authentication type: [bright_blue]{pipeline_source_node_authentication}[/bright_blue]"
-            check_manager.add_display(target_name=target_pipelines, display=Padding(source_authentication_display_text, (0, 0, 0, 16)))
-            
-            if extended:
-                authentication_username = pipeline_source_node["authentication"]["username"]
-                authentication_password = pipeline_source_node["authentication"]["password"]
-                check_manager.add_display(target_name=target_pipelines, display=Padding(f"Username: [cyan]{authentication_username}[/cyan]", (0, 0, 0, 20)))
-                check_manager.add_display(target_name=target_pipelines, display=Padding(f"Password: [cyan]{authentication_password}[/cyan]", (0, 0, 0, 20)))
-
-        # check pipeline intermediate node
-        pipeline_stages_node = p["spec"]["stages"]
-        output_node: Tuple = ()
-        for s in pipeline_stages_node:
-            if "output" in pipeline_stages_node[s]["type"]:
-                output_node = (s, pipeline_stages_node[s])
-                break
-        # number of intermediate stages should be total len(stages) - len(output stage)
-        # pipeline_intermediate_stages_node is pipeline_stages_node removing output stage node
-        pipeline_intermediate_stages_node = pipeline_stages_node.copy()
-        pipeline_intermediate_stages_node_count = len(pipeline_stages_node)
-        if output_node:
-            pipeline_intermediate_stages_node.pop(output_node[0])
-            pipeline_intermediate_stages_node_count -= 1
-        stage_count_display_text = f"- Pipeline contains [bright_blue]{pipeline_intermediate_stages_node_count}[/bright_blue] intermediate stages."
-
-        check_manager.add_display(target_name=target_pipelines, display=Padding(stage_count_display_text, (0, 0, 0, 12)))
-
-        if extended:
-            for s in pipeline_intermediate_stages_node:
-                stage_name = s
-                stage_type = pipeline_intermediate_stages_node[s]["type"]
-                stage_display_text = f"- Stage resource {{[bright_blue]{stage_name}[/bright_blue]}} of type {{[bright_blue]{stage_type}[/bright_blue]}}"
-                check_manager.add_display(target_name=target_pipelines, display=Padding(stage_display_text, (0, 0, 0, 16)))
-
-                _process_intermediate_stage_properties(check_manager, target_name=target_pipelines, stage=pipeline_intermediate_stages_node[s])
-
-        # check pipeline destination node
-        pipeline_destination_node_count = 0
-        if output_node:
-            pipeline_destination_node_count = 1
-        destination_count_display_text = f"- Expecting [bright_blue]1[/bright_blue] data destination node. [green]Detected {pipeline_destination_node_count}[/green]."
-
-        pipeline_destination_eval_value = {"destinationNodeCount": pipeline_destination_node_count}
-        pipeline_destination_eval_status = CheckTaskStatus.success.value
-
-        if pipeline_destination_node_count != 1:
-            pipeline_destination_eval_status = CheckTaskStatus.error.value
-        check_manager.add_display(target_name=target_pipelines, display=Padding(destination_count_display_text, (0, 0, 0, 12)))
-
-        check_manager.add_target_eval(
-            target_name=target_pipelines, status=pipeline_destination_eval_status, value=pipeline_destination_eval_value, resource_name=pipeline_name
-        )
-
-        if output_node:
-            if extended:
-                # for key, value in output_node[1].items():
-                #     property_display_text = f"Property [bright_blue]{key}[/bright_blue] : [bright_blue]{value}[/bright_blue]"
-                #     check_manager.add_display(target_name=target_pipelines, display=Padding(property_display_text, (0, 0, 0, 16)))
-                _process_destination_stage_properties(check_manager, target_name=target_pipelines, stage=output_node[1])
-                
-            else:
-                # check pipeline destination type
-                pipeline_destination_type = output_node[1]["type"]
-                destination_type_display_text = f"- Message destination type {{[bright_blue]{pipeline_destination_type}[/bright_blue]}} detected"
-                check_manager.add_display(target_name=target_pipelines, display=Padding(destination_type_display_text, (0, 0, 0, 16)))
-
-                # check pipeline destination target endpoint
-                pipeline_destination_target = _get_destination_target_endpoint(output_node)
-                destination_target_display_text = f"- Target endpoint: [bright_blue]{pipeline_destination_target}[/bright_blue]"
-                check_manager.add_display(target_name=target_pipelines, display=Padding(destination_target_display_text, (0, 0, 0, 16)))
-
-    return check_manager.as_dict(as_list)
-
-
-def evaluate_datasets(
-    namespace: str,
-    as_list: bool = False,
-    extended: Optional[bool] = False,
-):
-    check_manager = CheckManager(check_name="evalDatasets", check_desc="Evaluate Bluefin dataset", namespace=namespace)
-
-    target_datasets = "datasets.bluefin.az-bluefin.com"
-    dataset_conditions = ["provisioningState"]
-    check_manager.add_target(target_name=target_datasets, conditions=dataset_conditions)
-
-    dataset_list: dict = BLUEFIN_API_V1.get_resources(BluefinResourceKinds.DATASET, namespace=namespace)
-    datasets: List[dict] = dataset_list.get("items", [])
-    datasets_count = len(datasets)
-
-    datasets_count_text = "- Checking dataset resource in namespace. {}."
-    dataset_eval_status = CheckTaskStatus.success.value
-
-    if datasets_count > 0:
-        datasets_count_text = datasets_count_text.format(f"[green]Detected {datasets_count}[/green]")
-    else:
-        check_manager.add_target_eval(target_name=target_datasets, status=CheckTaskStatus.skipped.value)
-        no_dataset_text = (
-            "Datasets [yellow]not[/yellow] detected."
-            "\n[bright_white]Skipping dataset evaluation[/bright_white]."
-        )
-        check_manager.add_display(target_name=target_datasets, display=Padding(no_dataset_text, (0, 0, 0, 8)))
-        return check_manager.as_dict(as_list)
-    check_manager.add_display(target_name=target_datasets, display=Padding(datasets_count_text, (0, 0, 0, 8)))
-
-    for d in datasets:
-        dataset_name = d["metadata"]["name"]
-        dataset_status = d["status"]["provisioningStatus"]["status"]
-
-        status_display_text = f"Provisiong Status: {{{_decorate_resource_status(dataset_status)}}}"
-
-        target_dataset_text = (
-            f"\n- Dataset resource {{[bright_blue]{dataset_name}[/bright_blue]}}"
-        )
-        check_manager.add_display(target_name=target_datasets, display=Padding(target_dataset_text, (0, 0, 0, 8)))
-        check_manager.add_display(target_name=target_datasets, display=Padding(status_display_text, (0, 0, 0, 12)))
-
-        dataset_eval_value = {"provisioningState": dataset_status}
-        dataset_eval_status = CheckTaskStatus.success.value
-
-        if dataset_status in [ProvisioningState.canceled.value, ProvisioningState.failed.value]:
-            dataset_eval_status = CheckTaskStatus.error.value
-            error_message = d["status"]["provisioningStatus"]["error"]["message"]
-            error_display_text = f"[red]Error: {error_message}[/red]"
-            check_manager.add_display(target_name=target_datasets, display=Padding(error_display_text, (0, 0, 0, 14)))
-        elif dataset_status in [
-                ProvisioningState.updating.value,
-                ProvisioningState.provisioning.value,
-                ProvisioningState.deleting.value,
-                ProvisioningState.accepted.value
-            ]:
-            dataset_eval_status = CheckTaskStatus.warning.value
-
-        check_manager.add_target_eval(
-            target_name=target_datasets, status=dataset_eval_status, value=dataset_eval_value, resource_name=dataset_name
-        )
-
-        if extended:
-            dataset_spec: dict = d["spec"]
-            dataset_payload = dataset_spec.get("payload", "")
-            if dataset_payload:
-                check_manager.add_display(
-                    target_name=target_datasets,
-                    display=Padding(
-                        f"Payload path: [cyan]{dataset_payload}[/cyan]",
-                        (0, 0, 0, 12),
-                    ),
-                )
-
-            dataset_timestamp = dataset_spec.get("timestamp", "")
-            if dataset_timestamp:
-                check_manager.add_display(
-                    target_name=target_datasets,
-                    display=Padding(
-                        f"Timestamp: [cyan]{dataset_timestamp}[/cyan]",
-                        (0, 0, 0, 12),
-                    ),
-                )
-
-            dataset_ttl = dataset_spec.get("ttl", "")
-            if dataset_ttl:
-                check_manager.add_display(
-                    target_name=target_datasets,
-                    display=Padding(
-                        f"Expiration time: [cyan]{dataset_ttl}[/cyan]",
-                        (0, 0, 0, 12),
-                    ),
-                )
-
-            
-    return check_manager.as_dict(as_list)
-
-
-# def enumerate_e4k_resources(
-#     as_list: bool = False,
-# ) -> Tuple[dict, dict]:
-#     resource_kind_map = {}
-#     target_api = E4K_ACTIVE_API.as_str()
-#     check_manager = CheckManager(check_name="enumerateE4kApi", check_desc="Enumerate E4K API resources")
-#     check_manager.add_target(target_name=target_api)
-
-#     api_resources: V1APIResourceList = get_cluster_custom_api(group=E4K_ACTIVE_API.group, version=E4K_ACTIVE_API.version)
-
-#     if not api_resources:
-#         check_manager.add_target_eval(target_name=target_api, status=CheckTaskStatus.skipped.value)
-#         missing_api_text = (
-#             f"[bright_blue]{target_api}[/bright_blue] API resources [red]not[/red] detected."
-#             "\n\n[bright_white]Skipping deployment evaluation[/bright_white]."
-#         )
-#         check_manager.add_display(target_name=target_api, display=Padding(missing_api_text, (0, 0, 0, 8)))
-#         return check_manager.as_dict(as_list), resource_kind_map
-
-#     api_header_display = Padding(f"[bright_blue]{target_api}[/bright_blue] API resources", (0, 0, 0, 8))
-#     check_manager.add_display(target_name=target_api, display=api_header_display)
-#     for resource in api_resources.resources:
-#         r: V1APIResource = resource
-#         if r.kind not in resource_kind_map:
-#             resource_kind_map[r.kind] = True
-#             check_manager.add_display(target_name=target_api, display=Padding(f"[cyan]{r.kind}[/cyan]", (0, 0, 0, 12)))
-
-#     check_manager.add_target_eval(
-#         target_name=target_api, status=CheckTaskStatus.success.value, value=list(resource_kind_map.keys())
-#     )
-#     return check_manager.as_dict(as_list), resource_kind_map
-
-
-def enumerate_edge_service_resources(
-    api_group: str,
-    api_version: str,
-    check_name: str,
-    check_desc: str,
-    target_api: str,
+def enumerate_e4k_resources(
     as_list: bool = False,
 ) -> Tuple[dict, dict]:
     resource_kind_map = {}
-    check_manager = CheckManager(check_name, check_desc)
+    target_api = E4K_ACTIVE_API.as_str()
+    check_manager = CheckManager(check_name="enumerateE4kApi", check_desc="Enumerate E4K API resources")
     check_manager.add_target(target_name=target_api)
 
-<<<<<<< HEAD
-    api_resources: V1APIResourceList = get_cluster_custom_api(group=api_group, version=api_version)
-=======
     api_resources: V1APIResourceList = get_cluster_custom_api(
         group=E4K_ACTIVE_API.group, version=E4K_ACTIVE_API.version
     )
->>>>>>> 981e608a
+
+    if not api_resources:
+        check_manager.add_target_eval(target_name=target_api, status=CheckTaskStatus.skipped.value)
+        missing_api_text = (
+            f"[bright_blue]{target_api}[/bright_blue] API resources [red]not[/red] detected."
+            "\n\n[bright_white]Skipping deployment evaluation[/bright_white]."
+        )
+        check_manager.add_display(target_name=target_api, display=Padding(missing_api_text, (0, 0, 0, 8)))
+        return check_manager.as_dict(as_list), resource_kind_map
+
+    api_header_display = Padding(f"[bright_blue]{target_api}[/bright_blue] API resources", (0, 0, 0, 8))
+    check_manager.add_display(target_name=target_api, display=api_header_display)
+    for resource in api_resources.resources:
+        r: V1APIResource = resource
+        if r.kind not in resource_kind_map:
+            resource_kind_map[r.kind] = True
+            check_manager.add_display(
+                target_name=target_api,
+                display=Padding(f"[cyan]{r.kind}[/cyan]", (0, 0, 0, 12)),
+            )
+
+    check_manager.add_target_eval(
+        target_name=target_api,
+        status=CheckTaskStatus.success.value,
+        value=list(resource_kind_map.keys()),
+    )
+    return check_manager.as_dict(as_list), resource_kind_map
+
+
+def enumerate_bluefin_resources(
+    as_list: bool = False,
+) -> Tuple[dict, dict]:
+    resource_kind_map = {}
+    target_api = BLUEFIN_API_V1.as_str()
+    check_manager = CheckManager(check_name="enumerateBluefinApi", check_desc="Enumerate Bluefin API resource")
+    check_manager.add_target(target_name=target_api)
+
+    api_resources: V1APIResourceList = get_cluster_custom_api(
+        group=BLUEFIN_API_V1.group, version=BLUEFIN_API_V1.version
+    )
 
     if not api_resources:
         check_manager.add_target_eval(target_name=target_api, status=CheckTaskStatus.skipped.value)
