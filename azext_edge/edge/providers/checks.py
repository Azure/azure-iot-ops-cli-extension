# coding=utf-8
# --------------------------------------------------------------------------------------------
# Copyright (c) Microsoft Corporation. All rights reserved.
# Private distribution for NDA customers only. Governed by license terms at https://preview.e4k.dev/docs/use-terms/
# --------------------------------------------------------------------------------------------

from typing import Any, Dict, List
from azext_edge.edge.providers.check.lnm import check_lnm_deployment
from azext_edge.edge.providers.edge_api.lnm import LnmResourceKinds
from azure.cli.core.azclierror import ArgumentUsageError

from rich.console import Console

from ..common import SupportForEdgeServiceType
from .check.bluefin import check_bluefin_deployment
from .check.mq import check_mq_deployment
from .check.common import ResourceOutputDetailLevel
from .edge_api.mq import MqResourceKinds
from .edge_api.dataprocessor import DataProcessorResourceKinds

console = Console(width=100, highlight=False)


def run_checks(
    detail_level: int = ResourceOutputDetailLevel.summary.value,
    edge_service: str = SupportForEdgeServiceType.mq.value,
    pre_deployment: bool = True,
    post_deployment: bool = True,
    as_list: bool = False,
    resource_kinds: List[str] = None,
) -> Dict[str, Any]:
    result = {}

    # check if the resource_kinds is under edge_service
    if resource_kinds:
        _check_resource_kinds_under_edge_service(edge_service, resource_kinds)

    with console.status(status="Analyzing cluster...", refresh_per_second=12.5):
        from time import sleep

        sleep(0.5)

        result["title"] = f"Evaluation for {{[bright_blue]{edge_service}[/bright_blue]}} edge service deployment"

        if edge_service == SupportForEdgeServiceType.mq.value:
            result = check_mq_deployment(
                console=console,
                detail_level=detail_level,
                pre_deployment=pre_deployment,
                post_deployment=post_deployment,
                result=result,
                as_list=as_list,
                resource_kinds=resource_kinds
            )
        elif edge_service == SupportForEdgeServiceType.dataprocessor.value:
            result = check_bluefin_deployment(
                console=console,
                detail_level=detail_level,
                pre_deployment=pre_deployment,
                post_deployment=post_deployment,
                result=result,
                as_list=as_list,
                resource_kinds=resource_kinds
            )
        elif edge_service == SupportForEdgeServiceType.lnm.value:
            result = check_lnm_deployment(
                console=console,
                detail_level=detail_level,
                pre_deployment=pre_deployment,
                post_deployment=post_deployment,
                result=result,
                as_list=as_list,
                resource_kinds=resource_kinds
            )

        return result


def _check_resource_kinds_under_edge_service(edge_service: str, resource_kinds: List[str]) -> None:
    valid_resource_values = []

<<<<<<< HEAD
    if edge_service == SupportForEdgeServiceType.bluefin.value:
        valid_resource_values = BluefinResourceKinds.list()
    elif edge_service == SupportForEdgeServiceType.e4k.value:
        valid_resource_values = E4kResourceKinds.list()
    elif edge_service == SupportForEdgeServiceType.lnm.value:
        valid_resource_values = LnmResourceKinds.list()
=======
    if edge_service == SupportForEdgeServiceType.dataprocessor.value:
        valid_resource_values = DataProcessorResourceKinds.list()
    elif edge_service == SupportForEdgeServiceType.mq.value:
        valid_resource_values = MqResourceKinds.list()
>>>>>>> 8a32567b

    for resource_kind in resource_kinds:
        if resource_kind not in valid_resource_values:
            raise ArgumentUsageError(
                f"Resource kind {resource_kind} is not supported for edge service {edge_service}. "
                f"Allowed values for this service are {valid_resource_values}"
            )<|MERGE_RESOLUTION|>--- conflicted
+++ resolved
@@ -79,19 +79,12 @@
 def _check_resource_kinds_under_edge_service(edge_service: str, resource_kinds: List[str]) -> None:
     valid_resource_values = []
 
-<<<<<<< HEAD
-    if edge_service == SupportForEdgeServiceType.bluefin.value:
-        valid_resource_values = BluefinResourceKinds.list()
-    elif edge_service == SupportForEdgeServiceType.e4k.value:
-        valid_resource_values = E4kResourceKinds.list()
-    elif edge_service == SupportForEdgeServiceType.lnm.value:
-        valid_resource_values = LnmResourceKinds.list()
-=======
     if edge_service == SupportForEdgeServiceType.dataprocessor.value:
         valid_resource_values = DataProcessorResourceKinds.list()
     elif edge_service == SupportForEdgeServiceType.mq.value:
         valid_resource_values = MqResourceKinds.list()
->>>>>>> 8a32567b
+    elif edge_service == SupportForEdgeServiceType.lnm.value:
+        valid_resource_values = LnmResourceKinds.list()
 
     for resource_kind in resource_kinds:
         if resource_kind not in valid_resource_values:
