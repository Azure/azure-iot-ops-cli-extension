--- conflicted
+++ resolved
@@ -186,10 +186,7 @@
         check_desc="Evaluate E4K Diagnostics Service",
         namespace=namespace,
     )
-<<<<<<< HEAD
-    diagnostics_service_list: dict = get_namespaced_custom_objects(
-        resource=E4K_ACTIVE_API.get_resource(E4kResourceKinds.DIAGNOSTIC_SERVICE), namespace=namespace
-    )
+    diagnostics_service_list: dict = E4K_ACTIVE_API.get_resources(kind=E4kResourceKinds.DIAGNOSTIC_SERVICE, namespace=namespace)
     diagnostics_service_resources = diagnostics_service_list.get("items", [])
     target_diagnostic_service = "diagnosticservices.az-edge.com"
 
@@ -221,21 +218,6 @@
         diag_service_resource_name = diag_service_resource["metadata"]["name"]
         diag_service_resource_spec: dict = diag_service_resource["spec"]
 
-=======
-    target_diag = "brokerdiagnostics.az-edge.com"
-    target_diag_status = CheckTaskStatus.success.value
-    check_manager.add_target(
-        target_name=target_diag, conditions=["len(brokerdiagnostics)<=1", "spec", "valid(spec.brokerRef)"]
-    )
-    valid_broker_refs = _get_valid_references(kind=E4kResourceKinds.BROKER, namespace=namespace)
-    diagnostics_list: dict = E4K_ACTIVE_API.get_resources(kind=E4kResourceKinds.BROKER_DIAGNOSTIC, namespace=namespace)
-    if not diagnostics_list:
-        check_manager.add_target_eval(
-            target_name=target_diag,
-            status=CheckTaskStatus.skipped.value,
-            value=None,
-        )
->>>>>>> 5422d354
         check_manager.add_display(
             target_name=target_diagnostic_service,
             display=Padding(
@@ -294,17 +276,11 @@
             ),
         )
 
-<<<<<<< HEAD
         # this will add a success eval for each resource, even though != 1 is a warning
         check_manager.add_target_eval(
             target_name=target_diagnostic_service,
             status=CheckTaskStatus.success.value,
             value={"spec": diag_service_resource_spec},
-=======
-    if not evaluated_diagnostic_services:
-        diagnostics_service_list: dict = E4K_ACTIVE_API.get_resources(
-            E4kResourceKinds.DIAGNOSTIC_SERVICE, namespace=namespace
->>>>>>> 5422d354
         )
 
     target_service_deployed = f"service/{AZEDGE_DIAGNOSTICS_SERVICE}"
