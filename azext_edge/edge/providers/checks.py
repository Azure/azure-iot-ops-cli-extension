# coding=utf-8
# --------------------------------------------------------------------------------------------
# Copyright (c) Microsoft Corporation. All rights reserved.
# Private distribution for NDA customers only. Governed by license terms at https://preview.e4k.dev/docs/use-terms/
# --------------------------------------------------------------------------------------------

from functools import partial
from typing import Any, Dict, List, Optional, Tuple

from knack.log import get_logger
from kubernetes.client.exceptions import ApiException
from kubernetes.client.models import (
    V1APIResource,
    V1APIResourceList,
)
from rich.console import Console, NewLine
from rich.padding import Padding

from ..common import (
    AZEDGE_DIAGNOSTICS_SERVICE,
    AZEDGE_DIAGNOSTICS_PROBE_PREFIX,
    AZEDGE_FRONTEND_PREFIX,
    AZEDGE_BACKEND_PREFIX,
    AZEDGE_AUTH_PREFIX,
<<<<<<< HEAD
    E4K_API_V1A2,
    E4K_MQTT_BRIDGE_CONNECTOR,
    E4K_MQTT_BRIDGE_TOPIC_MAP,
=======
>>>>>>> 9b559f85
    CheckTaskStatus,
    ResourceState,
)

from ..providers.edge_api import E4K_ACTIVE_API, EdgeResource, E4kResourceKinds

from .base import (
    client,
    get_cluster_custom_api,
    get_namespaced_custom_objects,
    get_namespaced_pods_by_prefix,
    get_namespaced_service,
)

logger = get_logger(__name__)

console = Console(width=100, highlight=False)


def run_checks(
    namespace: Optional[str] = None,
    pre_deployment: bool = True,
    post_deployment: bool = True,
    as_list: bool = False,
):
    result = {}

    with console.status("Analyzing cluster..."):
        from time import sleep

        sleep(0.25)

        if pre_deployment:
            result["preDeployment"] = []
            desired_checks = {}
            desired_checks.update(
                {
                    "checkK8sVersion": partial(check_k8s_version, as_list=as_list),
                    "checkHelmVersion": partial(check_helm_version, as_list=as_list),
                    "checkNodes": partial(check_nodes, as_list=as_list),
                }
            )

            for c in desired_checks:
                output = desired_checks[c]()
                result["preDeployment"].append(output)

        if post_deployment:
            if not namespace:
                from .base import DEFAULT_NAMESPACE

                namespace = DEFAULT_NAMESPACE
            result["postDeployment"] = []

            resource_enumeration, api_resources = enumerate_e4k_resources(as_list=as_list)
            result["postDeployment"].append(resource_enumeration)
            if api_resources:
                if "Broker" in api_resources:
                    result["postDeployment"].append(evaluate_brokers(namespace=namespace, as_list=as_list))
                if "BrokerListener" in api_resources:
                    result["postDeployment"].append(evaluate_broker_listeners(namespace=namespace, as_list=as_list))
                if "DiagnosticService":
                    result["postDeployment"].append(evaluate_broker_diagnostics(namespace=namespace, as_list=as_list))
                if "MqttBridgeConnector" in api_resources:
                    result["postDeployment"].append(evaluate_mqtt_bridge_connectors(namespace=namespace, as_list=as_list))

        if not as_list:
            return result

        process_as_list(result=result, namespace=namespace)


def process_as_list(result: Dict[str, dict], namespace: str):
    success_count: int = 0
    warning_count: int = 0
    error_count: int = 0
    skipped_count: int = 0

    def _increment_summary(status: str):
        nonlocal success_count, warning_count, error_count, skipped_count
        if not status:
            return
        if status == CheckTaskStatus.success.value:
            success_count = success_count + 1
        elif status == CheckTaskStatus.warning.value:
            warning_count = warning_count + 1
        elif status == CheckTaskStatus.error.value:
            error_count = error_count + 1
        elif status == CheckTaskStatus.skipped.value:
            skipped_count = skipped_count + 1

    def _print_summary():
        from rich.panel import Panel

        success_content = f"[green]{success_count} check(s) succeeded.[/green]"
        warning_content = f"{warning_count} check(s) raised warnings."
        warning_content = (
            f"[green]{warning_content}[/green]" if not warning_count else f"[yellow]{warning_content}[/yellow]"
        )
        error_content = f"{error_count} check(s) raised errors."
        error_content = f"[green]{error_content}[/green]" if not error_count else f"[red]{error_content}[/red]"
        skipped_content = f"[bright_white]{skipped_count} check(s) were skipped[/bright_white]."
        content = f"{success_content}\n{warning_content}\n{error_content}\n{skipped_content}"
        console.print(Panel(content, title="Check Summary", expand=False))

    def _enumerate_displays(checks: List[Dict[str, dict]]):
        for c in checks:
            status = c.get("status")
            prefix_emoji = get_emoji_from_status(status)
            console.print(Padding(f"{prefix_emoji} {c['description']}", (0, 0, 0, 4)))

            targets = c.get("targets", {})
            for t in targets:
                displays = targets[t].get("displays", [])
                for d in displays:
                    console.print(d)
                target_status = targets[t].get("status")
                evaluations = targets[t].get("evaluations", [])
                if not evaluations:
                    _increment_summary(target_status)
                for e in evaluations:
                    eval_status = e.get("status")
                    _increment_summary(eval_status)
            console.print(NewLine(1))
        console.print(NewLine(1))

    pre_checks: List[dict] = result.get("preDeployment")
    if pre_checks:
        console.rule("Pre deployment checks", align="left")
        console.print(NewLine(1))
        _enumerate_displays(pre_checks)

    post_checks: List[dict] = result.get("postDeployment")
    if post_checks:
        console.rule("Post deployment checks", align="left")
        console.print(NewLine(1))
        _enumerate_displays(post_checks)

    _print_summary()


def get_emoji_from_status(status: str) -> str:
    if not status:
        return ""
    if status == CheckTaskStatus.success.value:
        return "[green]:heavy_check_mark:[/green]"
    if status == CheckTaskStatus.warning.value:
        return "[yellow]:warning:[/yellow]"
    if status == CheckTaskStatus.skipped.value:
        return ":hammer:"
    if status == CheckTaskStatus.error.value:
        return "[red]:stop_sign:[/red]"


def evaluate_broker_diagnostics(
    namespace: str,
    as_list: bool = False,
):
    check_manager = CheckManager(
        check_name="evalBrokerDiag",
        check_desc="Evaluate E4K broker diagnostics",
        namespace=namespace,
    )
    target_diag = "brokerdiagnostics.az-edge.com"
    target_diag_status = CheckTaskStatus.success.value
    check_manager.add_target(
        target_name=target_diag, conditions=["len(brokerdiagnostics)<=1", "spec", "valid(spec.brokerRef)"]
    )
    valid_broker_refs = _get_valid_references(
        resource=E4K_ACTIVE_API.get_resource(E4kResourceKinds.BROKER), namespace=namespace
    )
    diagnostics_list: dict = get_namespaced_custom_objects(
        resource=E4K_ACTIVE_API.get_resource(E4kResourceKinds.BROKER_DIAGNOSTIC), namespace=namespace
    )
    if not diagnostics_list:
        check_manager.add_target_eval(
            target_name=target_diag,
            status=CheckTaskStatus.skipped.value,
            value=None,
        )
        check_manager.add_display(
            target_name=target_diag,
            display=Padding(
                "Unable to fetch broker diagnostics.",
                (0, 0, 0, 8),
            ),
        )
        return check_manager.as_dict(as_list)

    diagnostics: List[dict] = diagnostics_list.get("items", [])
    diagnostics_count = len(diagnostics)
    diag_count_display = "- Expecting up to [bright_blue]1[/bright_blue] broker diagnostic resource. {}"
    if not diagnostics_count:
        check_manager.set_target_status(target_name=target_diag, status=CheckTaskStatus.skipped.value)
        diag_display_value = f"[bright_white]Detected {diagnostics_count}[/bright_white]."
    elif diagnostics_count > 1:
        check_manager.set_target_status(target_name=target_diag, status=CheckTaskStatus.error.value)
        diag_display_value = f"[red]Detected {diagnostics_count}[/red]."
    else:
        diag_display_value = f"[green]Detected {diagnostics_count}[/green]."

    check_manager.add_display(
        target_name=target_diag,
        display=Padding(diag_count_display.format(diag_display_value), (0, 0, 0, 8)),
    )

    evaluated_diagnostic_services = False
    for diag in diagnostics:
        diag_name: str = diag["metadata"]["name"]
        diag_spec: dict = diag["spec"]
        diag_broker_ref: str = diag_spec["brokerRef"]

        diagnostic_header_display = f"- Broker diagnostic {{[bright_blue]{diag_name}[/bright_blue]}}."
        valid_broker_ref = True
        if diag_broker_ref not in valid_broker_refs:
            valid_broker_ref = False
            broker_ref_display = f"[red]Invalid[/red] reference {{[red]{diag_broker_ref}[/red]}}."
        else:
            broker_ref_display = f"[green]Valid[/green] reference {{[green]{diag_broker_ref}[/green]}}."
        check_manager.add_display(
            target_name=target_diag,
            display=Padding(f"\n{diagnostic_header_display} {broker_ref_display}", (0, 0, 0, 8)),
        )

        diag_spec_endpoint = diag_spec.get("diagnosticServiceEndpoint")
        diag_spec_enable_metrics = diag_spec.get("enableMetrics")
        diag_spec_enable_selfcheck = diag_spec.get("enableSelfCheck")
        diag_spec_enable_tracing = diag_spec.get("enableTracing")
        diag_spec_loglevel = diag_spec.get("logLevel")

        check_manager.add_display(
            target_name=target_diag,
            display=Padding(
                f"Diagnostic Service Endpoint: [cyan]{diag_spec_endpoint}[/cyan]",
                (0, 0, 0, 12),
            ),
        )
        check_manager.add_display(
            target_name=target_diag,
            display=Padding(f"Enable Metrics: [bright_blue]{diag_spec_enable_metrics}[/bright_blue]", (0, 0, 0, 12)),
        )
        check_manager.add_display(
            target_name=target_diag,
            display=Padding(
                f"Enable Self-Check: [bright_blue]{diag_spec_enable_selfcheck}[/bright_blue]", (0, 0, 0, 12)
            ),
        )
        check_manager.add_display(
            target_name=target_diag,
            display=Padding(f"Enable Tracing: [bright_blue]{diag_spec_enable_tracing}[/bright_blue]", (0, 0, 0, 12)),
        )
        check_manager.add_display(
            target_name=target_diag,
            display=Padding(f"Log Level: [cyan]{diag_spec_loglevel}[/cyan]", (0, 0, 0, 12)),
        )
        check_manager.add_target_eval(
            target_name=target_diag,
            status=target_diag_status,
            value={
                "spec": diag_spec,
                "valid(spec.brokerRef)": valid_broker_ref,
            },
            resource_name=diag_name,
        )

    if not evaluated_diagnostic_services:
        diagnostics_service_list: dict = get_namespaced_custom_objects(
            resource=E4K_ACTIVE_API.get_resource(E4kResourceKinds.DIAGNOSTIC_SERVICE), namespace=namespace
        )
        evaluated_diagnostic_services = True
        diagnostics_service_resources = diagnostics_service_list.get("items", [])
        target_diagnostic_service = "diagnosticservices.az-edge.com"
        check_manager.add_target(target_name=target_diagnostic_service, conditions=["spec"])
        if not diagnostics_service_resources:
            no_diag_service_desc = "No diagnostics service resource detected."
            check_manager.add_target_eval(
                target_name=target_diagnostic_service, status=CheckTaskStatus.warning.value, value=no_diag_service_desc
            )
            check_manager.add_display(
                target_name=target_diagnostic_service,
                display=Padding(f"\n[yellow]{no_diag_service_desc}[/yellow]", (0, 0, 0, 8)),
            )
        else:
            for diag_service_resource in diagnostics_service_resources:
                diag_service_resource_name = diag_service_resource["metadata"]["name"]
                diag_service_resource_spec: dict = diag_service_resource["spec"]

                target_diagnostic_service_status = CheckTaskStatus.success.value
                target_diagnostic_service_value = {}
                target_diagnostic_service_value["spec"] = diag_service_resource_spec

                check_manager.add_display(
                    target_name=target_diagnostic_service,
                    display=Padding(
                        f"\n- Diagnostic service resource {{[bright_blue]{diag_service_resource_name}[/bright_blue]}}.",
                        (0, 0, 0, 8),
                    ),
                )

                diag_service_spec_data_export_freq = diag_service_resource_spec.get("dataExportFrequencySeconds")
                diag_service_spec_log_format = diag_service_resource_spec.get("logFormat")
                diag_service_spec_log_level = diag_service_resource_spec.get("logLevel")
                diag_service_spec_max_data_storage_size = diag_service_resource_spec.get("maxDataStorageSize")
                diag_service_spec_metrics_port = diag_service_resource_spec.get("metricsPort")
                diag_service_spec_stale_data_timeout = diag_service_resource_spec.get("staleDataTimeoutSeconds")

                check_manager.add_display(
                    target_name=target_diagnostic_service,
                    display=Padding(
                        f"Data Export Frequency: [bright_blue]{diag_service_spec_data_export_freq}[/bright_blue] seconds",
                        (0, 0, 0, 12),
                    ),
                )
                check_manager.add_display(
                    target_name=target_diagnostic_service,
                    display=Padding(
                        f"Log Format: [bright_blue]{diag_service_spec_log_format}[/bright_blue]",
                        (0, 0, 0, 12),
                    ),
                )
                check_manager.add_display(
                    target_name=target_diagnostic_service,
                    display=Padding(
                        f"Log Level: [bright_blue]{diag_service_spec_log_level}[/bright_blue]",
                        (0, 0, 0, 12),
                    ),
                )
                check_manager.add_display(
                    target_name=target_diagnostic_service,
                    display=Padding(
                        f"Max Data Storage Size: [bright_blue]{diag_service_spec_max_data_storage_size}[/bright_blue]",
                        (0, 0, 0, 12),
                    ),
                )
                check_manager.add_display(
                    target_name=target_diagnostic_service,
                    display=Padding(
                        f"Metrics Port: [bright_blue]{diag_service_spec_metrics_port}[/bright_blue]",
                        (0, 0, 0, 12),
                    ),
                )
                check_manager.add_display(
                    target_name=target_diagnostic_service,
                    display=Padding(
                        f"Stale Data Timeout: [bright_blue]{diag_service_spec_stale_data_timeout}[/bright_blue] seconds",
                        (0, 0, 0, 12),
                    ),
                )

                check_manager.add_target_eval(
                    target_name=target_diagnostic_service,
                    status=target_diagnostic_service_status,
                    value=target_diagnostic_service_value,
                )

                target_service_deployed = f"service/{AZEDGE_DIAGNOSTICS_SERVICE}"
                check_manager.add_target(
                    target_name=target_service_deployed, conditions=["spec.clusterIP", "spec.ports"]
                )
                check_manager.add_display(
                    target_name=target_service_deployed,
                    display=Padding(
                        "\nStatus",
                        (0, 0, 0, 12),
                    ),
                )

                diagnostics_service = get_namespaced_service(
                    name=AZEDGE_DIAGNOSTICS_SERVICE, namespace=namespace, as_dict=True
                )
                if not diagnostics_service:
                    check_manager.add_target_eval(
                        target_name=target_service_deployed, status=CheckTaskStatus.warning.value, value=None
                    )
                    diag_service_desc_suffix = "[yellow]not detected[/yellow]."
                    diag_service_desc = f"Service {{[bright_blue]{AZEDGE_DIAGNOSTICS_SERVICE}[/bright_blue]}} {diag_service_desc_suffix}"
                    check_manager.add_display(
                        target_name=target_service_deployed,
                        display=Padding(
                            diag_service_desc,
                            (0, 0, 0, 16),
                        ),
                    )
                else:
                    clusterIP = diagnostics_service.get("spec", {}).get("clusterIP")
                    ports: List[dict] = diagnostics_service.get("spec", {}).get("ports", [])

                    check_manager.add_target_eval(
                        target_name=target_service_deployed,
                        status=CheckTaskStatus.success.value,
                        value={"spec": {"clusterIP": clusterIP, "ports": ports}},
                        resource_name=diagnostics_service["metadata"]["name"],
                    )
                    diag_service_desc_suffix = "[green]detected[/green]."
                    diag_service_desc = f"Service {{[bright_blue]{AZEDGE_DIAGNOSTICS_SERVICE}[/bright_blue]}} {diag_service_desc_suffix}"
                    check_manager.add_display(
                        target_name=target_service_deployed,
                        display=Padding(
                            diag_service_desc,
                            (0, 0, 0, 16),
                        ),
                    )
                    if ports:
                        for port in ports:
                            check_manager.add_display(
                                target_name=target_service_deployed,
                                display=Padding(
                                    f"[cyan]{port.get('name')}[/cyan] "
                                    f"port [bright_blue]{port.get('port')}[/bright_blue] "
                                    f"protocol [cyan]{port.get('protocol')}[/cyan]",
                                    (0, 0, 0, 20),
                                ),
                            )
                        check_manager.add_display(target_name=target_service_deployed, display=NewLine())

                evaluate_pod_health(
                    check_manager=check_manager,
                    namespace=namespace,
                    pod=AZEDGE_DIAGNOSTICS_SERVICE,
                    display_padding=16,
                )

    return check_manager.as_dict(as_list)


def evaluate_broker_listeners(
    namespace: str,
    as_list: bool = False,
):
    check_manager = CheckManager(
        check_name="evalBrokerListeners", check_desc="Evaluate E4K broker listeners", namespace=namespace
    )

    target_listeners = "brokerlisteners.az-edge.com"
    listener_conditions = ["len(brokerlisteners)>=1", "spec", "valid(spec.brokerRef)", "spec.serviceName", "status"]
    check_manager.add_target(target_name=target_listeners, conditions=listener_conditions)

    valid_broker_refs = _get_valid_references(
        resource=E4K_ACTIVE_API.get_resource(E4kResourceKinds.BROKER), namespace=namespace
    )
    listener_list: dict = get_namespaced_custom_objects(
        resource=E4K_ACTIVE_API.get_resource(E4kResourceKinds.BROKER_LISTENER), namespace=namespace
    )

    if not listener_list:
        fetch_listeners_error_text = (
            f"Unable to fetch {E4K_ACTIVE_API.get_resource(E4kResourceKinds.BROKER_LISTENER).plural}."
        )
        check_manager.add_target_eval(
            target_name=target_listeners, status=CheckTaskStatus.error.value, value=fetch_listeners_error_text
        )
        check_manager.add_display(
            target_name=target_listeners, display=Padding(fetch_listeners_error_text, (0, 0, 0, 8))
        )
        return check_manager.as_dict(as_list)

    listeners: List[dict] = listener_list.get("items", [])
    listeners_count = len(listeners)
    listener_count_desc = "- Expecting [bright_blue]>=1[/bright_blue] broker listeners per namespace. {}"
    listeners_eval_status = CheckTaskStatus.success.value

    if listeners_count >= 1:
        listener_count_desc = listener_count_desc.format(f"[green]Detected {listeners_count}[/green].")
    else:
        listener_count_desc = listener_count_desc.format(f"[yellow]Detected {listeners_count}[/yellow].")
        check_manager.set_target_status(target_name=target_listeners, status=CheckTaskStatus.warning.value)
        # TODO listeners_eval_status = CheckTaskStatus.warning.value
    check_manager.add_display(target_name=target_listeners, display=Padding(listener_count_desc, (0, 0, 0, 8)))

    processed_services = {}
    for listener in listeners:
        listener_name: str = listener["metadata"]["name"]
        listener_spec_service_name: str = listener["spec"]["serviceName"]
        listener_spec_service_type: str = listener["spec"]["serviceType"]
        listener_broker_ref: str = listener["spec"]["brokerRef"]

        listener_eval_value = {}
        listener_eval_value["spec"] = listener["spec"]

        if listener_broker_ref not in valid_broker_refs:
            ref_display = f"[red]Invalid[/red] broker reference {{[red]{listener_broker_ref}[/red]}}."
            listeners_eval_status = CheckTaskStatus.error.value
            listener_eval_value["valid(spec.brokerRef)"] = False
        else:
            ref_display = f"[green]Valid[/green] broker reference {{[green]{listener_broker_ref}[/green]}}."
            listener_eval_value["valid(spec.brokerRef)"] = True

        listener_desc = f"\n- Broker Listener {{[bright_blue]{listener_name}[/bright_blue]}}. {ref_display}"
        check_manager.add_display(target_name=target_listeners, display=Padding(listener_desc, (0, 0, 0, 8)))
        check_manager.add_display(
            target_name=target_listeners,
            display=Padding(
                f"Port: [bright_blue]{listener['spec']['port']}[/bright_blue]",
                (0, 0, 0, 12),
            ),
        )
        check_manager.add_display(
            target_name=target_listeners,
            display=Padding(
                f"AuthN enabled: [bright_blue]{listener['spec']['authenticationEnabled']}[/bright_blue]",
                (0, 0, 0, 12),
            ),
        )
        check_manager.add_display(
            target_name=target_listeners,
            display=Padding(
                f"AuthZ enabled: [bright_blue]{listener['spec']['authenticationEnabled']}[/bright_blue]",
                (0, 0, 0, 12),
            ),
        )
        node_port = listener["spec"].get("nodePort")
        if node_port:
            check_manager.add_display(
                target_name=target_listeners,
                display=Padding(
                    f"Node Port: [bright_blue]{node_port}[/bright_blue]",
                    (0, 0, 0, 12),
                ),
            )

        if listener_spec_service_name not in processed_services:
            target_listener_service = f"service/{listener_spec_service_name}"
            listener_service_eval_status = CheckTaskStatus.success.value
            check_manager.add_target(target_name=target_listener_service)

            associated_service: dict = get_namespaced_service(
                name=listener_spec_service_name, namespace=namespace, as_dict=True
            )
            processed_services[listener_spec_service_name] = True
            if not associated_service:
                listener_service_eval_status = CheckTaskStatus.warning.value
                check_manager.add_display(
                    target_name=target_listeners,
                    display=Padding(
                        f"\n[red]Unable[/red] to fetch service {{[red]{listener_spec_service_name}[/red]}}.",
                        (0, 0, 0, 12),
                    ),
                )
                check_manager.add_target_eval(
                    target_name=target_listener_service,
                    status=listener_service_eval_status,
                    value="Unable to fetch service.",
                )
            else:
                check_manager.add_display(
                    target_name=target_listener_service,
                    display=Padding(
                        f"\nService {{[bright_blue]{listener_spec_service_name}[/bright_blue]}} of type [bright_blue]{listener_spec_service_type}[/bright_blue]",
                        (0, 0, 0, 8),
                    ),
                )

                if listener_spec_service_type.lower() == "loadbalancer":
                    check_manager.set_target_conditions(
                        target_name=target_listener_service,
                        conditions=["status", "len(status.loadBalancer.ingress[*].ip)>=1"],
                    )
                    ingress_rules_desc = "- Expecting [bright_blue]>=1[/bright_blue] ingress rule. {}"

                    service_status = associated_service.get("status", {})
                    load_balancer = service_status.get("loadBalancer", {})
                    ingress_rules: List[dict] = load_balancer.get("ingress", [])

                    if not ingress_rules:
                        listener_service_eval_status = CheckTaskStatus.warning.value
                        ingress_count_colored = "[red]Detected 0[/red]."
                    else:
                        ingress_count_colored = f"[green]Detected {len(ingress_rules)}[/green]."

                    check_manager.add_display(
                        target_name=target_listener_service,
                        display=Padding(ingress_rules_desc.format(ingress_count_colored), (0, 0, 0, 12)),
                    )

                    if ingress_rules:
                        check_manager.add_display(
                            target_name=target_listener_service,
                            display=Padding("\nIngress", (0, 0, 0, 12)),
                        )

                    for ingress in ingress_rules:
                        ip = ingress.get("ip")
                        if ip:
                            rule_desc = f"- ip: [green]{ip}[/green]"
                            check_manager.add_display(
                                target_name=target_listener_service,
                                display=Padding(rule_desc, (0, 0, 0, 16)),
                            )
                        else:
                            listener_service_eval_status = CheckTaskStatus.warning.value

                    check_manager.add_target_eval(
                        target_name=target_listener_service, status=listener_service_eval_status, value=service_status
                    )

                if listener_spec_service_type.lower() == "clusterip":
                    check_manager.set_target_conditions(
                        target_name=target_listener_service, conditions=["spec.clusterIP"]
                    )
                    cluster_ip = associated_service.get("spec", {}).get("clusterIP")

                    cluster_ip_desc = "Cluster IP: {}"
                    if not cluster_ip:
                        listener_service_eval_status = CheckTaskStatus.warning.value
                        cluster_ip_desc = cluster_ip_desc.format("[yellow]Undetermined[/yellow]")
                    else:
                        cluster_ip_desc = cluster_ip_desc.format(f"[cyan]{cluster_ip}[/cyan]")

                    check_manager.add_display(
                        target_name=target_listener_service,
                        display=Padding(cluster_ip_desc, (0, 0, 0, 12)),
                    )
                    check_manager.add_target_eval(
                        target_name=target_listener_service,
                        status=listener_service_eval_status,
                        value={"spec.clusterIP": cluster_ip},
                    )

                if listener_spec_service_type.lower() == "nodeport":
                    pass

        check_manager.add_target_eval(
            target_name=target_listeners,
            status=listeners_eval_status,
            value=listener_eval_value,
            resource_name=listener_name,
        )

    return check_manager.as_dict(as_list)


def evaluate_brokers(
    namespace: str,
    as_list: bool = False,
):
    check_manager = CheckManager(check_name="evalBrokers", check_desc="Evaluate E4K broker", namespace=namespace)

    target_brokers = "brokers.az-edge.com"
    broker_conditions = ["len(brokers)==1", "status", "spec.mode"]
    check_manager.add_target(target_name=target_brokers, conditions=broker_conditions)

    broker_list: dict = get_namespaced_custom_objects(
        resource=E4K_ACTIVE_API.get_resource(E4kResourceKinds.BROKER), namespace=namespace
    )
    if not broker_list:
        fetch_brokers_error_text = (
            f"Unable to fetch namespace {E4K_ACTIVE_API.get_resource(E4kResourceKinds.BROKER).plural}."
        )
        check_manager.add_target_eval(
            target_name=target_brokers, status=CheckTaskStatus.error.value, value=fetch_brokers_error_text
        )
        check_manager.add_display(target_name=target_brokers, display=Padding(fetch_brokers_error_text, (0, 0, 0, 8)))
        return check_manager.as_dict(as_list)

    brokers: List[dict] = broker_list.get("items", [])
    brokers_count = len(brokers)
    brokers_count_text = "- Expecting [bright_blue]1[/bright_blue] broker resource per namespace. {}."
    broker_eval_status = CheckTaskStatus.success.value

    if brokers_count == 1:
        brokers_count_text = brokers_count_text.format(f"[green]Detected {brokers_count}[/green]")
    else:
        brokers_count_text = brokers_count_text.format(f"[red]Detected {brokers_count}[/red]")
        check_manager.set_target_status(target_name=target_brokers, status=CheckTaskStatus.error.value)
    check_manager.add_display(target_name=target_brokers, display=Padding(brokers_count_text, (0, 0, 0, 8)))

    added_distributed_conditions = False
    for b in brokers:
        broker_name = b["metadata"]["name"]
        broker_spec: dict = b["spec"]
        broker_mode = broker_spec.get("mode")
        broker_status_state = b.get("status", {})
        broker_status = broker_status_state.get("status", "N/A")
        broker_status_desc = broker_status_state.get("statusDescription")

        status_display_text = f"Status {{{_decorate_resource_status(broker_status)}}}."

        if broker_status_state:
            status_display_text = f"{status_display_text} {broker_status_desc}."

        target_broker_text = (
            f"\n- Broker {{[bright_blue]{broker_name}[/bright_blue]}} mode [bright_blue]{broker_mode}[/bright_blue]."
        )
        check_manager.add_display(target_name=target_brokers, display=Padding(target_broker_text, (0, 0, 0, 8)))

        broker_eval_value = {"status": {"status": broker_status, "statusDescription": broker_status_desc}}
        broker_eval_status = CheckTaskStatus.success.value

        if broker_status in [ResourceState.error.value, ResourceState.failed.value]:
            broker_eval_status = CheckTaskStatus.error.value
        elif broker_status in [
            ResourceState.recovering.value,
            ResourceState.warn.value,
            ResourceState.starting.value,
            "N/A",
        ]:
            broker_eval_status = CheckTaskStatus.warning.value
        check_manager.add_display(target_name=target_brokers, display=Padding(status_display_text, (0, 0, 0, 12)))

        if broker_mode == "distributed":
            if not added_distributed_conditions:
                # TODO - conditional evaluations
                broker_conditions.append("spec.cardinality")
                broker_conditions.append("spec.cardinality.backendChain.chainCount>=1")
                broker_conditions.append("spec.cardinality.backendChain.replicas>=1")
                broker_conditions.append("spec.cardinality.frontend.replicas>=1")
                added_distributed_conditions = True

            check_manager.set_target_conditions(target_name=target_brokers, conditions=broker_conditions)
            check_manager.add_display(target_name=target_brokers, display=Padding("\nCardinality", (0, 0, 0, 12)))
            broker_cardinality: dict = broker_spec.get("cardinality")
            broker_eval_value["spec.cardinality"] = broker_cardinality
            broker_eval_value["spec.mode"] = broker_mode
            if not broker_cardinality:
                broker_eval_status = CheckTaskStatus.error.value
                check_manager.add_display(
                    target_name=target_brokers,
                    display=Padding("[magenta]spec.cardinality is undefined![/magenta]", (0, 0, 0, 16)),
                )
            else:
                backend_cardinality_desc = "- Expecting backend chainCount [bright_blue]>=1[/bright_blue]. {}"
                backend_replicas_desc = "- Expecting backend replicas [bright_blue]>=1[/bright_blue]. {}"

                backend_chain = broker_cardinality.get("backendChain", {})
                backend_chain_count: Optional[int] = backend_chain.get("chainCount")
                backend_replicas: Optional[int] = backend_chain.get("replicas")

                if backend_chain_count and backend_chain_count >= 1:
                    backend_chain_count_colored = f"[green]Actual {backend_chain_count}[/green]."
                else:
                    backend_chain_count_colored = f"[red]Actual {backend_chain_count}[/red]."
                    broker_eval_status = CheckTaskStatus.error.value

                if backend_replicas and backend_replicas >= 1:
                    backend_replicas_colored = f"[green]Actual {backend_replicas}[/green]."
                else:
                    backend_replicas_colored = f"[red]Actual {backend_replicas}[/red]."
                    broker_eval_status = CheckTaskStatus.error.value

                check_manager.add_display(
                    target_name=target_brokers,
                    display=Padding(
                        backend_cardinality_desc.format(backend_chain_count_colored),
                        (0, 0, 0, 16),
                    ),
                )
                check_manager.add_display(
                    target_name=target_brokers,
                    display=Padding(
                        backend_replicas_desc.format(backend_replicas_colored),
                        (0, 0, 0, 16),
                    ),
                )

                frontend_cardinality_desc = "- Expecting frontend replicas [bright_blue]>=1[/bright_blue]. {}"
                frontend_replicas: Optional[int] = broker_cardinality.get("frontend", {}).get("replicas")

                if frontend_replicas and frontend_replicas >= 1:
                    frontend_replicas_colored = f"[green]Actual {frontend_replicas}[/green]."
                else:
                    frontend_replicas_colored = f"[red]Actual {frontend_replicas}[/red]."

                check_manager.add_display(
                    target_name=target_brokers,
                    display=Padding(frontend_cardinality_desc.format(frontend_replicas_colored), (0, 0, 0, 16)),
                )

        check_manager.add_target_eval(
            target_name=target_brokers, status=broker_eval_status, value=broker_eval_value, resource_name=broker_name
        )

    if brokers_count > 0:
        check_manager.add_display(
            target_name=target_brokers,
            display=Padding(
                "\nRuntime Health",
                (0, 0, 0, 8),
            ),
        )
        evaluate_pod_health(
            check_manager=check_manager, namespace=namespace, pod=AZEDGE_DIAGNOSTICS_PROBE_PREFIX, display_padding=12
        )
        evaluate_pod_health(
            check_manager=check_manager, namespace=namespace, pod=AZEDGE_FRONTEND_PREFIX, display_padding=12
        )
        evaluate_pod_health(
            check_manager=check_manager, namespace=namespace, pod=AZEDGE_BACKEND_PREFIX, display_padding=12
        )
        evaluate_pod_health(
            check_manager=check_manager, namespace=namespace, pod=AZEDGE_AUTH_PREFIX, display_padding=12
        )

    return check_manager.as_dict(as_list)


def evaluate_mqtt_bridge_connectors(
    namespace: str,
    as_list: bool = False,
):
    check_manager = CheckManager(
        check_name="evalMQTTBridgeConnectors",
        check_desc="Evaluate MQTT Bridge Connectors and Topic Maps",
        namespace=namespace,
    )
    # target = MQTT Bridge Connectors
    bridge_target = "mqttbridgeconnectors.az-edge.com"
    check_manager.add_target(target_name=bridge_target)

    # target = MQTT Bridge Topic Maps
    topic_map_target = "mqttbridgetopicmaps.az-edge.com"
    check_manager.add_target(target_name=topic_map_target)

    # These checks are purely informational, so mark as skipped?
    check_manager.set_target_status(target_name=bridge_target, status=CheckTaskStatus.skipped.value)
    check_manager.set_target_status(target_name=topic_map_target, status=CheckTaskStatus.skipped.value)

    top_level_padding = (0, 0, 0, 8)
    bridge_objects: dict = get_namespaced_custom_objects(
        resource=E4K_MQTT_BRIDGE_CONNECTOR, namespace=namespace
    )
    bridge_resources: List[dict] = bridge_objects.get("items", [])

    # mqtt bridge pod prefix = azedge-[bridge_name]-[instance]
    bridge_pod_name_prefixes = list(map(lambda x: f"azedge-{x['metadata']['name']}", bridge_resources))

    # check topic maps
    topic_map_objects: dict = get_namespaced_custom_objects(
        resource=E4K_MQTT_BRIDGE_TOPIC_MAP, namespace=namespace
    )
    topic_map_list: List[dict] = topic_map_objects.get("items", [])

    # attempt to map each topic_map to its referenced bridge
    topic_maps_by_bridge = {}
    bridge_refs = set(
        map(
            lambda ref: ref.get("spec", {}).get("mqttBridgeConnectorRef"),
            topic_map_list,
        )
    )

    for bridge in bridge_refs:
        topic_maps_by_bridge[bridge] = [
            topic
            for topic in topic_map_list
            if topic.get("spec", {}).get("mqttBridgeConnectorRef") == bridge
        ]

    # enumerate bridge resources
    if len(bridge_resources):
        for bridge in bridge_resources:
            # bridge resource
            bridge_metadata = bridge.get("metadata", {})
            bridge_name = bridge_metadata.get("name")
            check_manager.add_display(
                target_name=bridge_target,
                display=Padding(
                    f"\n- Bridge {{[bright_blue]{bridge_name}[/bright_blue]}}",
                    top_level_padding,
                ),
            )
            bridge_detail_padding = (0, 0, 0, 12)

            # bridge resource status
            bridge_status = bridge.get("status", {})
            bridge_status_level = bridge_status.get(
                "configStatusLevel", "N/A"
            )  # warn / error / success

            bridge_status_desc = bridge_status.get(
                "configStatusDescription"
            )  # text of status
            bridge_status_text = f" {bridge_status_desc}" if bridge_status_desc else ""
            spec = bridge['spec']

            # bridge resource instance details
            bridge_instances = spec.get("bridgeInstances")  # number of instances
            client_prefix = spec.get("clientIdPrefix")  # client ID prefix (e4k)

            check_manager.add_display(
                target_name=bridge_target,
                display=Padding(
                    f"Status {{{_decorate_resource_status(bridge_status_level)}}}.{bridge_status_text}",
                    bridge_detail_padding,
                ),
            )
            check_manager.add_display(
                target_name=bridge_target,
                display=Padding(
                    f"Bridge instances: [bright_blue]{bridge_instances}[/bright_blue]",
                    bridge_detail_padding,
                ),
            )
            check_manager.add_display(
                target_name=bridge_target,
                display=Padding(
                    f"Client Prefix: [bright_blue]{client_prefix}[/bright_blue]",
                    bridge_detail_padding,
                ),
            )

            # todo - @c-ryan-k - create mqtt endpoint broker parser
            # local_broker = analyze_broker("localBrokerConnection", "Local Broker")  # etc.

            # local broker endpoint
            local_broker = spec.get("localBrokerConnection")
            local_broker_endpoint = local_broker.get(
                "endpoint"
            )  # endpoint IP / FQDN
            check_manager.add_display(
                target_name=bridge_target,
                display=Padding(
                    f"Local Broker Connection: [bright_blue]{local_broker_endpoint}[/bright_blue]",
                    bridge_detail_padding,
                ),
            )

            local_broker_auth = next(
                iter(local_broker.get("authentication"))
            )  # auth type
            local_broker_tls = local_broker.get("tls", {}).get(
                "tlsEnabled", False
            )  # tls enabled?

            broker_detail_padding = (0, 0, 0, 16)
            check_manager.add_display(
                target_name=bridge_target,
                display=Padding(
                    f"Auth: [bright_blue]{local_broker_auth}[/bright_blue]",
                    broker_detail_padding,
                ),
            )
            check_manager.add_display(
                target_name=bridge_target,
                display=Padding(
                    f"TLS enabled: [bright_blue]{local_broker_tls}[/bright_blue]",
                    broker_detail_padding,
                ),
            )

            # remote broker endpoint
            remote_broker = spec.get("remoteBrokerConnection")
            remote_broker_endpoint = remote_broker.get(
                "endpoint"
            )  # endpoint IP / FQDN
            check_manager.add_display(
                target_name=bridge_target,
                display=Padding(
                    f"Remote Broker Connection: [bright_blue]{remote_broker_endpoint}[/bright_blue]",
                    bridge_detail_padding,
                ),
            )

            remote_broker_auth = next(
                iter(remote_broker.get("authentication"))
            )  # auth type
            remote_broker_tls = remote_broker.get("tls", {}).get(
                "tlsEnabled", False
            )  # tls enabled?

            check_manager.add_display(
                target_name=bridge_target,
                display=Padding(
                    f"Auth: [bright_blue]{remote_broker_auth}[/bright_blue]",
                    broker_detail_padding,
                ),
            )
            check_manager.add_display(
                target_name=bridge_target,
                display=Padding(
                    f"TLS enabled: [bright_blue]{remote_broker_tls}[/bright_blue]",
                    broker_detail_padding,
                ),
            )

            # topic maps for this specific bridge
            bridge_topic_maps = topic_maps_by_bridge.get(bridge_name, [])

            # Show warning if no topic map references this bridge
            if not len(bridge_topic_maps):
                check_manager.add_display(
                    target_name=bridge_target,
                    display=Padding(
                        "[yellow]No topic maps reference this resource[/yellow]",
                        bridge_detail_padding,
                    ),
                )
            # topic maps that reference this bridge
            for topic_map in bridge_topic_maps:
                topic_name = topic_map.get("metadata", {}).get("name")
                check_manager.add_display(
                    target_name=bridge_target,
                    display=Padding(
                        f"- Topic Map {{{topic_name}}}", bridge_detail_padding
                    ),
                )
                for route in topic_map.get("spec", {}).get("routes", []):
                    topic_map_detail_padding = (0, 0, 0, 16)
                    check_manager.add_display(
                        target_name=bridge_target,
                        display=Padding(
                            f"- Route {{[blue]{route.get('name')}[/blue]}}",
                            topic_map_detail_padding,
                        ),
                    )
                    # add_route_entry(route)  # direction/name/qos/source/target
                    route_padding = (0, 0, 0, 20)
                    check_manager.add_display(
                        target_name=bridge_target,
                        display=Padding(
                            f"Direction [blue]{route.get('direction')}[/blue], QOS [blue]{route.get('qos')}[/blue]",
                            route_padding,
                        ),
                    )
                    check_manager.add_display(
                        target_name=bridge_target,
                        display=Padding(
                            f"From: [blue]{route.get('source')}[/blue]", route_padding
                        ),
                    )
                    check_manager.add_display(
                        target_name=bridge_target,
                        display=Padding(
                            f"To: [blue]{route.get('target')}[/blue]", route_padding
                        ),
                    )

                # remove topic map by bridge reference
                del topic_maps_by_bridge[bridge_name]

    else:  # skip check target if no bridges
        check_manager.add_target_eval(
            target_name=bridge_target, status=CheckTaskStatus.skipped.value, value="No MQTT Bridge Connector Resources Detected"
        )
        check_manager.add_display(target_name=bridge_target, display=Padding("[yellow]No MQTT bridge connector resources detected.[/yellow]", top_level_padding))

    # if there are any topic maps that haven't been mapped to a previous bridge
    if topic_maps_by_bridge:
        invalid_bridge_refs = topic_maps_by_bridge.keys()
        for invalid_bridge_ref in invalid_bridge_refs:
            invalid_ref_maps = topic_maps_by_bridge[invalid_bridge_ref]

            # for each topic map that references this bridge
            for ref_map in invalid_ref_maps:
                topic_name = ref_map.get("metadata", {}).get("name")
                topic_spec = topic_map.get("spec")
                check_manager.add_display(
                    target_name=topic_map_target,
                    display=Padding(
                        f"\n- Topic Map {{{topic_name}}}. [red]Invalid[/red] bridge reference {{[red]{invalid_bridge_ref}[/red]}}",
                        top_level_padding,
                    ),
                )
                for route in topic_spec.get("routes", []):
                    topic_map_detail_padding = (0, 0, 0, 12)
                    route_padding = (0, 0, 0, 16)
                    check_manager.add_display(
                        target_name=topic_map_target,
                        display=Padding(
                            f"- Route {{[blue]{route.get('name')}[/blue]}}",
                            topic_map_detail_padding,
                        ),
                    )
                    check_manager.add_display(
                        target_name=topic_map_target,
                        display=Padding(
                            f"Direction [blue]{route.get('direction')}[/blue], QOS [blue]{route.get('qos')}[/blue]",
                            route_padding,
                        ),
                    )
                    check_manager.add_display(
                        target_name=topic_map_target,
                        display=Padding(
                            f"From: [blue]{route.get('source')}[/blue]", route_padding
                        ),
                    )
                    check_manager.add_display(
                        target_name=topic_map_target,
                        display=Padding(
                            f"To: [blue]{route.get('target')}[/blue]", route_padding
                        ),
                    )

    # if there are bridges, but no topic maps at all:
    elif len(bridge_resources) and not len(topic_map_list):
        check_manager.add_display(target_name=bridge_target, display=Padding("[yellow]- No topic map resources found.[/yellow]", top_level_padding))

    if len(bridge_pod_name_prefixes):
        # evaluate resource health
        check_manager.add_display(
            target_name=bridge_target,
            display=Padding(
                "\nRuntime Health",
                (0, 0, 0, 8),
            ),
        )
        for pod_prefix in bridge_pod_name_prefixes:
            evaluate_pod_health(
                check_manager=check_manager,
                namespace=namespace,
                pod=pod_prefix,
                display_padding=12,
            )

    return check_manager.as_dict(as_list)


def enumerate_e4k_resources(
    as_list: bool = False,
) -> Tuple[dict, dict]:
    resource_kind_map = {}
    target_api = E4K_ACTIVE_API.as_str()
    check_manager = CheckManager(check_name="enumerateE4kApi", check_desc="Enumerate E4K API resources")
    check_manager.add_target(target_name=target_api)

    api_resources: V1APIResourceList = get_cluster_custom_api(resource_api=E4K_ACTIVE_API)

    if not api_resources:
        check_manager.add_target_eval(target_name=target_api, status=CheckTaskStatus.skipped.value)
        missing_api_text = (
            f"[bright_blue]{target_api}[/bright_blue] API resources [red]not[/red] detected."
            "\n\n[bright_white]Skipping deployment evaluation[/bright_white]."
        )
        check_manager.add_display(target_name=target_api, display=Padding(missing_api_text, (0, 0, 0, 8)))
        return check_manager.as_dict(as_list), resource_kind_map

    api_header_display = Padding(f"[bright_blue]{target_api}[/bright_blue] API resources", (0, 0, 0, 8))
    check_manager.add_display(target_name=target_api, display=api_header_display)
    for resource in api_resources.resources:
        r: V1APIResource = resource
        if r.kind not in resource_kind_map:
            resource_kind_map[r.kind] = True
            check_manager.add_display(target_name=target_api, display=Padding(f"[cyan]{r.kind}[/cyan]", (0, 0, 0, 12)))

    check_manager.add_target_eval(
        target_name=target_api, status=CheckTaskStatus.success.value, value=list(resource_kind_map.keys())
    )
    return check_manager.as_dict(as_list), resource_kind_map


def check_k8s_version(as_list: bool = False):
    from kubernetes.client.models import VersionInfo
    from packaging import version

    from ..common import MIN_K8S_VERSION

    version_client = client.VersionApi()

    target_k8s_version = "k8s"
    check_manager = CheckManager(check_name="evalK8sVers", check_desc="Evaluate Kubernetes server")
    check_manager.add_target(
        target_name=target_k8s_version,
        conditions=[f"(k8s version)>={MIN_K8S_VERSION}"],
    )

    try:
        version_details: VersionInfo = version_client.get_code()
    except ApiException as ae:
        logger.debug(str(ae))
        api_error_text = "Unable to determine. Is there connectivity to the cluster?"
        check_manager.add_target_eval(
            target_name=target_k8s_version, status=CheckTaskStatus.error.value, value=api_error_text
        )
        check_manager.add_display(target_name=target_k8s_version, display=Padding(api_error_text, (0, 0, 0, 8)))
    else:
        major_version = version_details.major
        minor_version = version_details.minor
        semver = f"{major_version}.{minor_version}"

        if version.parse(semver) >= version.parse(MIN_K8S_VERSION):
            semver_status = CheckTaskStatus.success.value
            semver_colored = f"[green]v{semver}[/green]"
        else:
            semver_status = CheckTaskStatus.error.value
            semver_colored = f"[red]v{semver}[/red]"

        k8s_semver_text = (
            f"Require [bright_blue]k8s[/bright_blue] >=[cyan]{MIN_K8S_VERSION}[/cyan] detected {semver_colored}."
        )
        check_manager.add_target_eval(target_name=target_k8s_version, status=semver_status, value=semver)
        check_manager.add_display(target_name=target_k8s_version, display=Padding(k8s_semver_text, (0, 0, 0, 8)))

    return check_manager.as_dict(as_list)


def check_helm_version(as_list: bool = False):
    from shutil import which
    from subprocess import CalledProcessError, run
    from packaging import version

    from ..common import MIN_HELM_VERSION

    check_manager = CheckManager(check_name="evalHelmVers", check_desc="Evaluate helm")
    target_helm_version = "helm"
    check_manager.add_target(
        target_name=target_helm_version,
        conditions=[f"(helm version)>={MIN_HELM_VERSION}"],
    )

    helm_path = which("helm")
    if not helm_path:
        not_found_helm_text = "Unable to determine. Is helm installed and on system path?"
        check_manager.add_target_eval(
            target_name=target_helm_version, status=CheckTaskStatus.error.value, value=not_found_helm_text
        )
        check_manager.add_display(target_name=target_helm_version, display=Padding(not_found_helm_text, (0, 0, 0, 8)))
        return check_manager.as_dict(as_list)

    try:
        completed_process = run(
            [helm_path, "version", '--template="{{.Version}}"'],
            capture_output=True,
            check=True,
        )
    except CalledProcessError:
        process_error_text = "Unable to determine. Error running helm version command."
        check_manager.add_target_eval(
            target_name=target_helm_version, status=CheckTaskStatus.error.value, value=process_error_text
        )
        check_manager.add_display(target_name=target_helm_version, display=Padding(process_error_text, (0, 0, 0, 8)))
        return CheckManager.as_dict(as_list)

    helm_semver = completed_process.stdout.decode("utf-8").replace('"', "")
    if version.parse(helm_semver) >= version.parse(MIN_HELM_VERSION):
        helm_semver_status = CheckTaskStatus.success.value
        helm_semver_colored = f"[green]{helm_semver}[/green]"
    else:
        helm_semver_status = CheckTaskStatus.error.value
        helm_semver_colored = f"[red]{helm_semver}[/red]"
    helm_semver_text = (
        f"Require [bright_blue]helm[/bright_blue] >=[cyan]{MIN_HELM_VERSION}[/cyan] detected {helm_semver_colored}."
    )

    check_manager.add_target_eval(target_name=target_helm_version, status=helm_semver_status, value=helm_semver)
    check_manager.add_display(target_name=target_helm_version, display=Padding(helm_semver_text, (0, 0, 0, 8)))

    return check_manager.as_dict(as_list)


def check_nodes(as_list: bool = False):
    from kubernetes.client.models import V1Node, V1NodeList

    check_manager = CheckManager(check_name="evalClusterNodes", check_desc="Evaluate cluster nodes")
    target_minimum_nodes = "cluster/nodes"
    check_manager.add_target(
        target_name=target_minimum_nodes,
        conditions=["len(cluster/nodes)>=1", "(cluster/nodes).each(node.status.allocatable[memory]>=140MiB)"],
    )

    try:
        core_client = client.CoreV1Api()
        nodes: V1NodeList = core_client.list_node()
    except ApiException as ae:
        logger.debug(str(ae))
        api_error_text = "Unable to fetch nodes. Is there connectivity to the cluster?"
        check_manager.add_target_eval(
            target_name=target_minimum_nodes, status=CheckTaskStatus.error.value, value=api_error_text
        )
        check_manager.add_display(target_name=target_minimum_nodes, display=Padding(api_error_text, (0, 0, 0, 8)))
    else:
        node_items: List[V1Node] = nodes.items
        node_count = len(node_items)
        target_display = "At least 1 node is required. {}"
        if node_count < 1:
            target_display = Padding(target_display.format(f"[red]Detected {node_count}[/red]."), (0, 0, 0, 8))
            check_manager.add_target_eval(target_name=target_minimum_nodes, status=CheckTaskStatus.error.value)
            check_manager.add_display(target_name=target_minimum_nodes, display=target_display)
            return check_manager.as_dict()

        target_display = Padding(target_display.format(f"[green]Detected {node_count}[/green]."), (0, 0, 0, 8))
        check_manager.add_display(target_name=target_minimum_nodes, display=target_display)
        check_manager.add_display(target_name=target_minimum_nodes, display=NewLine())

        for node in node_items:
            node_memory_value = {}
            memory_status = CheckTaskStatus.success.value
            memory: str = node.status.allocatable["memory"]
            memory = memory.replace("Ki", "")
            memory: int = int(int(memory) / 1024)
            mem_colored = f"[green]{memory}[/green]"
            node_name = node.metadata.name
            node_memory_value[node_name] = f"{memory}MiB"

            if memory < 140:
                memory_status = CheckTaskStatus.warning.value
                mem_colored = f"[yellow]{memory}[/yellow]"

            node_memory_display = Padding(f"[bright_blue]{node_name}[/bright_blue] {mem_colored} MiB", (0, 0, 0, 8))
            check_manager.add_target_eval(
                target_name=target_minimum_nodes, status=memory_status, value=node_memory_value
            )
            check_manager.add_display(target_name=target_minimum_nodes, display=node_memory_display)

    return check_manager.as_dict(as_list)


def _decorate_pod_phase(phase: str) -> Tuple[str, str]:
    from ..common import PodState

    if phase == PodState.failed.value:
        return f"[red]{phase}[/red]", CheckTaskStatus.error.value
    if not phase or phase in [PodState.unknown.value, PodState.pending.value]:
        return f"[yellow]{phase}[/yellow]", CheckTaskStatus.warning.value
    return f"[green]{phase}[/green]", CheckTaskStatus.success.value


def _decorate_resource_status(status: str) -> str:
    from ..common import ResourceState

    if status in [ResourceState.failed.value, ResourceState.error.value]:
        return f"[red]{status}[/red]"
    if status in [ResourceState.recovering.value, ResourceState.warn.value, ResourceState.starting.value, "N/A"]:
        return f"[yellow]{status}[/yellow]"
    return f"[green]{status}[/green]"


def _get_valid_references(resource: EdgeResource, namespace: str):
    result = {}
    custom_objects: dict = get_namespaced_custom_objects(resource=resource, namespace=namespace)
    if custom_objects:
        objects: List[dict] = custom_objects.get("items", [])
        for object in objects:
            o: dict = object
            metadata: dict = o.get("metadata", {})
            name = metadata.get("name")
            if name:
                result[name] = True

    return result


class CheckManager:
    """
    {
        "name":"evaluateBrokerListeners",
        "description": "Evaluate E4K broker listeners",
        "namespace": "default,
        "targets": {
            "len(listeners)": {
                "displays": [],
                "conditions": ["==1"],
                "evaluations": [
                    {
                        "name"?: "listeners",
                        "kind"?: "brokerListener
                        "value"?: 2,
                        "status": "warning"
                    }
                ],
                "status": "warning"
            }
        },
        "status": "warning",
    }
    """

    def __init__(self, check_name: str, check_desc: str, namespace: Optional[str] = None):
        self.check_name = check_name
        self.check_desc = check_desc
        self.namespace = namespace
        self.targets = {}
        self.target_displays = {}
        self.worst_status = CheckTaskStatus.success.value

    def add_target(self, target_name: str, conditions: List[str] = None, description: str = None):
        if target_name not in self.targets:
            self.targets[target_name] = {}
        self.targets[target_name]["conditions"] = conditions
        self.targets[target_name]["evaluations"]: List[dict] = []
        self.targets[target_name]["status"] = CheckTaskStatus.success.value
        if description:
            self.targets[target_name]["description"] = description

    def set_target_conditions(self, target_name: str, conditions: List[str]):
        self.targets[target_name]["conditions"] = conditions

    def set_target_status(self, target_name: str, status: str):
        self._process_status(target_name=target_name, status=status)

    def add_target_eval(
        self,
        target_name: str,
        status: str,
        value: Optional[Any] = None,
        resource_name: Optional[str] = None,
        resource_kind: Optional[str] = None,
    ):
        eval_dict = {"status": status}
        if resource_name:
            eval_dict["name"] = resource_name
        if value:
            eval_dict["value"] = value
        if resource_kind:
            eval_dict["kind"] = resource_kind
        self.targets[target_name]["evaluations"].append(eval_dict)
        self._process_status(target_name, status)

    def _process_status(self, target_name: str, status: str):
        existing_status = self.targets[target_name].get("status", CheckTaskStatus.success.value)
        if existing_status != status:
            if existing_status == CheckTaskStatus.success.value and status in [
                CheckTaskStatus.warning.value,
                CheckTaskStatus.error.value,
                CheckTaskStatus.skipped.value,
            ]:
                self.targets[target_name]["status"] = status
                self.worst_status = status
            elif (
                existing_status == CheckTaskStatus.warning.value or existing_status == CheckTaskStatus.skipped.value
            ) and status in [CheckTaskStatus.error.value]:
                self.targets[target_name]["status"] = status
                self.worst_status = status

    def add_display(self, target_name: str, display: Any):
        if target_name not in self.target_displays:
            self.target_displays[target_name] = []
        self.target_displays[target_name].append(display)

    def as_dict(self, as_list: bool = False):
        import copy

        result = {
            "name": self.check_name,
            "namespace": self.namespace,
            "description": self.check_desc,
            "targets": {},
            "status": self.worst_status,
        }
        result["targets"] = copy.deepcopy(self.targets)
        if as_list:
            for t in self.target_displays:
                result["targets"][t]["displays"] = copy.deepcopy(self.target_displays[t])

            if self.namespace:
                result["description"] = f"{result['description']} in namespace {{[cyan]{self.namespace}[/cyan]}}"

        return result


def evaluate_pod_health(check_manager: CheckManager, namespace: str, pod: str, display_padding: int):
    from .support.e4k import E4K_LABEL

    target_service_pod = f"pod/{pod}"
    check_manager.add_target(target_name=target_service_pod, conditions=["status.phase"])
    diagnostics_pods = get_namespaced_pods_by_prefix(prefix=pod, namespace=namespace, label_selector=E4K_LABEL)
    if not diagnostics_pods:
        check_manager.add_target_eval(target_name=target_service_pod, status=CheckTaskStatus.warning.value, value=None)
        check_manager.add_display(
            target_name=target_service_pod,
            display=Padding(f"{target_service_pod}* [yellow]not detected[/yellow].", (0, 0, 0, display_padding)),
        )
    else:
        for pod in diagnostics_pods:
            pod_dict = pod.to_dict()
            pod_name = pod_dict["metadata"]["name"]
            pod_phase = pod_dict.get("status", {}).get("phase")
            pod_phase_deco, status = _decorate_pod_phase(pod_phase)

            check_manager.add_target_eval(
                target_name=target_service_pod, status=status, value={"name": pod_name, "status.phase": pod_phase}
            )
            check_manager.add_display(
                target_name=target_service_pod,
                display=Padding(
                    f"Pod {{[bright_blue]{pod_name}[/bright_blue]}} in phase {{{pod_phase_deco}}}.",
                    (0, 0, 0, display_padding),
                ),
            )<|MERGE_RESOLUTION|>--- conflicted
+++ resolved
@@ -22,12 +22,6 @@
     AZEDGE_FRONTEND_PREFIX,
     AZEDGE_BACKEND_PREFIX,
     AZEDGE_AUTH_PREFIX,
-<<<<<<< HEAD
-    E4K_API_V1A2,
-    E4K_MQTT_BRIDGE_CONNECTOR,
-    E4K_MQTT_BRIDGE_TOPIC_MAP,
-=======
->>>>>>> 9b559f85
     CheckTaskStatus,
     ResourceState,
 )
@@ -846,7 +840,8 @@
 
     top_level_padding = (0, 0, 0, 8)
     bridge_objects: dict = get_namespaced_custom_objects(
-        resource=E4K_MQTT_BRIDGE_CONNECTOR, namespace=namespace
+        resource=E4K_ACTIVE_API.get_resource(kind=E4kResourceKinds.MQTT_BRIDGE_CONNECTOR),
+        namespace=namespace
     )
     bridge_resources: List[dict] = bridge_objects.get("items", [])
 
@@ -855,7 +850,8 @@
 
     # check topic maps
     topic_map_objects: dict = get_namespaced_custom_objects(
-        resource=E4K_MQTT_BRIDGE_TOPIC_MAP, namespace=namespace
+        resource=E4K_ACTIVE_API.get_resource(kind=E4kResourceKinds.MQTT_BRIDGE_TOPIC_MAP),
+        namespace=namespace
     )
     topic_map_list: List[dict] = topic_map_objects.get("items", [])
 
