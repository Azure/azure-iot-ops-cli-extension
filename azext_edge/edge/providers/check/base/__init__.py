--- conflicted
+++ resolved
@@ -8,11 +8,7 @@
 from .deployment import check_pre_deployment, check_post_deployment
 from .display import add_display_and_eval, display_as_list
 from .node import check_nodes
-<<<<<<< HEAD
-from .pod import evaluate_pod_health, process_pod_status
-=======
 from .pod import evaluate_pod_health
->>>>>>> d21e54d8
 from .resource import (
     enumerate_ops_service_resources,
     filter_resources_by_name,
