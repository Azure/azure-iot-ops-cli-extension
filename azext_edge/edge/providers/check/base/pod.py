--- conflicted
+++ resolved
@@ -42,83 +42,11 @@
 ) -> None:
 
     if not pods:
-<<<<<<< HEAD
-        return add_display_and_eval(
-            check_manager=check_manager,
-            target_name=target,
-            display_text=f"{target_service_pod}* [yellow]not detected[/yellow].",
-            eval_status=CheckTaskStatus.warning.value,
-            eval_value=None,
-            resource_name=target_service_pod,
-            namespace=namespace,
-            padding=(0, 0, 0, display_padding),
-        )
-
-    for pod in pods:
-        target_service_pod = f"pod/{pod.metadata.name}"
-
-        pod_conditions = [
-            f"{target_service_pod}.status.phase",
-            f"{target_service_pod}.status.conditions",
-        ]
-=======
         return
->>>>>>> d21e54d8
 
     # prep table
     table = Table(show_header=True, header_style="bold", show_lines=True, caption_justify="left")
 
-<<<<<<< HEAD
-        pod_dict = pod.to_dict()
-        pod_name = pod_dict["metadata"]["name"]
-        pod_phase = pod_dict.get("status", {}).get("phase")
-        pod_conditions: list = pod_dict.get("status", {}).get("conditions", [])
-        pod_phase_deco, status = decorate_pod_phase(pod_phase)
-
-        pod_eval_value = {}
-        pod_eval_status = status
-        pod_eval_value["status.phase"] = pod_phase
-
-        conditions_readiness = True
-        conditions_display_list: List[Tuple[str, str]] = []
-        unknown_conditions_display_list: List[Tuple[str, str]] = []
-
-        # When pod in obnormal state, sometimes the conditions are not available
-        if pod_conditions:
-            for condition in pod_conditions:
-                type = condition["type"]
-                condition_type = POD_CONDITION_TEXT_MAP.get(type)
-
-                if condition_type:
-                    condition_status = condition.get("status") == "True"
-                    conditions_readiness = conditions_readiness and condition_status
-                    pod_condition_deco, status = _decorate_pod_condition(condition=condition_status)
-                    pod_eval_status = status if status != CheckTaskStatus.success.value else pod_eval_status
-                else:
-                    condition_type = type
-                    condition_status = condition.get("status")
-
-                formatted_reason = ""
-                condition_reason = condition.get("reason", "")
-
-                if condition_reason:
-                    formatted_reason = f"[red]Reason: {condition_reason}[/red]"
-
-                known_condition_values = [value.replace(" ", "").lower() for value in POD_CONDITION_TEXT_MAP.values()]
-                if condition_type.replace(" ", "").lower() in known_condition_values:
-                    conditions_display_list.append((f"{condition_type}: {pod_condition_deco}", formatted_reason))
-                else:
-                    unknown_conditions_display_list.append((f"{condition_type}: {condition_status}", formatted_reason))
-
-                pod_eval_value[f"status.conditions.{type.lower()}"] = condition_status
-
-        if not conditions_readiness:
-            pod_eval_status = CheckTaskStatus.error.value
-        else:
-            # add warning if there are unknown conditions when known conditions are all in good state
-            if unknown_conditions_display_list and pod_eval_status != CheckTaskStatus.error.value:
-                pod_eval_status = CheckTaskStatus.warning.value
-=======
     if detail_level != ResourceOutputDetailLevel.summary.value:
         for column_name, justify in [
             ("Pod Name", "left"),
@@ -131,7 +59,6 @@
 
     add_footer = False
     pod_statuses = []
->>>>>>> d21e54d8
 
     for pod in pods:
         pod_status_result: PodStatusResult = _process_pod_status(
@@ -266,32 +193,6 @@
         pod_conditions_text = "N/A"
 
         if pod_conditions:
-<<<<<<< HEAD
-            check_manager.add_display(
-                target_name=target,
-                namespace=namespace,
-                display=Padding(
-                    (
-                        "- Conditions: [green]Ready[/green]"
-                        if conditions_readiness
-                        else "- Conditions: [red]Not Ready[/red]"
-                    ),
-                    (0, 0, 0, padding),
-                ),
-            )
-
-            # Only display the condition if it is not ready when detail level is 1, or the detail level is 2
-            for condition, reason in conditions_display_list:
-                condition_not_ready = condition.endswith("[red]False[/red]")
-                if (
-                    detail_level == ResourceOutputDetailLevel.detail.value and condition_not_ready
-                ) or detail_level == ResourceOutputDetailLevel.verbose.value:
-                    check_manager.add_display(
-                        target_name=target,
-                        namespace=namespace,
-                        display=Padding(condition, (0, 0, 0, padding + 4)),
-                    )
-=======
             pod_conditions_text = ""
             if detail_level == ResourceOutputDetailLevel.detail.value and conditions_readiness:
                 pod_conditions_text = "[green]Ready[/green]"
@@ -303,7 +204,6 @@
                     detail_level == ResourceOutputDetailLevel.detail.value and condition_not_ready
                 ) or detail_level == ResourceOutputDetailLevel.verbose.value:
                     pod_conditions_text += f"{condition_result.condition_string}\n"
->>>>>>> d21e54d8
 
                     if condition_result.failed_reason:
                         pod_conditions_text += f"{condition_result.failed_reason}\n"
