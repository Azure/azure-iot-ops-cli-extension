# coding=utf-8
# ----------------------------------------------------------------------------------------------
# Copyright (c) Microsoft Corporation. All rights reserved.
# Licensed under the MIT License. See License file in the project root for license information.
# ----------------------------------------------------------------------------------------------

from typing import Any, Dict, List, Optional, Tuple

from azext_edge.edge.providers.base import get_namespaced_pods_by_prefix

from .base import (
    CheckManager,
    add_display_and_eval,
    check_post_deployment,
    decorate_pod_phase,
    filter_resources_by_name,
    generate_target_resource_name,
<<<<<<< HEAD
    get_resources_by_name,
=======
    pods_grouped_by_namespace,
>>>>>>> a0fbcdc7
    process_properties,
    resources_grouped_by_namespace,
)

from rich.padding import Padding
from kubernetes.client.models import V1Pod

from ...common import CheckTaskStatus

from .common import (
    AIO_LNM_PREFIX,
    PADDING_SIZE,
    CoreServiceResourceKinds,
    LNM_ALLOWLIST_PROPERTIES,
    LNM_EXCLUDED_SUBRESOURCE,
    LNM_IMAGE_PROPERTIES,
    LNM_POD_CONDITION_TEXT_MAP,
    LNM_REST_PROPERTIES,
    ResourceOutputDetailLevel,
)

from ..edge_api import (
    LNM_API_V1B1,
    LnmResourceKinds,
)

from ..support.lnm import LNM_APP_LABELS, LNM_LABEL_PREFIX


def check_lnm_deployment(
    result: Dict[str, Any],
    as_list: bool = False,
    detail_level: int = ResourceOutputDetailLevel.summary.value,
    resource_kinds: List[str] = None,
    resource_name: str = None,
) -> None:
    evaluate_funcs = {
        CoreServiceResourceKinds.RUNTIME_RESOURCE: evaluate_core_service_runtime,
        LnmResourceKinds.LNM: evaluate_lnms,
    }

    check_post_deployment(
        api_info=LNM_API_V1B1,
        check_name="enumerateLnmApi",
        check_desc="Enumerate LNM API resources",
        result=result,
        resource_kinds_enum=LnmResourceKinds,
        evaluate_funcs=evaluate_funcs,
        as_list=as_list,
        detail_level=detail_level,
        resource_kinds=resource_kinds,
        resource_name=resource_name,
        excluded_resources=LNM_EXCLUDED_SUBRESOURCE,
    )


def evaluate_core_service_runtime(
    as_list: bool = False,
    detail_level: int = ResourceOutputDetailLevel.summary.value,
    resource_name: str = None,
) -> Dict[str, Any]:
    check_manager = CheckManager(check_name="evalCoreServiceRuntime", check_desc="Evaluate LNM core service")

    lnm_operator_label = f"app in ({','.join(LNM_APP_LABELS)})"
    _process_lnm_pods(
        check_manager=check_manager,
        description="LNM runtime resources",
        target=CoreServiceResourceKinds.RUNTIME_RESOURCE.value,
        prefix=AIO_LNM_PREFIX,
        label_selector=lnm_operator_label,
        padding=6,
        detail_level=detail_level,
        resource_name=resource_name,
    )

    return check_manager.as_dict(as_list)


def evaluate_lnms(
    as_list: bool = False,
    detail_level: int = ResourceOutputDetailLevel.summary.value,
    resource_name: str = None,
) -> Dict[str, Any]:
    check_manager = CheckManager(check_name="evalLnms", check_desc="Evaluate LNM instances")

    lnm_namespace_conditions = ["len(lnms)>=1", "status.configStatusLevel", "spec.allowList", "spec.image"]

    all_lnms: dict = get_resources_by_name(
        api_info=LNM_API_V1B1,
        kind=LnmResourceKinds.LNM,
        resource_name=resource_name,
    )
    target_lnms = generate_target_resource_name(api_info=LNM_API_V1B1, resource_kind=LnmResourceKinds.LNM.value)

    if not all_lnms:
        fetch_lnms_error_text = "Unable to fetch LNM instances in any namespaces."
        check_manager.add_target(target_name=target_lnms)
        check_manager.add_display(target_name=target_lnms, display=Padding(fetch_lnms_error_text, (0, 0, 0, 8)))
        check_manager.add_target_eval(
            target_name=target_lnms,
            status=CheckTaskStatus.skipped.value,
            value=fetch_lnms_error_text
        )
        return check_manager.as_dict(as_list)

    for (namespace, lnms) in resources_grouped_by_namespace(all_lnms):
        lnm_names = []
        check_manager.add_target(target_name=target_lnms, namespace=namespace, conditions=lnm_namespace_conditions)
        check_manager.add_display(
            target_name=target_lnms,
            namespace=namespace,
            display=Padding(
                f"LNM instance in namespace {{[purple]{namespace}[/purple]}}",
                (0, 0, 0, 8)
            )
        )

        lnms: List[dict] = list(lnms)
        lnms_count = len(lnms)
        lnms_count_text = "- Expecting [bright_blue]>=1[/bright_blue] instance resource per namespace. {}."
        padding = 10

        if lnms_count >= 1:
            lnms_count_text = lnms_count_text.format(f"[green]Detected {lnms_count}[/green]")
        else:
            lnms_count_text = lnms_count_text.format(f"[red]Detected {lnms_count}[/red]")
            check_manager.set_target_status(target_name=target_lnms, status=CheckTaskStatus.error.value)
        check_manager.add_display(
            target_name=target_lnms,
            namespace=namespace,
            display=Padding(lnms_count_text, (0, 0, 0, padding))
        )

        for lnm in lnms:
            lnm_padding = padding + PADDING_SIZE
            lnm_name = lnm["metadata"]["name"]
            lnm_names.append(lnm_name)
            status = lnm.get("status", {}).get("configStatusLevel", "undefined")

            lnm_status_eval_value = {"status.configStatusLevel": status}
            lnm_status_eval_status = CheckTaskStatus.success.value

            lnm_status_text = (
                f"- Lnm instance {{[bright_blue]{lnm_name}[/bright_blue]}} detected. Configuration status "
            )

            if status == "ok":
                lnm_status_text = lnm_status_text + f"{{[green]{status}[/green]}}."
            else:
                lnm_status_eval_status = CheckTaskStatus.warning.value
                status_description = lnm.get("status", {}).get("configStatusDescription", "")
                lnm_status_text = lnm_status_text + f"{{[yellow]{status}[/yellow]}}. [yellow]{status_description}[/yellow]"

            add_display_and_eval(
                check_manager=check_manager,
                target_name=target_lnms,
                display_text=lnm_status_text,
                eval_status=lnm_status_eval_status,
                eval_value=lnm_status_eval_value,
                resource_name=lnm_name,
                namespace=namespace,
                padding=(0, 0, 0, lnm_padding)
            )

            lnm_allowlist = lnm["spec"].get("allowList", None)
            property_padding = lnm_padding + PADDING_SIZE

            if detail_level > ResourceOutputDetailLevel.summary.value:

                lnm_allowlist_text = (
                    "- Allow List property [green]detected[/green]."
                )

                lnm_allowlist_eval_value = {"spec.allowlist": lnm_allowlist}
                lnm_allowlist_eval_status = CheckTaskStatus.success.value

                if lnm_allowlist is None:
                    lnm_allowlist_text = (
                        "- Allow List property [red]not detected[/red]."
                    )

                add_display_and_eval(
                    check_manager=check_manager,
                    target_name=target_lnms,
                    display_text=lnm_allowlist_text,
                    eval_status=lnm_allowlist_eval_status,
                    eval_value=lnm_allowlist_eval_value,
                    resource_name=lnm_name,
                    namespace=namespace,
                    padding=(0, 0, 0, property_padding)
                )

                process_properties(
                    check_manager=check_manager,
                    detail_level=detail_level,
                    target_name=target_lnms,
                    prop_value=lnm_allowlist,
                    properties=LNM_ALLOWLIST_PROPERTIES,
                    namespace=namespace,
                    padding=(0, 0, 0, property_padding + PADDING_SIZE)
                )

                process_properties(
                    check_manager=check_manager,
                    detail_level=detail_level,
                    target_name=target_lnms,
                    prop_value=lnm["spec"],
                    properties=LNM_REST_PROPERTIES,
                    namespace=namespace,
                    padding=(0, 0, 0, property_padding)
                )

            if detail_level == ResourceOutputDetailLevel.verbose.value:
                # image
                lnm_image = lnm["spec"].get("image", None)
                lnm_image_text = (
                    "- Image property [green]detected[/green]."
                )

                lnm_image_eval_value = {"spec.image": lnm_image}
                lnm_image_eval_status = CheckTaskStatus.success.value

                if lnm_image is None:
                    lnm_image_text = (
                        "- Image property [red]not detected[/red]."
                    )

                add_display_and_eval(
                    check_manager=check_manager,
                    target_name=target_lnms,
                    display_text=lnm_image_text,
                    eval_status=lnm_image_eval_status,
                    eval_value=lnm_image_eval_value,
                    resource_name=lnm_name,
                    namespace=namespace,
                    padding=(0, 0, 0, property_padding)
                )

                process_properties(
                    check_manager=check_manager,
                    detail_level=detail_level,
                    target_name=target_lnms,
                    prop_value=lnm_image,
                    properties=LNM_IMAGE_PROPERTIES,
                    namespace=namespace,
                    padding=(0, 0, 0, property_padding + PADDING_SIZE)
                )

        if lnms_count > 0:
            check_manager.add_display(
                target_name=target_lnms,
                namespace=namespace,
                display=Padding(
                    "\nRuntime Health",
                    (0, 0, 0, padding),
                ),
            )

            # append all lnm_names in lnm_app_labels
            lnm_app_labels = []
            for lnm_name in lnm_names:
                lnm_app_labels.append(f"{LNM_LABEL_PREFIX}-{lnm_name}")

            lnm_label = f"app in ({','.join(lnm_app_labels)})"
            pods = get_namespaced_pods_by_prefix(prefix=AIO_LNM_PREFIX, namespace="", label_selector=lnm_label)

            for pod in pods:
                _evaluate_lnm_pod_health(
                    check_manager=check_manager,
                    target=target_lnms,
                    pod=pod,
                    display_padding=padding + PADDING_SIZE,
                    namespace=namespace,
                    detail_level=detail_level,
                )

    # evaluate lnm svclb pod in other namespace
    _process_lnm_pods(
        check_manager=check_manager,
        description="LNM resource health",
        target=target_lnms,
        prefix=f"svclb-{AIO_LNM_PREFIX}",
        conditions=lnm_namespace_conditions,
        padding=6,
        detail_level=detail_level,
        resource_name=resource_name,
    )

    return check_manager.as_dict(as_list)


def _process_lnm_pods(
    check_manager: CheckManager,
    description: str,
    target: str,
    prefix: str,
    padding: int,
    label_selector: Optional[str] = None,
    conditions: Optional[List[str]] = None,
    namespace: Optional[str] = None,
    detail_level: int = ResourceOutputDetailLevel.summary.value,
    resource_name: str = None,
) -> None:
    pods = get_namespaced_pods_by_prefix(prefix=prefix, namespace=namespace, label_selector=label_selector)

<<<<<<< HEAD
    if resource_name:
        pods = filter_resources_by_name(resources=pods, resource_name=resource_name)

        if not pods:
            check_manager.add_target(target_name=target)
            check_manager.add_display(target_name=target, display=Padding("Unable to fetch pods.", (0, 0, 0, padding + 2)))

            return pods

    pods.sort(key=_get_lnm_pods_namespace)

    for (namespace, pods) in groupby(pods, _get_lnm_pods_namespace):
=======
    for (namespace, pods) in pods_grouped_by_namespace(pods):
>>>>>>> a0fbcdc7
        check_manager.add_target(target_name=target, namespace=namespace, conditions=conditions)
        check_manager.add_display(
            target_name=target,
            namespace=namespace,
            display=Padding(
                f"{description} in namespace {{[purple]{namespace}[/purple]}}",
                (0, 0, 0, padding)
            )
        )

        for pod in pods:
            _evaluate_lnm_pod_health(
                check_manager=check_manager,
                target=target,
                pod=pod,
                display_padding=padding + PADDING_SIZE,
                namespace=namespace,
                detail_level=detail_level,
            )

    return pods


def _evaluate_lnm_pod_health(
    check_manager: CheckManager,
    target: str,
    pod: V1Pod,
    display_padding: int,
    namespace: str,
    detail_level: int = ResourceOutputDetailLevel.summary.value,
) -> None:

    def _decorate_pod_condition(condition: bool) -> Tuple[str, str]:
        if condition:
            return f"[green]{condition}[/green]", CheckTaskStatus.success.value
        return f"[red]{condition}[/red]", CheckTaskStatus.error.value

    target_service_pod = f"pod/{pod.metadata.name}"

    pod_conditions = [
        f"{target_service_pod}.status.phase",
        f"{target_service_pod}.status.conditions.ready",
        f"{target_service_pod}.status.conditions.initialized",
        f"{target_service_pod}.status.conditions.containersready",
        f"{target_service_pod}.status.conditions.podscheduled",
    ]

    if check_manager.targets.get(target, {}).get(namespace, {}).get("conditions", None):
        check_manager.add_target_conditions(target_name=target, namespace=namespace, conditions=pod_conditions)
    else:
        check_manager.set_target_conditions(target_name=target, namespace=namespace, conditions=pod_conditions)

    if not pod:
        add_display_and_eval(
            check_manager=check_manager,
            target_name=target,
            display_text=f"{target_service_pod}* [yellow]not detected[/yellow].",
            eval_status=CheckTaskStatus.warning.value,
            eval_value=None,
            resource_name=target_service_pod,
            namespace=namespace,
            padding=(0, 0, 0, display_padding)
        )
    else:
        pod_dict = pod.to_dict()
        pod_name = pod_dict["metadata"]["name"]
        pod_phase = pod_dict.get("status", {}).get("phase")
        pod_conditions = pod_dict.get("status", {}).get("conditions", {})
        pod_phase_deco, status = decorate_pod_phase(pod_phase)

        check_manager.add_target_eval(
            target_name=target,
            namespace=namespace,
            status=status,
            resource_name=target_service_pod,
            value={"name": pod_name, "status.phase": pod_phase},
        )

        for text in [
            f"\nPod {{[bright_blue]{pod_name}[/bright_blue]}}",
            f"- Phase: {pod_phase_deco}",
            "- Conditions:"
        ]:
            padding = 2 if "\nPod" not in text else 0
            padding += display_padding
            check_manager.add_display(
                target_name=target,
                namespace=namespace,
                display=Padding(text, (0, 0, 0, padding)),
            )

        for condition in pod_conditions:
            type = condition.get("type")
            condition_type = LNM_POD_CONDITION_TEXT_MAP[type]
            condition_status = True if condition.get("status") == "True" else False
            pod_condition_deco, status = _decorate_pod_condition(condition=condition_status)

            add_display_and_eval(
                check_manager=check_manager,
                target_name=target,
                display_text=f"{condition_type}: {pod_condition_deco}",
                eval_status=status,
                eval_value={"name": pod_name, f"status.conditions.{type.lower()}": condition_status},
                resource_name=target_service_pod,
                namespace=namespace,
                padding=(0, 0, 0, display_padding + 8)
            )

            if detail_level > ResourceOutputDetailLevel.summary.value:
                condition_reason = condition.get("message")
                condition_reason_text = f"{condition_reason}" if condition_reason else ""

                if condition_reason_text:
                    # remove the [ and ] to prevent console not printing the text
                    condition_reason_text = condition_reason_text.replace("[", "\\[")
                    check_manager.add_display(
                        target_name=target,
                        namespace=namespace,
                        display=Padding(
                            f"[red]Reason: {condition_reason_text}[/red]",
                            (0, 0, 0, display_padding + 8),
                        ),
                    )<|MERGE_RESOLUTION|>--- conflicted
+++ resolved
@@ -15,11 +15,8 @@
     decorate_pod_phase,
     filter_resources_by_name,
     generate_target_resource_name,
-<<<<<<< HEAD
     get_resources_by_name,
-=======
     pods_grouped_by_namespace,
->>>>>>> a0fbcdc7
     process_properties,
     resources_grouped_by_namespace,
 )
@@ -325,7 +322,6 @@
 ) -> None:
     pods = get_namespaced_pods_by_prefix(prefix=prefix, namespace=namespace, label_selector=label_selector)
 
-<<<<<<< HEAD
     if resource_name:
         pods = filter_resources_by_name(resources=pods, resource_name=resource_name)
 
@@ -335,12 +331,7 @@
 
             return pods
 
-    pods.sort(key=_get_lnm_pods_namespace)
-
-    for (namespace, pods) in groupby(pods, _get_lnm_pods_namespace):
-=======
     for (namespace, pods) in pods_grouped_by_namespace(pods):
->>>>>>> a0fbcdc7
         check_manager.add_target(target_name=target, namespace=namespace, conditions=conditions)
         check_manager.add_display(
             target_name=target,
