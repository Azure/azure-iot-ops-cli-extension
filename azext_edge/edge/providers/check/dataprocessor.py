--- conflicted
+++ resolved
@@ -227,17 +227,12 @@
         "destinationNodeCount==1"
     ]
 
-<<<<<<< HEAD
     all_pipelines = get_resources_by_name(
         api_info=DATA_PROCESSOR_API_V1,
         kind=DataProcessorResourceKinds.PIPELINE,
         resource_name=resource_name
     )
-=======
-    check_manager.add_target(target_name=target_pipelines, conditions=pipeline_all_conditions)
-    all_pipelines: dict = DATA_PROCESSOR_API_V1.get_resources(DataProcessorResourceKinds.PIPELINE).get("items", [])
     padding = 8
->>>>>>> a0fbcdc7
 
     if not all_pipelines:
         check_manager.add_target(target_name=target_pipelines)
@@ -410,11 +405,7 @@
 
     target_datasets = generate_target_resource_name(api_info=DATA_PROCESSOR_API_V1, resource_kind=DataProcessorResourceKinds.DATASET.value)
     dataset_namespace_conditions = ["provisioningState"]
-<<<<<<< HEAD
-=======
-    check_manager.add_target(target_name=target_datasets, conditions=dataset_all_conditions)
     padding = 8
->>>>>>> a0fbcdc7
 
     all_datasets = get_resources_by_name(
         api_info=DATA_PROCESSOR_API_V1,
