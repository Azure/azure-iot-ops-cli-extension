--- conflicted
+++ resolved
@@ -712,7 +712,6 @@
     return [resource for resource in resources if get_resource_namespace(resource) == namespace]
 
 
-<<<<<<< HEAD
 def process_dict_resource(
     check_manager: CheckManager,
     target_name: str,
@@ -763,8 +762,8 @@
                 namespace=namespace,
                 display=Padding(display_text, (0, 0, 0, padding))
             )
-=======
+
+
 def generate_target_resource_name(api_info: EdgeResourceApi, resource_kind: str) -> str:
     resource_plural = api_info._kinds[resource_kind] if api_info._kinds else f"{resource_kind}s"
-    return f"{resource_plural}.{api_info.group}"
->>>>>>> 9045be8f
+    return f"{resource_plural}.{api_info.group}"