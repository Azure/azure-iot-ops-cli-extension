# coding=utf-8
# --------------------------------------------------------------------------------------------
# Copyright (c) Microsoft Corporation. All rights reserved.
# Private distribution for NDA customers only. Governed by license terms at https://preview.e4k.dev/docs/use-terms/
# --------------------------------------------------------------------------------------------

from typing import Any, Dict, List, Optional, Tuple, Union
from .base import (
    CheckManager,
    decorate_resource_status,
    check_post_deployment,
    check_pre_deployment,
    evaluate_pod_health,
    process_as_list,
    resources_grouped_by_namespace,
)

from rich.console import Console
from rich.padding import Padding

from ...common import (
    CheckTaskStatus,
    ProvisioningState,
)

from .common import (
    ALL_NAMESPACES_TARGET,
    BLUEFIN_DESTINATION_STAGE_PROPERTIES,
    BLUEFIN_INTERMEDIATE_STAGE_PROPERTIES,
    BLUEFIN_NATS_PREFIX,
    BLUEFIN_OPERATOR_CONTROLLER_MANAGER,
    BLUEFIN_READER_WORKER_PREFIX,
    BLUEFIN_REFDATA_STORE_PREFIX,
    BLUEFIN_RUNNER_WORKER_PREFIX,
    ERROR_NO_DETAIL,
    ResourceOutputDetailLevel,
)

from ...providers.edge_api import (
    DATA_PROCESSOR_API_V1,
    DataProcessorResourceKinds,
)


def check_bluefin_deployment(
    console: Console,
    detail_level: int = ResourceOutputDetailLevel.summary.value,
    namespace: Optional[str] = None,
    pre_deployment: bool = True,
    post_deployment: bool = True,
    as_list: bool = False,
    resource_kinds: List[str] = None,
    result: Dict[str, Any] = None,
) -> Union[Dict[str, Any], None]:
    if pre_deployment:
        check_pre_deployment(result, as_list)

    if post_deployment:
        if not namespace:
            from ..base import DEFAULT_NAMESPACE

            namespace = DEFAULT_NAMESPACE
        result["postDeployment"] = []

        # check post deployment according to edge_service type
        check_bluefin_post_deployment(detail_level=detail_level, namespace=namespace, result=result, as_list=as_list, resource_kinds=resource_kinds)

    if not as_list:
        return result

    return process_as_list(console=console, result=result)


def check_bluefin_post_deployment(
    namespace: str,
    result: Dict[str, Any],
    as_list: bool = False,
    detail_level: int = ResourceOutputDetailLevel.summary.value,
    resource_kinds: List[str] = None
) -> None:
    evaluate_funcs = {
        DataProcessorResourceKinds.INSTANCE: evaluate_instances,
        DataProcessorResourceKinds.PIPELINE: evaluate_pipelines,
        DataProcessorResourceKinds.DATASET: evaluate_datasets,
    }

    return check_post_deployment(
        api_info=DATA_PROCESSOR_API_V1,
        check_name="enumerateBluefinApi",
        check_desc="Enumerate Bluefin API resources",
        result=result,
        resource_kinds_enum=DataProcessorResourceKinds,
        evaluate_funcs=evaluate_funcs,
        as_list=as_list,
        detail_level=detail_level,
        resource_kinds=resource_kinds
    )


def evaluate_instances(
    as_list: bool = False,
    detail_level: int = ResourceOutputDetailLevel.summary.value,
) -> Dict[str, Any]:
    check_manager = CheckManager(check_name="evalInstances", check_desc="Evaluate Data processor instance")

    target_instances = "instances.bluefin.az-bluefin.com"
    instance_namespace_conditions = ["len(instances)==1", "provisioningStatus"]
    instance_all_conditions = ["instances"]
    check_manager.add_target(target_name=target_instances, conditions=instance_all_conditions)

    instance_list: list = BLUEFIN_API_V1.get_resources(BluefinResourceKinds.INSTANCE)

    all_instances: dict = []
    if instance_list:
        all_instances = instance_list.get("items", [])

<<<<<<< HEAD
    if not instance_list or not all_instances:
        fetch_instances_error_text = f"Unable to fetch {BluefinResourceKinds.INSTANCE.value}s in any namespaces."
=======
    instance_list: dict = DATA_PROCESSOR_API_V1.get_resources(DataProcessorResourceKinds.INSTANCE, namespace=namespace)
    if not instance_list:
        fetch_instances_error_text = f"Unable to fetch namespace {DataProcessorResourceKinds.INSTANCE.value}s."
>>>>>>> 92ab5d3b
        check_manager.add_target_eval(
            target_name=target_instances,
            status=CheckTaskStatus.error.value,
            value={"instances": None}
        )
        check_manager.add_display(
            target_name=target_instances,
            display=Padding(fetch_instances_error_text, (0, 0, 0, 8))
        )
        return check_manager.as_dict(as_list)

    check_manager.add_target_eval(
        target_name=target_instances,
        status=CheckTaskStatus.success.value,
        value={"instances": len(all_instances)}
    )

    for (namespace, instances) in resources_grouped_by_namespace(all_instances):
        check_manager.add_target(target_name=target_instances, namespace=namespace, conditions=instance_namespace_conditions)
        check_manager.add_display(
            target_name=target_instances,
            namespace=namespace,
            display=Padding(
                f"Data processor instance in namespace {{[purple]{namespace}[/purple]}}",
                (0, 0, 0, 8)
            )
        )

        instances = list(instances)
        instances_count = len(instances)
        instances_count_text = "- Expecting [bright_blue]1[/bright_blue] instance resource per namespace. {}."

        if instances_count == 1:
            instances_count_text = instances_count_text.format(f"[green]Detected {instances_count}[/green]")
        else:
            instances_count_text = instances_count_text.format(f"[red]Detected {instances_count}[/red]")
            check_manager.set_target_status(
                target_name=target_instances,
                namespace=namespace,
                status=CheckTaskStatus.error.value
            )
        check_manager.add_display(
            target_name=target_instances,
            namespace=namespace,
            display=Padding(instances_count_text, (0, 0, 0, 8))
        )

        for i in instances:

            instance_name = i["metadata"]["name"]
            instance_provisionint_status = i["status"]["provisioningStatus"]
            instance_status = instance_provisionint_status["status"]

            target_instance_text = (
                f"- Instance {{[bright_blue]{instance_name}[/bright_blue]}} provisioning status {{{decorate_resource_status(instance_status)}}}."
            )
            check_manager.add_display(
                target_name=target_instances,
                namespace=namespace,
                display=Padding(target_instance_text, (0, 0, 0, 8))
            )

            instance_eval_value = {"provisioningStatus": instance_status}
            instance_eval_status = CheckTaskStatus.success.value

            if instance_status in [ProvisioningState.canceled.value, ProvisioningState.failed.value]:
                instance_eval_status = CheckTaskStatus.error.value
                error_message = instance_provisionint_status.get("error", {}).get("message", ERROR_NO_DETAIL)
                error_display_text = f"[red]Error: {error_message}[/red]"
                check_manager.add_display(
                    target_name=target_instances,
                    namespace=namespace,
                    display=Padding(error_display_text, (0, 0, 0, 10))
                )
            elif instance_status in [
                ProvisioningState.updating.value,
                ProvisioningState.provisioning.value,
                ProvisioningState.deleting.value,
                ProvisioningState.accepted.value
            ]:
                instance_eval_status = CheckTaskStatus.warning.value

            check_manager.add_target_eval(
                target_name=target_instances,
                namespace=namespace,
                status=instance_eval_status,
                value=instance_eval_value,
                resource_name=instance_name
            )

    if len(all_instances) > 0:
        check_manager.add_display(
            target_name=target_instances,
            display=Padding(
                "\nRuntime Health in all namespaces",
                (0, 0, 0, 8),
            ),
        )

        from ..support.dataprocessor import DATA_PROCESSOR_LABEL

        for pod in [
            BLUEFIN_READER_WORKER_PREFIX,
            BLUEFIN_RUNNER_WORKER_PREFIX,
            BLUEFIN_REFDATA_STORE_PREFIX,
            BLUEFIN_NATS_PREFIX,
            BLUEFIN_OPERATOR_CONTROLLER_MANAGER
        ]:
            evaluate_pod_health(
                check_manager=check_manager,
                target=target_instances,
                pod=pod,
                display_padding=12,
<<<<<<< HEAD
                service_label=BLUEFIN_LABEL,
                namespace=ALL_NAMESPACES_TARGET
=======
                service_label=DATA_PROCESSOR_LABEL
>>>>>>> 92ab5d3b
            )

    return check_manager.as_dict(as_list)


def evaluate_pipelines(
    as_list: bool = False,
    detail_level: int = ResourceOutputDetailLevel.summary.value,
) -> Dict[str, Any]:
    check_manager = CheckManager(check_name="evalPipelines", check_desc="Evaluate Data processor pipeline")

    target_pipelines = "pipelines.bluefin.az-bluefin.com"
<<<<<<< HEAD
    pipeline_all_conditions = ["pipelines"]
    pipeline_namespace_conditions = [
        "len(pipelines)>=1",
        "mode.enabled",
        "provisioningStatus",
        "sourceNodeCount == 1",
        "len(spec.input.topics)>=1",
        "spec.input.partitionCount>=1",
        "destinationNodeCount==1"
    ]

    check_manager.add_target(target_name=target_pipelines, conditions=pipeline_all_conditions)
    all_pipelines: dict = BLUEFIN_API_V1.get_resources(BluefinResourceKinds.PIPELINE).get("items", [])

    if not all_pipelines:
        fetch_pipelines_error_text = f"Unable to fetch {BluefinResourceKinds.PIPELINE.value}s in any namespaces."
        check_manager.add_target_eval(
            target_name=target_pipelines,
            status=CheckTaskStatus.error.value,
            value={"pipelines": None}
        )
        check_manager.add_display(
            target_name=target_pipelines,
            display=Padding(fetch_pipelines_error_text, (0, 0, 0, 8))
        )
=======
    pipeline_conditions = ["len(pipelines)>=1",
                           "mode.enabled",
                           "provisioningStatus",
                           "sourceNodeCount == 1",
                           "len(spec.input.topics)>=1",
                           "spec.input.partitionCount>=1",
                           "destinationNodeCount==1"]
    check_manager.add_target(target_name=target_pipelines, conditions=pipeline_conditions)

    pipeline_list: dict = DATA_PROCESSOR_API_V1.get_resources(DataProcessorResourceKinds.PIPELINE, namespace=namespace)
    if not pipeline_list:
        fetch_pipelines_error_text = f"Unable to fetch namespace {DataProcessorResourceKinds.PIPELINE.value}s."
        add_display_and_eval(check_manager, target_pipelines, fetch_pipelines_error_text, CheckTaskStatus.error.value, fetch_pipelines_error_text)
>>>>>>> 92ab5d3b
        return check_manager.as_dict(as_list)

    check_manager.add_target_eval(
        target_name=target_pipelines,
        status=CheckTaskStatus.success.value,
        value={"pipelines": len(all_pipelines)}
    )

    for (namespace, pipelines) in resources_grouped_by_namespace(all_pipelines):
        check_manager.add_target(target_name=target_pipelines, namespace=namespace, conditions=pipeline_namespace_conditions)
        check_manager.add_display(
            target_name=target_pipelines,
            namespace=namespace,
            display=Padding(
                f"Data processor pipeline in namespace {{[purple]{namespace}[/purple]}}",
                (0, 0, 0, 8)
            )
        )

        pipelines = list(pipelines)
        pipelines_count = len(pipelines)
        pipelines_count_text = "- Expecting [bright_blue]>=1[/bright_blue] pipeline resource per namespace. {}."

        if pipelines_count >= 1:
            pipelines_count_text = pipelines_count_text.format(f"[green]Detected {pipelines_count}[/green]")
        else:
            pipelines_count_text = pipelines_count_text.format(f"[red]Detected {pipelines_count}[/red]")
            check_manager.set_target_status(
                target_name=target_pipelines,
                namespace=namespace,
                status=CheckTaskStatus.error.value
            )
        check_manager.add_display(
            target_name=target_pipelines,
            namespace=namespace,
            display=Padding(pipelines_count_text, (0, 0, 0, 8))
        )

        for p in pipelines:
            pipeline_name = p["metadata"]["name"]
            pipeline_running_status = "running" if p["spec"]["enabled"] else "not running"

            pipeline_enabled_text = f"- Pipeline {{[bright_blue]{pipeline_name}[/bright_blue]}} is {{[bright_blue]{pipeline_running_status}[/bright_blue]}}."
            pipeline_eval_value = {"mode.enabled": pipeline_running_status}
            pipeline_eval_status = CheckTaskStatus.success.value

            if pipeline_running_status == "not running":
                pipieline_not_enabled_text = (
                    f"- Pipeline {{[bright_blue]{pipeline_name}[/bright_blue]}} is {{[yellow]not running[/yellow]}}."
                    "\n  [bright_white]Skipping pipeline evaluation[/bright_white]."
                )
                add_display_and_eval(
                    check_manager=check_manager,
                    target_name=target_pipelines,
                    display_text=pipieline_not_enabled_text,
                    eval_status=CheckTaskStatus.skipped.value,
                    eval_value=pipeline_eval_value,
                    resource_name=pipeline_name,
                    namespace=namespace
                )
                continue

            add_display_and_eval(
                check_manager=check_manager,
                target_name=target_pipelines,
                display_text=pipeline_enabled_text,
                eval_status=pipeline_eval_status,
                eval_value=pipeline_eval_value,
                resource_name=pipeline_name,
                namespace=namespace
            )

            # check provisioning status
            pipeline_provisioning_status = p["status"]["provisioningStatus"]
            pipeline_status = pipeline_provisioning_status["status"]
            status_display_text = f"- Provisioning status {{{decorate_resource_status(pipeline_status)}}}."

            pipeline_provisioningStatus_eval_value = {"provisioningStatus": pipeline_status}
            pipeline_provisioningStatus_eval_status = CheckTaskStatus.success.value

            error_display_text = ""
            if pipeline_status in [ProvisioningState.canceled.value, ProvisioningState.failed.value]:
                pipeline_provisioningStatus_eval_status = CheckTaskStatus.error.value
                error_message = pipeline_provisioning_status.get("error", {}).get("message", ERROR_NO_DETAIL)
                error_display_text = f"[red]Error: {error_message}[/red]"
            elif pipeline_status in [
                ProvisioningState.updating.value,
                ProvisioningState.provisioning.value,
                ProvisioningState.deleting.value,
                ProvisioningState.accepted.value
            ]:
                pipeline_provisioningStatus_eval_status = CheckTaskStatus.warning.value

            add_display_and_eval(
                check_manager=check_manager,
                target_name=target_pipelines,
                display_text=status_display_text,
                eval_status=pipeline_provisioningStatus_eval_status,
                eval_value=pipeline_provisioningStatus_eval_value,
                resource_name=pipeline_name,
                padding=(0, 0, 0, 12),
                namespace=namespace
            )

            if error_display_text:
                check_manager.add_display(
                    target_name=target_pipelines,
                    namespace=namespace,
                    display=Padding(error_display_text, (0, 0, 0, 14))
                )

            # pipeline source node
            _evaluate_source_node(
                pipeline_source_node=p["spec"]["input"],
                target_pipelines=target_pipelines,
                pipeline_name=pipeline_name,
                check_manager=check_manager,
                detail_level=detail_level,
                namespace=namespace
            )

            # pipeline intermediate node
            pipeline_stages_node = p["spec"]["stages"]
            output_node: Tuple = ()
            for s in pipeline_stages_node:
                if "output" in pipeline_stages_node[s]["type"]:
                    output_node = (s, pipeline_stages_node[s])
                    break

            _evaluate_intermediate_nodes(
                output_node,
                pipeline_stages_node=pipeline_stages_node,
                target_pipelines=target_pipelines,
                check_manager=check_manager,
                detail_level=detail_level,
                namespace=namespace
            )

            # pipeline destination node
            _evaluate_destination_node(
                output_node=output_node,
                target_pipelines=target_pipelines,
                pipeline_name=pipeline_name,
                check_manager=check_manager,
                detail_level=detail_level,
                namespace=namespace
            )

    return check_manager.as_dict(as_list)


def evaluate_datasets(
    as_list: bool = False,
    detail_level: int = ResourceOutputDetailLevel.summary.value,
) -> Dict[str, Any]:
    check_manager = CheckManager(check_name="evalDatasets", check_desc="Evaluate Data processor dataset")

    target_datasets = "datasets.bluefin.az-bluefin.com"
<<<<<<< HEAD
    dataset_all_conditions = ["datasets"]
    dataset_namespace_conditions = ["provisioningState"]
    check_manager.add_target(target_name=target_datasets, conditions=dataset_all_conditions)

    all_datasets: dict = BLUEFIN_API_V1.get_resources(BluefinResourceKinds.DATASET).get("items", [])

    if not all_datasets:
        fetch_datasets_warn_text = (
            f"\nUnable to fetch {BluefinResourceKinds.DATASET.value}s in any namespaces."
=======
    dataset_conditions = ["provisioningState"]
    check_manager.add_target(target_name=target_datasets, conditions=dataset_conditions)

    dataset_list: dict = DATA_PROCESSOR_API_V1.get_resources(DataProcessorResourceKinds.DATASET, namespace=namespace)
    datasets: List[dict] = dataset_list.get("items", [])
    datasets_count = len(datasets)

    datasets_count_text = "- Checking dataset resource in namespace. {}."
    dataset_eval_status = CheckTaskStatus.success.value

    if datasets_count > 0:
        datasets_count_text = datasets_count_text.format(f"[green]Detected {datasets_count}[/green]")
    else:
        check_manager.add_target_eval(target_name=target_datasets, status=CheckTaskStatus.skipped.value)
        no_dataset_text = (
            "Datasets [yellow]not[/yellow] detected."
>>>>>>> 92ab5d3b
            "\n[bright_white]Skipping dataset evaluation[/bright_white]."
        )
        add_display_and_eval(
            check_manager=check_manager,
            target_name=target_datasets,
            display_text=fetch_datasets_warn_text,
            eval_status=CheckTaskStatus.skipped.value,
            eval_value={"datasets": None}
        )
        return check_manager.as_dict(as_list)

    check_manager.add_target_eval(
        target_name=target_datasets,
        status=CheckTaskStatus.success.value,
        value={"datasets": len(all_datasets)}
    )

    for (namespace, datasets) in resources_grouped_by_namespace(all_datasets):
        check_manager.add_target(target_name=target_datasets, namespace=namespace, conditions=dataset_namespace_conditions)
        check_manager.add_display(
            target_name=target_datasets,
            namespace=namespace,
            display=Padding(
                f"Data processor dataset in namespace {{[purple]{namespace}[/purple]}}",
                (0, 0, 0, 8)
            )
        )

        datasets = list(datasets)
        datasets_count = len(datasets)

        datasets_count_text = "- Checking dataset resource in namespace. {}."
        dataset_eval_status = CheckTaskStatus.success.value

        if datasets_count > 0:
            datasets_count_text = datasets_count_text.format(f"[green]Detected {datasets_count}[/green]")
        else:
            check_manager.add_target_eval(
                target_name=target_datasets,
                namespace=namespace,
                status=CheckTaskStatus.skipped.value
            )
            no_dataset_text = (
                "Datasets [yellow]not[/yellow] detected."
                "\n[bright_white]Skipping dataset evaluation[/bright_white]."
            )
            check_manager.add_display(
                target_name=target_datasets,
                namespace=namespace,
                display=Padding(no_dataset_text, (0, 0, 0, 8))
            )
            return check_manager.as_dict(as_list)

        check_manager.add_display(
            target_name=target_datasets,
            namespace=namespace,
            display=Padding(datasets_count_text, (0, 0, 0, 8))
        )

        for d in datasets:
            dataset_name = d["metadata"]["name"]
            dataset_status = d["status"]["provisioningStatus"]["status"]

            status_display_text = f"Provisiong Status: {{{decorate_resource_status(dataset_status)}}}"

            target_dataset_text = (
                f"- Dataset resource {{[bright_blue]{dataset_name}[/bright_blue]}}"
            )
            check_manager.add_display(
                target_name=target_datasets,
                namespace=namespace,
                display=Padding(target_dataset_text, (0, 0, 0, 8))
            )
            check_manager.add_display(
                target_name=target_datasets,
                namespace=namespace,
                display=Padding(status_display_text, (0, 0, 0, 12))
            )

            dataset_eval_value = {"provisioningState": dataset_status}
            dataset_eval_status = CheckTaskStatus.success.value

            if dataset_status in [ProvisioningState.canceled.value, ProvisioningState.failed.value]:
                dataset_eval_status = CheckTaskStatus.error.value
                error_message = d["status"]["provisioningStatus"]["error"]["message"]
                error_display_text = f"[red]Error: {error_message}[/red]"
                check_manager.add_display(
                    target_name=target_datasets,
                    namespace=namespace,
                    display=Padding(error_display_text, (0, 0, 0, 14)))
            elif dataset_status in [
                ProvisioningState.updating.value,
                ProvisioningState.provisioning.value,
                ProvisioningState.deleting.value,
                ProvisioningState.accepted.value
            ]:
                dataset_eval_status = CheckTaskStatus.warning.value

            check_manager.add_target_eval(
                target_name=target_datasets,
                status=dataset_eval_status,
                value=dataset_eval_value,
                resource_name=dataset_name,
                namespace=namespace
            )

            if detail_level != ResourceOutputDetailLevel.summary.value:
                dataset_spec: dict = d["spec"]
                dataset_payload = dataset_spec.get("payload", "")
                if dataset_payload:
                    check_manager.add_display(
                        target_name=target_datasets,
                        namespace=namespace,
                        display=Padding(
                            f"Payload path: [cyan]{dataset_payload}[/cyan]",
                            (0, 0, 0, 12),
                        ),
                    )

                dataset_timestamp = dataset_spec.get("timestamp", "")
                if dataset_timestamp:
                    check_manager.add_display(
                        target_name=target_datasets,
                        namespace=namespace,
                        display=Padding(
                            f"Timestamp: [cyan]{dataset_timestamp}[/cyan]",
                            (0, 0, 0, 12),
                        ),
                    )

                dataset_ttl = dataset_spec.get("ttl", "")
                if dataset_ttl:
                    check_manager.add_display(
                        target_name=target_datasets,
                        namespace=namespace,
                        display=Padding(
                            f"Expiration time: [cyan]{dataset_ttl}[/cyan]",
                            (0, 0, 0, 12),
                        ),
                    )

            if detail_level == ResourceOutputDetailLevel.verbose.value and dataset_spec.get("keys"):
                _process_verbose_only_property(
                    check_manager=check_manager,
                    detail_level=detail_level,
                    target_name=target_datasets,
                    stage_properties=d["spec"]["keys"],
                    display_name="Dataset configuration key",
                    padding=(0, 0, 0, 12),
                    namespace=namespace
                )

    return check_manager.as_dict(as_list)


def _process_stage_properties(
    check_manager: CheckManager,
    detail_level: int,
    target_name: str,
    stage: Dict[str, Any],
    stage_properties: Dict[str, Any],
    padding: tuple,
    namespace: str
) -> None:
    stage_type = stage["type"]

    for stage_value, properties in stage_properties.items():
        if stage_value in stage_type:
            for prop, display_name, verbose_only in properties:
                keys = prop.split('.')
                prop_value = stage
                for key in keys:
                    prop_value = prop_value.get(key)
                if prop_value is None:
                    continue
                if verbose_only and detail_level == ResourceOutputDetailLevel.verbose.value:
                    _process_verbose_only_property(
                        check_manager,
                        detail_level,
                        target_name,
                        stage_properties=prop_value,
                        display_name=display_name,
                        padding=padding,
                        namespace=namespace
                    )
                elif not verbose_only:
                    if prop == "descriptor":
                        prop_value = prop_value if detail_level == ResourceOutputDetailLevel.verbose.value else prop_value[:10] + "..."
                    elif prop.endswith("clientSecret"):
                        prop_value = "*" * len(prop_value)
                    display_text = f"{display_name}: [bright_blue]{prop_value}[/bright_blue]"
                    check_manager.add_display(
                        target_name=target_name,
                        namespace=namespace,
                        display=Padding(display_text, padding)
                    )


def _process_verbose_only_property(
    check_manager: CheckManager,
    detail_level: int,
    target_name: str,
    stage_properties: Any,
    display_name: str,
    padding: tuple,
    namespace: str
) -> None:
    padding_left = padding[3]
    if isinstance(stage_properties, list):
        if len(stage_properties) == 0:
            return

        display_text = f"{display_name}:"
        check_manager.add_display(
            target_name=target_name,
            namespace=namespace,
            display=Padding(display_text, padding)
        )

        for property in stage_properties:
            display_text = f"- {display_name} [bright_blue]{stage_properties.index(property) + 1}[/bright_blue]"
            check_manager.add_display(
                target_name=target_name,
                namespace=namespace,
                display=Padding(display_text, (0, 0, 0, padding_left + 2))
            )
            for prop, value in property.items():
                display_text = f"{prop}: [bright_blue]{value}[/bright_blue]"
                check_manager.add_display(
                    target_name=target_name,
                    namespace=namespace,
                    display=Padding(display_text, (0, 0, 0, padding_left + 4))
                )
            check_manager.add_display(
                target_name=target_name,
                namespace=namespace,
                display=Padding("", padding)
            )
    elif isinstance(stage_properties, str):
        display_text = f"{display_name}: [bright_blue]{stage_properties}[/bright_blue]"
        check_manager.add_display(
            target_name=target_name,
            namespace=namespace,
            display=Padding(display_text, padding)
        )
    elif isinstance(stage_properties, dict):
        display_text = f"{display_name}:"
        check_manager.add_display(
            target_name=target_name,
            namespace=namespace,
            display=Padding(display_text, padding)
        )
        for prop, value in stage_properties.items():
            display_text = f"{prop}: [bright_blue]{value}[/bright_blue]"
            check_manager.add_display(
                target_name=target_name,
                namespace=namespace,
                display=Padding(display_text, (0, 0, 0, padding_left + 2))
            )
        check_manager.add_display(
            target_name=target_name,
            namespace=namespace,
            display=Padding("", padding)
        )


def add_display_and_eval(
    check_manager: CheckManager,
    target_name: str,
    display_text: str,
    eval_status: str,
    eval_value: str,
    resource_name: Optional[str] = None,
    namespace: str = ALL_NAMESPACES_TARGET,
    padding: Tuple[int, int, int, int] = (0, 0, 0, 8)
) -> None:
    check_manager.add_display(
        target_name=target_name,
        namespace=namespace,
        display=Padding(display_text, padding)
    )
    check_manager.add_target_eval(
        target_name=target_name,
        namespace=namespace,
        status=eval_status,
        value=eval_value,
        resource_name=resource_name
    )


def _evaluate_source_node(
    pipeline_source_node: Dict[str, Any],
    target_pipelines: str,
    pipeline_name: str,
    check_manager: CheckManager,
    namespace: str,
    detail_level: int = ResourceOutputDetailLevel.summary.value,
) -> None:

    # check data source node count
    pipeline_source_node_count = 1 if pipeline_source_node else 0
    source_count_display_text = f"- Expecting [bright_blue]1[/bright_blue] MQTT data source node. [green]Detected {pipeline_source_node_count}[/green]."

    pipeline_source_count_eval_value = {"sourceNodeCount": pipeline_source_node_count}
    pipeline_source_count_eval_status = CheckTaskStatus.success.value

    if pipeline_source_node_count != 1:
        pipeline_source_count_eval_status = CheckTaskStatus.error.value
        source_count_display_text = f"- Expecting [bright_blue]1[/bright_blue] MQTT data source node. {{[red]Detected {pipeline_source_node_count}[/red]}}."
    add_display_and_eval(
        check_manager=check_manager,
        target_name=target_pipelines,
        display_text=source_count_display_text,
        eval_status=pipeline_source_count_eval_status,
        eval_value=pipeline_source_count_eval_value,
        resource_name=pipeline_name,
        padding=(0, 0, 0, 12),
        namespace=namespace
    )

    # check data source topics
    pipeline_source_node_topics = pipeline_source_node["topics"]
    pipeline_source_node_topics_count = len(pipeline_source_node_topics)
    source_topics_display_text = f"- Expecting [bright_blue]>=1[/bright_blue] and [bright_blue]<=50[/bright_blue] topics. [green]Detected {pipeline_source_node_topics_count}[/green]."

    pipeline_source_topics_eval_value = {"len(spec.input.topics)": pipeline_source_node_topics_count}
    pipeline_source_topics_eval_status = CheckTaskStatus.success.value

    if pipeline_source_node_topics_count < 1 or pipeline_source_node_topics_count > 50:
        pipeline_source_topics_eval_status = CheckTaskStatus.error.value
    check_manager.add_display(
        target_name=target_pipelines,
        namespace=namespace,
        display=Padding(source_topics_display_text, (0, 0, 0, 16))
    )

    check_manager.add_target_eval(
        target_name=target_pipelines,
        status=pipeline_source_topics_eval_status,
        value=pipeline_source_topics_eval_value,
        resource_name=pipeline_name,
        namespace=namespace
    )

    if detail_level != ResourceOutputDetailLevel.summary.value:
        # data source topics detail
        for topic in pipeline_source_node_topics:
            topic_display_text = f"Topic {{[bright_blue]{topic}[/bright_blue]}} detected."
            check_manager.add_display(
                target_name=target_pipelines,
                namespace=namespace,
                display=Padding(topic_display_text, (0, 0, 0, 18))
            )

        # data source broker URL
        pipeline_source_node_broker = pipeline_source_node["broker"]
        source_broker_display_text = f"- Broker URL: [bright_blue]{pipeline_source_node_broker}[/bright_blue]"

        check_manager.add_display(
            target_name=target_pipelines,
            namespace=namespace,
            display=Padding(source_broker_display_text, (0, 0, 0, 16)))

        # data source message format type
        pipeline_source_node_format_type = pipeline_source_node["format"]["type"]
        source_format_type_display_text = f"- Source message type: [bright_blue]{pipeline_source_node_format_type}[/bright_blue]"
        check_manager.add_display(
            target_name=target_pipelines,
            namespace=namespace,
            display=Padding(source_format_type_display_text, (0, 0, 0, 16))
        )

        # data source qos
        pipeline_source_node_qos = pipeline_source_node["qos"]
        source_qos_display_text = f"- QoS: [bright_blue]{pipeline_source_node_qos}[/bright_blue]"
        check_manager.add_display(
            target_name=target_pipelines,
            namespace=namespace,
            display=Padding(source_qos_display_text, (0, 0, 0, 16))
        )

        # check data source partition
        pipeline_source_node_partition_count = pipeline_source_node["partitionCount"]
        pipeline_source_node_partition_strategy = pipeline_source_node["partitionStrategy"]["type"]
        source_partition_count_display_text = f"- Expecting the number of partition [bright_blue]>=1[/bright_blue] and [bright_blue]<=100[/bright_blue]. [green]Detected {pipeline_source_node_partition_count}[/green]."
        source_partition_strategy_display_text = f"The type of partitioning strategy is {{[bright_blue]{pipeline_source_node_partition_strategy}[/bright_blue]}}."

        pipeline_source_partition_eval_value = {"spec.input.partitionCount": pipeline_source_node_partition_count}
        pipeline_source_partition_eval_status = CheckTaskStatus.success.value

        if pipeline_source_node_partition_count < 1 or pipeline_source_node_partition_count > 100:
            pipeline_source_partition_eval_status = CheckTaskStatus.error.value
        check_manager.add_display(
            target_name=target_pipelines,
            namespace=namespace,
            display=Padding(source_partition_count_display_text, (0, 0, 0, 16))
        )
        check_manager.add_display(
            target_name=target_pipelines,
            namespace=namespace,
            display=Padding(source_partition_strategy_display_text, (0, 0, 0, 18))
        )

        check_manager.add_target_eval(
            target_name=target_pipelines,
            namespace=namespace,
            status=pipeline_source_partition_eval_status,
            value=pipeline_source_partition_eval_value,
            resource_name=pipeline_name
        )

    # data source authentication
    pipeline_source_node_authentication = pipeline_source_node["authentication"]["type"]
    if pipeline_source_node_authentication == "usernamePassword":
        source_authentication_display_text = f"- Authentication type: [bright_blue]{pipeline_source_node_authentication}[/bright_blue]"
        check_manager.add_display(
            target_name=target_pipelines,
            namespace=namespace,
            display=Padding(source_authentication_display_text, (0, 0, 0, 16))
        )

        if detail_level != ResourceOutputDetailLevel.summary.value:
            authentication_username = pipeline_source_node["authentication"]["username"]
            authentication_password = pipeline_source_node["authentication"]["password"]
            masked_password = '*' * len(authentication_password)
            check_manager.add_display(
                target_name=target_pipelines,
                namespace=namespace,
                display=Padding(f"Username: [cyan]{authentication_username}[/cyan]", (0, 0, 0, 20))
            )
            check_manager.add_display(
                target_name=target_pipelines,
                namespace=namespace,
                display=Padding(f"Password: [cyan]{masked_password}[/cyan]", (0, 0, 0, 20))
            )


def _evaluate_intermediate_nodes(
    output_node: Tuple,
    pipeline_stages_node: Dict[str, Any],
    target_pipelines: str,
    check_manager: CheckManager,
    namespace: str,
    detail_level: int = ResourceOutputDetailLevel.summary.value,
) -> None:

    # number of intermediate stages should be total len(stages) - len(output stage)
    pipeline_intermediate_stages_node = pipeline_stages_node.copy()
    pipeline_intermediate_stages_node_count = len(pipeline_stages_node)
    if output_node:
        pipeline_intermediate_stages_node.pop(output_node[0])
        pipeline_intermediate_stages_node_count -= 1
    stage_count_display_text = f"- Pipeline contains [bright_blue]{pipeline_intermediate_stages_node_count}[/bright_blue] intermediate stages."

    check_manager.add_display(
        target_name=target_pipelines,
        namespace=namespace,
        display=Padding(stage_count_display_text, (0, 0, 0, 12))
    )

    if detail_level != ResourceOutputDetailLevel.summary.value:
        for stage_name in pipeline_intermediate_stages_node:
            stage_type = pipeline_intermediate_stages_node[stage_name]["type"]
            stage_display_text = f"- Stage resource {{[bright_blue]{stage_name}[/bright_blue]}} of type {{[bright_blue]{stage_type}[/bright_blue]}}"
            check_manager.add_display(
                target_name=target_pipelines,
                namespace=namespace,
                display=Padding(stage_display_text, (0, 0, 0, 16))
            )

            _process_stage_properties(
                check_manager,
                detail_level,
                target_name=target_pipelines,
                stage=pipeline_intermediate_stages_node[stage_name],
                stage_properties=BLUEFIN_INTERMEDIATE_STAGE_PROPERTIES,
                padding=(0, 0, 0, 20),
                namespace=namespace
            )


def _evaluate_destination_node(
    output_node: Dict[str, Any],
    target_pipelines: str,
    pipeline_name: str,
    check_manager: CheckManager,
    namespace: str,
    detail_level: int = ResourceOutputDetailLevel.summary.value,
) -> None:
    pipeline_destination_node_count = 1 if output_node else 0
    destination_count_display_text = f"- Expecting [bright_blue]1[/bright_blue] data destination node. [green]Detected {pipeline_destination_node_count}[/green]."

    pipeline_destination_eval_value = {"destinationNodeCount": pipeline_destination_node_count}
    pipeline_destination_eval_status = CheckTaskStatus.success.value

    if pipeline_destination_node_count != 1:
        pipeline_destination_eval_status = CheckTaskStatus.error.value
    add_display_and_eval(
        check_manager=check_manager,
        target_name=target_pipelines,
        display_text=destination_count_display_text,
        eval_status=pipeline_destination_eval_status,
        eval_value=pipeline_destination_eval_value,
        resource_name=pipeline_name,
        padding=(0, 0, 0, 12),
        namespace=namespace
    )

    if output_node:
        if detail_level != ResourceOutputDetailLevel.summary.value:
            _process_stage_properties(
                check_manager,
                detail_level,
                target_name=target_pipelines,
                stage=output_node[1],
                stage_properties=BLUEFIN_DESTINATION_STAGE_PROPERTIES,
                padding=(0, 0, 0, 16),
                namespace=namespace
            )<|MERGE_RESOLUTION|>--- conflicted
+++ resolved
@@ -108,20 +108,14 @@
     instance_all_conditions = ["instances"]
     check_manager.add_target(target_name=target_instances, conditions=instance_all_conditions)
 
-    instance_list: list = BLUEFIN_API_V1.get_resources(BluefinResourceKinds.INSTANCE)
+    instance_list: list = DATA_PROCESSOR_API_V1.get_resources(DataProcessorResourceKinds.INSTANCE)
 
     all_instances: dict = []
     if instance_list:
         all_instances = instance_list.get("items", [])
 
-<<<<<<< HEAD
     if not instance_list or not all_instances:
-        fetch_instances_error_text = f"Unable to fetch {BluefinResourceKinds.INSTANCE.value}s in any namespaces."
-=======
-    instance_list: dict = DATA_PROCESSOR_API_V1.get_resources(DataProcessorResourceKinds.INSTANCE, namespace=namespace)
-    if not instance_list:
-        fetch_instances_error_text = f"Unable to fetch namespace {DataProcessorResourceKinds.INSTANCE.value}s."
->>>>>>> 92ab5d3b
+        fetch_instances_error_text = f"Unable to fetch {DataProcessorResourceKinds.INSTANCE.value}s in any namespaces."
         check_manager.add_target_eval(
             target_name=target_instances,
             status=CheckTaskStatus.error.value,
@@ -235,12 +229,8 @@
                 target=target_instances,
                 pod=pod,
                 display_padding=12,
-<<<<<<< HEAD
-                service_label=BLUEFIN_LABEL,
+                service_label=DATA_PROCESSOR_LABEL,
                 namespace=ALL_NAMESPACES_TARGET
-=======
-                service_label=DATA_PROCESSOR_LABEL
->>>>>>> 92ab5d3b
             )
 
     return check_manager.as_dict(as_list)
@@ -253,7 +243,6 @@
     check_manager = CheckManager(check_name="evalPipelines", check_desc="Evaluate Data processor pipeline")
 
     target_pipelines = "pipelines.bluefin.az-bluefin.com"
-<<<<<<< HEAD
     pipeline_all_conditions = ["pipelines"]
     pipeline_namespace_conditions = [
         "len(pipelines)>=1",
@@ -266,10 +255,10 @@
     ]
 
     check_manager.add_target(target_name=target_pipelines, conditions=pipeline_all_conditions)
-    all_pipelines: dict = BLUEFIN_API_V1.get_resources(BluefinResourceKinds.PIPELINE).get("items", [])
+    all_pipelines: dict = DATA_PROCESSOR_API_V1.get_resources(DataProcessorResourceKinds.PIPELINE).get("items", [])
 
     if not all_pipelines:
-        fetch_pipelines_error_text = f"Unable to fetch {BluefinResourceKinds.PIPELINE.value}s in any namespaces."
+        fetch_pipelines_error_text = f"Unable to fetch {DataProcessorResourceKinds.PIPELINE.value}s in any namespaces."
         check_manager.add_target_eval(
             target_name=target_pipelines,
             status=CheckTaskStatus.error.value,
@@ -279,21 +268,6 @@
             target_name=target_pipelines,
             display=Padding(fetch_pipelines_error_text, (0, 0, 0, 8))
         )
-=======
-    pipeline_conditions = ["len(pipelines)>=1",
-                           "mode.enabled",
-                           "provisioningStatus",
-                           "sourceNodeCount == 1",
-                           "len(spec.input.topics)>=1",
-                           "spec.input.partitionCount>=1",
-                           "destinationNodeCount==1"]
-    check_manager.add_target(target_name=target_pipelines, conditions=pipeline_conditions)
-
-    pipeline_list: dict = DATA_PROCESSOR_API_V1.get_resources(DataProcessorResourceKinds.PIPELINE, namespace=namespace)
-    if not pipeline_list:
-        fetch_pipelines_error_text = f"Unable to fetch namespace {DataProcessorResourceKinds.PIPELINE.value}s."
-        add_display_and_eval(check_manager, target_pipelines, fetch_pipelines_error_text, CheckTaskStatus.error.value, fetch_pipelines_error_text)
->>>>>>> 92ab5d3b
         return check_manager.as_dict(as_list)
 
     check_manager.add_target_eval(
@@ -452,34 +426,15 @@
     check_manager = CheckManager(check_name="evalDatasets", check_desc="Evaluate Data processor dataset")
 
     target_datasets = "datasets.bluefin.az-bluefin.com"
-<<<<<<< HEAD
     dataset_all_conditions = ["datasets"]
     dataset_namespace_conditions = ["provisioningState"]
     check_manager.add_target(target_name=target_datasets, conditions=dataset_all_conditions)
 
-    all_datasets: dict = BLUEFIN_API_V1.get_resources(BluefinResourceKinds.DATASET).get("items", [])
+    all_datasets: dict = DATA_PROCESSOR_API_V1.get_resources(DataProcessorResourceKinds.DATASET).get("items", [])
 
     if not all_datasets:
         fetch_datasets_warn_text = (
-            f"\nUnable to fetch {BluefinResourceKinds.DATASET.value}s in any namespaces."
-=======
-    dataset_conditions = ["provisioningState"]
-    check_manager.add_target(target_name=target_datasets, conditions=dataset_conditions)
-
-    dataset_list: dict = DATA_PROCESSOR_API_V1.get_resources(DataProcessorResourceKinds.DATASET, namespace=namespace)
-    datasets: List[dict] = dataset_list.get("items", [])
-    datasets_count = len(datasets)
-
-    datasets_count_text = "- Checking dataset resource in namespace. {}."
-    dataset_eval_status = CheckTaskStatus.success.value
-
-    if datasets_count > 0:
-        datasets_count_text = datasets_count_text.format(f"[green]Detected {datasets_count}[/green]")
-    else:
-        check_manager.add_target_eval(target_name=target_datasets, status=CheckTaskStatus.skipped.value)
-        no_dataset_text = (
-            "Datasets [yellow]not[/yellow] detected."
->>>>>>> 92ab5d3b
+            f"\nUnable to fetch {DataProcessorResourceKinds.DATASET.value}s in any namespaces."
             "\n[bright_white]Skipping dataset evaluation[/bright_white]."
         )
         add_display_and_eval(
