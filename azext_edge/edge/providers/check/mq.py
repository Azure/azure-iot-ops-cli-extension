# coding=utf-8
# ----------------------------------------------------------------------------------------------
# Copyright (c) Microsoft Corporation. All rights reserved.
# Licensed under the MIT License. See License file in the project root for license information.
# ----------------------------------------------------------------------------------------------

from typing import Any, Dict, List, Optional

from azext_edge.edge.providers.check.base.display import add_display_and_eval

from .base import (
    CheckManager,
    check_post_deployment,
    evaluate_pod_health,
    get_resources_by_name,
    get_resources_grouped_by_namespace,
    process_dict_resource,
    process_resource_properties,
    validate_one_of_conditions,
    process_custom_resource_status,
)

from rich.console import NewLine
from rich.padding import Padding

from ...common import (
    AIO_BROKER_DIAGNOSTICS_SERVICE,
    CheckTaskStatus,
)

from .common import (
    AIO_BROKER_DIAGNOSTICS_PROBE_PREFIX,
    AIO_BROKER_FLUENT_BIT,
    AIO_BROKER_FRONTEND_PREFIX,
    AIO_BROKER_BACKEND_PREFIX,
    AIO_BROKER_AUTH_PREFIX,
    AIO_BROKER_HEALTH_MANAGER,
    AIO_BROKER_OPERATOR,
    BROKER_DIAGNOSTICS_PROPERTIES,
    ResourceOutputDetailLevel,
)

from ...providers.edge_api import MQ_ACTIVE_API, MqResourceKinds
from ..support.mq import MQ_NAME_LABEL

from ..base import get_namespaced_pods_by_prefix, get_namespaced_service


def check_mq_deployment(
    as_list: bool = False,
    detail_level: int = ResourceOutputDetailLevel.summary.value,
    resource_kinds: List[str] = None,
    resource_name: str = None,
) -> List[dict]:
    evaluate_funcs = {
        MqResourceKinds.BROKER: evaluate_brokers,
        MqResourceKinds.BROKER_LISTENER: evaluate_broker_listeners,
        # TODO: add BROKER_AUTHENTICATION and BROKER_AUTHORIZATION evaluations
    }

    return check_post_deployment(
        api_info=MQ_ACTIVE_API,
        check_name="enumerateBrokerApi",
        check_desc="Enumerate MQTT Broker API resources",
        evaluate_funcs=evaluate_funcs,
        as_list=as_list,
        detail_level=detail_level,
        resource_kinds=resource_kinds,
        resource_name=resource_name,
    )


def evaluate_broker_listeners(
    as_list: bool = False,
    detail_level: int = ResourceOutputDetailLevel.summary.value,
    resource_name: str = None,
) -> Dict[str, Any]:
    check_manager = CheckManager(
        check_name="evalBrokerListeners",
        check_desc="Evaluate MQTT Broker Listeners",
    )

    target_listeners = "brokerlisteners.mqttbroker.iotoperations.azure.com"
    listener_conditions = [
        "len(brokerlisteners)>=1",
        "spec",
        "spec.serviceName",
    ]

    all_listeners = get_resources_by_name(
        api_info=MQ_ACTIVE_API,
        kind=MqResourceKinds.BROKER_LISTENER,
        resource_name=resource_name,
    )
    if not all_listeners:
        status = CheckTaskStatus.skipped.value if resource_name else CheckTaskStatus.error.value
        fetch_listeners_error_text = f"Unable to fetch {MqResourceKinds.BROKER_LISTENER.value}s in any namespace."
        check_manager.add_target(target_name=target_listeners)
        check_manager.add_target_eval(
            target_name=target_listeners,
            status=status,
            value=fetch_listeners_error_text,
        )
        check_manager.add_display(
            target_name=target_listeners,
            display=Padding(fetch_listeners_error_text, (0, 0, 0, 8)),
        )
        return check_manager.as_dict(as_list)

    for namespace, listeners in get_resources_grouped_by_namespace(all_listeners):
        check_manager.add_target(
            target_name=target_listeners,
            namespace=namespace,
            conditions=listener_conditions,
        )
        check_manager.add_display(
            target_name=target_listeners,
            namespace=namespace,
            display=Padding(f"Broker Listeners in namespace {{[purple]{namespace}[/purple]}}", (0, 0, 0, 8)),
        )

        listeners = list(listeners)
        listeners_count = len(listeners)
        listener_count_desc = "- Expecting [bright_blue]>=1[/bright_blue] broker listeners per namespace. {}"
        listeners_eval_status = CheckTaskStatus.success.value

        if listeners_count >= 1:
            listener_count_desc = listener_count_desc.format(f"[green]Detected {listeners_count}[/green].")
        else:
            listener_count_desc = listener_count_desc.format(f"[yellow]Detected {listeners_count}[/yellow].")
            check_manager.set_target_status(
                target_name=target_listeners, namespace=namespace, status=CheckTaskStatus.warning.value
            )
            # TODO listeners_eval_status = CheckTaskStatus.warning.value
        check_manager.add_display(
            target_name=target_listeners,
            namespace=namespace,
            display=Padding(listener_count_desc, (0, 0, 0, 8)),
        )

        processed_services = {}
        for listener in listeners:
            namespace: str = namespace or listener["metadata"]["namespace"]
            listener_name: str = listener["metadata"]["name"]
            listener_spec = listener["spec"]
            listener_spec_service_name: str = listener_spec["serviceName"]
            listener_status_state = listener.get("status", {})

            listener_eval_value = {}
            listener_eval_value["spec"] = listener_spec

            listener_desc = f"\n- Broker Listener {{[bright_blue]{listener_name}[/bright_blue]}}."
            check_manager.add_display(
                target_name=target_listeners,
                namespace=namespace,
                display=Padding(listener_desc, (0, 0, 0, 8)),
            )

            process_custom_resource_status(
                check_manager=check_manager,
                status=listener_status_state,
                target_name=target_listeners,
                namespace=namespace,
                resource_name=listener_name,
                padding=12,
                detail_level=detail_level,
            )

            ports = listener_spec.get("ports", [])

            for port in ports:
                tls = port.get("tls", {})
                if detail_level != ResourceOutputDetailLevel.summary.value:
                    for label, val in [
                        ("Port", "port"),
                        ("AuthN", "authenticationRef"),
                        ("AuthZ", "authorizationRef"),
                        ("Node Port", "nodePort"),
                    ]:
                        val = port.get(val)

                        if val:
                            check_manager.add_display(
                                target_name=target_listeners,
                                namespace=namespace,
                                display=Padding(
                                    f"{label}: [bright_blue]{val}[/bright_blue]",
                                    (0, 0, 0, 12),
                                ),
                            )

                if tls:
                    # "certManagerCertificateSpec" and "manual" are mutually exclusive
                    cert_spec = tls.get("certManagerCertificateSpec", {})
                    cert_spec_condition = "spec.ports[*].tls.certManagerCertificateSpec"
                    manual = tls.get("manual", {})
                    manual_condition = "spec.ports[*].tls.manual"
                    tls_eval_value = {
                        cert_spec_condition: cert_spec,
                        manual_condition: manual,
                    }
                    validate_one_of_conditions(
                        conditions=[
                            (cert_spec_condition, cert_spec),
                            (manual_condition, manual),
                        ],
                        check_manager=check_manager,
                        eval_value=tls_eval_value,
                        namespace=namespace,
                        target_name=target_listeners,
                        resource_name=listener_name,
                        padding=12,
                    )

                    if detail_level == ResourceOutputDetailLevel.verbose.value:
                        check_manager.add_display(
                            target_name=target_listeners,
                            namespace=namespace,
                            display=Padding("TLS:", (0, 0, 0, 12)),
                        )
                        for prop_name, prop_value in {
                            "Cert Manager certificate spec": cert_spec,
                            "Manual": manual,
                        }.items():
                            if prop_value:
                                process_dict_resource(
                                    check_manager=check_manager,
                                    target_name=target_listeners,
                                    resource=prop_value,
                                    namespace=namespace,
                                    padding=14,
                                    prop_name=prop_name,
                                )

            if listener_spec_service_name not in processed_services:
                _evaluate_listener_service(
                    check_manager=check_manager,
                    listener_spec=listener_spec,
                    processed_services=processed_services,
                    target_listeners=target_listeners,
                    namespace=namespace,
                    detail_level=detail_level,
                )

            check_manager.add_target_eval(
                target_name=target_listeners,
                namespace=namespace,
                status=listeners_eval_status,
                value=listener_eval_value,
                resource_name=listener_name,
            )

    return check_manager.as_dict(as_list)


def evaluate_brokers(
    as_list: bool = False,
    detail_level: int = ResourceOutputDetailLevel.summary.value,
    resource_name: str = None,
) -> Dict[str, Any]:
    check_manager = CheckManager(check_name="evalBrokers", check_desc="Evaluate MQTT Brokers")

    target_brokers = "brokers.mqttbroker.iotoperations.azure.com"
    broker_conditions = ["len(brokers)==1", "spec.mode"]
    all_brokers: dict = get_resources_by_name(
        api_info=MQ_ACTIVE_API,
        kind=MqResourceKinds.BROKER,
        resource_name=resource_name,
    )

    if not all_brokers:
        status = CheckTaskStatus.skipped.value if resource_name else CheckTaskStatus.error.value
        fetch_brokers_error_text = f"Unable to fetch {MqResourceKinds.BROKER.value}s in any namespace."
        check_manager.add_target(target_name=target_brokers)
        check_manager.add_target_eval(
            target_name=target_brokers,
            status=status,
            value=fetch_brokers_error_text,
        )
        check_manager.add_display(
            target_name=target_brokers,
            display=Padding(fetch_brokers_error_text, (0, 0, 0, 8)),
        )
        return check_manager.as_dict(as_list)

    for namespace, brokers in get_resources_grouped_by_namespace(all_brokers):
        check_manager.add_target(target_name=target_brokers, namespace=namespace, conditions=broker_conditions)
        check_manager.add_display(
            target_name=target_brokers,
            namespace=namespace,
            display=Padding(f"MQTT Brokers in namespace {{[purple]{namespace}[/purple]}}", (0, 0, 0, 8)),
        )
        brokers = list(brokers)
        brokers_count = len(brokers)
        brokers_count_text = "- Expecting [bright_blue]1[/bright_blue] broker resource per namespace. {}."
        broker_eval_status = CheckTaskStatus.success.value

        if brokers_count == 1:
            brokers_count_text = brokers_count_text.format(f"[green]Detected {brokers_count}[/green]")
        else:
            brokers_count_text = brokers_count_text.format(f"[red]Detected {brokers_count}[/red]")
            check_manager.set_target_status(
                target_name=target_brokers, namespace=namespace, status=CheckTaskStatus.error.value
            )
        check_manager.add_display(
            target_name=target_brokers, namespace=namespace, display=Padding(brokers_count_text, (0, 0, 0, 8))
        )

        added_distributed_conditions = False
        added_diagnostics_conditions = False
        for b in brokers:
            broker_name = b["metadata"]["name"]
            broker_spec: dict = b["spec"]
            broker_diagnostics = broker_spec["diagnostics"]
            broker_status_state = b.get("status", {})

            target_broker_text = f"\n- Broker {{[bright_blue]{broker_name}[/bright_blue]}}"
            check_manager.add_display(
                target_name=target_brokers,
                namespace=namespace,
                display=Padding(target_broker_text, (0, 0, 0, 8)),
            )

            process_custom_resource_status(
                check_manager=check_manager,
                status=broker_status_state,
                target_name=target_brokers,
                namespace=namespace,
                resource_name=broker_name,
                padding=12,
                detail_level=detail_level,
            )

            broker_eval_value = {}
            if not added_distributed_conditions:
                # TODO - conditional evaluations
                broker_conditions.append("spec.cardinality")
                broker_conditions.append("spec.cardinality.backendChain.partitions>=1")
                broker_conditions.append("spec.cardinality.backendChain.redundancyFactor>=1")
                broker_conditions.append("spec.cardinality.backendChain.workers>=1")
                broker_conditions.append("spec.cardinality.frontend.replicas>=1")
                added_distributed_conditions = True

            check_manager.set_target_conditions(
                target_name=target_brokers, namespace=namespace, conditions=broker_conditions
            )
            broker_cardinality: dict = broker_spec.get("cardinality")
            broker_eval_value["spec.cardinality"] = broker_cardinality
            if not broker_cardinality:
                broker_eval_status = CheckTaskStatus.error.value
                # show cardinality display (regardless of detail level) if it's missing
                check_manager.add_display(
                    target_name=target_brokers,
                    namespace=namespace,
                    display=Padding("\nCardinality", (0, 0, 0, 12)),
                )
                check_manager.add_display(
                    target_name=target_brokers,
                    namespace=namespace,
                    display=Padding(
                        "[magenta]spec.cardinality is undefined![/magenta]",
                        (0, 0, 0, 16),
                    ),
                )
            else:
                backend_cardinality_desc = "- Expecting backend partitions [bright_blue]>=1[/bright_blue]. {}"
                backend_redundancy_desc = "- Expecting backend redundancy factor [bright_blue]>=1[/bright_blue]. {}"
                backend_workers_desc = "- Expecting backend workers [bright_blue]>=1[/bright_blue]. {}"
                frontend_cardinality_desc = "- Expecting frontend replicas [bright_blue]>=1[/bright_blue]. {}"

                backend_chain = broker_cardinality.get("backendChain", {})
                backend_partition_count: Optional[int] = backend_chain.get("partitions")
                backend_redundancy: Optional[int] = backend_chain.get("redundancyFactor")
                backend_workers: Optional[int] = backend_chain.get("workers")
                frontend_replicas: Optional[int] = broker_cardinality.get("frontend", {}).get("replicas")

                if backend_partition_count and backend_partition_count >= 1:
                    backend_chain_count_colored = f"[green]Actual {backend_partition_count}[/green]."
                else:
                    backend_chain_count_colored = f"[red]Actual {backend_partition_count}[/red]."
                    broker_eval_status = CheckTaskStatus.error.value

                if backend_redundancy and backend_redundancy >= 1:
                    backend_replicas_colored = f"[green]Actual {backend_redundancy}[/green]."
                else:
                    backend_replicas_colored = f"[red]Actual {backend_redundancy}[/red]."
                    broker_eval_status = CheckTaskStatus.error.value

                if backend_workers and backend_workers >= 1:
                    backend_workers_colored = f"[green]Actual {backend_workers}[/green]."
                else:
                    backend_workers_colored = f"[red]Actual {backend_workers}[/red]."
                    broker_eval_status = CheckTaskStatus.error.value

                if frontend_replicas and frontend_replicas >= 1:
                    frontend_replicas_colored = f"[green]Actual {frontend_replicas}[/green]."
                else:
                    frontend_replicas_colored = f"[red]Actual {frontend_replicas}[/red]."

                # show cardinality display on non-summary detail_levels
                if detail_level != ResourceOutputDetailLevel.summary.value:
                    check_manager.add_display(
                        target_name=target_brokers,
                        namespace=namespace,
                        display=Padding("\nCardinality", (0, 0, 0, 12)),
                    )

                    for display in [
                        backend_cardinality_desc.format(backend_chain_count_colored),
                        backend_redundancy_desc.format(backend_replicas_colored),
                        backend_workers_desc.format(backend_workers_colored),
                        frontend_cardinality_desc.format(frontend_replicas_colored),
                    ]:
                        check_manager.add_display(
                            target_name=target_brokers,
                            namespace=namespace,
                            display=Padding(display, (0, 0, 0, 16)),
                        )

            diagnostic_detail_padding = (0, 0, 0, 16)

            if not added_diagnostics_conditions:
                check_manager.add_target_conditions(
                    target_name=target_brokers,
                    conditions=["spec.diagnostics"],
                    namespace=namespace,
                )
                added_diagnostics_conditions = True

            broker_eval_value["spec.diagnostics"] = broker_diagnostics

            if broker_diagnostics:
                if detail_level != ResourceOutputDetailLevel.summary.value:
                    check_manager.add_display(
                        target_name=target_brokers,
                        namespace=namespace,
                        display=Padding("\nBroker Diagnostics", (0, 0, 0, 12)),
                    )

                    if detail_level == ResourceOutputDetailLevel.detail.value:
                        process_resource_properties(
                            check_manager=check_manager,
                            detail_level=detail_level,
                            target_name=target_brokers,
                            prop_value=broker_diagnostics,
                            properties=BROKER_DIAGNOSTICS_PROPERTIES,
                            namespace=namespace,
                            padding=diagnostic_detail_padding,
                        )
                    else:
                        process_dict_resource(
                            check_manager=check_manager,
                            target_name=target_brokers,
                            resource=broker_diagnostics,
                            namespace=namespace,
                            padding=diagnostic_detail_padding[3],
                        )
            # show broker diagnostics error regardless of detail_level
            else:
                broker_eval_status = CheckTaskStatus.warning.value
                check_manager.add_display(
                    target_name=target_brokers,
                    namespace=namespace,
                    display=Padding("\nBroker Diagnostics", (0, 0, 0, 12)),
                )
                check_manager.add_display(
                    target_name=target_brokers,
                    namespace=namespace,
                    display=Padding(
                        "[yellow]Unable to fetch broker diagnostics.[/yellow]",
                        diagnostic_detail_padding,
                    ),
                )

            check_manager.add_target_eval(
                target_name=target_brokers,
                namespace=namespace,
                status=broker_eval_status,
                value=broker_eval_value,
                resource_name=broker_name,
            )

            _evaluate_broker_diagnostics_service(
                check_manager=check_manager,
                target_brokers=target_brokers,
                namespace=namespace,
                detail_level=detail_level,
            )

        if brokers_count > 0:
            check_manager.add_display(
                target_name=target_brokers,
                namespace=namespace,
                display=Padding(
                    "\nRuntime Health",
                    (0, 0, 0, 8),
                ),
            )

<<<<<<< HEAD
            pods: List[dict] = []

            for prefix, label in [
                (AIO_MQ_DIAGNOSTICS_PROBE_PREFIX, MQ_NAME_LABEL),
                (AIO_MQ_FRONTEND_PREFIX, MQ_NAME_LABEL),
                (AIO_MQ_BACKEND_PREFIX, MQ_NAME_LABEL),
                (AIO_MQ_AUTH_PREFIX, MQ_NAME_LABEL),
                (AIO_MQ_HEALTH_MANAGER, MQ_NAME_LABEL),
                (AIO_MQ_DIAGNOSTICS_SERVICE, MQ_NAME_LABEL),
                (AIO_MQ_OPERATOR, MQ_NAME_LABEL),
                (AIO_MQ_FLUENT_BIT, MQ_K8S_LABEL),
=======
            for pod in [
                AIO_BROKER_DIAGNOSTICS_PROBE_PREFIX,
                AIO_BROKER_FRONTEND_PREFIX,
                AIO_BROKER_BACKEND_PREFIX,
                AIO_BROKER_AUTH_PREFIX,
                AIO_BROKER_HEALTH_MANAGER,
                AIO_BROKER_DIAGNOSTICS_SERVICE,
                AIO_BROKER_OPERATOR,
                AIO_BROKER_FLUENT_BIT,
>>>>>>> c4b59756
            ]:
                prefixed_pods = get_namespaced_pods_by_prefix(
                    prefix=prefix,
                    namespace="",
                    label_selector=label,
                )

<<<<<<< HEAD
                if not prefixed_pods:
                    add_display_and_eval(
                        check_manager=check_manager,
                        target_name=target_brokers,
                        display_text=f"{prefix}* [yellow]not detected[/yellow].",
                        eval_status=CheckTaskStatus.warning.value,
                        eval_value=None,
                        resource_name=prefix,
                        namespace=namespace,
                        padding=(0, 0, 0, 12),
                    )
                else:
                    pods.extend(
                        get_namespaced_pods_by_prefix(
                            prefix=prefix,
                            namespace="",
                            label_selector=label,
                        )
                    )

            evaluate_pod_health(
                check_manager=check_manager,
                target=target_brokers,
                namespace=namespace,
                padding=12,
                pods=pods,
                detail_level=detail_level,
            )

=======
>>>>>>> c4b59756
    return check_manager.as_dict(as_list)


def _evaluate_listener_service(
    check_manager: CheckManager,
    listener_spec: dict,
    processed_services: dict,
    target_listeners: str,
    namespace: str,
    detail_level: int = ResourceOutputDetailLevel.summary.value,
) -> None:
    listener_spec_service_name: str = listener_spec["serviceName"]
    listener_spec_service_type: str = listener_spec["serviceType"]
    target_listener_service = f"service/{listener_spec_service_name}"
    listener_service_eval_status = CheckTaskStatus.success.value
    check_manager.add_target(
        target_name=target_listener_service,
        namespace=namespace,
        conditions=["listener_service"],
    )

    associated_service: dict = get_namespaced_service(
        name=listener_spec_service_name, namespace=namespace, as_dict=True
    )
    processed_services[listener_spec_service_name] = True
    if not associated_service:
        listener_service_eval_status = CheckTaskStatus.warning.value
        check_manager.add_display(
            target_name=target_listeners,
            namespace=namespace,
            display=Padding(
                f"\n[red]Unable[/red] to fetch service {{[red]{listener_spec_service_name}[/red]}}.",
                (0, 0, 0, 12),
            ),
        )
        check_manager.add_target_eval(
            target_name=target_listener_service,
            namespace=namespace,
            status=listener_service_eval_status,
            value={"listener_service": "Unable to fetch service."},
            resource_name=f"service/{listener_spec_service_name}",
        )
    else:
        check_manager.add_target_eval(
            target_name=target_listener_service,
            namespace=namespace,
            status=CheckTaskStatus.success.value,
            value={"listener_service": target_listener_service},
            resource_name=f"service/{listener_spec_service_name}",
        )

        check_manager.add_display(
            target_name=target_listener_service,
            namespace=namespace,
            display=Padding(
                f"Service {{[bright_blue]{listener_spec_service_name}[/bright_blue]}} of type [bright_blue]{listener_spec_service_type}[/bright_blue]",
                (0, 0, 0, 8),
            ),
        )

        if listener_spec_service_type.lower() == "loadbalancer":
            check_manager.set_target_conditions(
                target_name=target_listener_service,
                namespace=namespace,
                conditions=[
                    "status",
                    "len(status.loadBalancer.ingress[*].ip)>=1",
                ],
            )
            ingress_rules_desc = "- Expecting [bright_blue]>=1[/bright_blue] ingress rule. {}"

            service_status = associated_service.get("status", {})
            load_balancer = service_status.get("c", {})
            ingress_rules: List[dict] = load_balancer.get("ingress", [])

            if not ingress_rules:
                listener_service_eval_status = CheckTaskStatus.warning.value
                ingress_count_colored = "[red]Detected 0[/red]."
            else:
                ingress_count_colored = f"[green]Detected {len(ingress_rules)}[/green]."

            if detail_level != ResourceOutputDetailLevel.summary.value:
                check_manager.add_display(
                    target_name=target_listener_service,
                    namespace=namespace,
                    display=Padding(
                        ingress_rules_desc.format(ingress_count_colored),
                        (0, 0, 0, 12),
                    ),
                )

                if ingress_rules:
                    check_manager.add_display(
                        target_name=target_listener_service,
                        namespace=namespace,
                        display=Padding("\nIngress", (0, 0, 0, 12)),
                    )

            for ingress in ingress_rules:
                ip = ingress.get("ip")
                if ip:
                    if detail_level != ResourceOutputDetailLevel.summary.value:
                        rule_desc = f"- ip: [green]{ip}[/green]"
                        check_manager.add_display(
                            target_name=target_listener_service,
                            namespace=namespace,
                            display=Padding(rule_desc, (0, 0, 0, 16)),
                        )
                else:
                    listener_service_eval_status = CheckTaskStatus.warning.value

            check_manager.add_target_eval(
                target_name=target_listener_service,
                namespace=namespace,
                status=listener_service_eval_status,
                value=service_status,
            )
        elif listener_spec_service_type.lower() == "clusterip":
            check_manager.set_target_conditions(
                target_name=target_listener_service,
                namespace=namespace,
                conditions=["spec.clusterIP"],
            )
            cluster_ip = associated_service.get("spec", {}).get("clusterIP")

            cluster_ip_desc = "Cluster IP: {}"
            if not cluster_ip:
                listener_service_eval_status = CheckTaskStatus.warning.value
                cluster_ip_desc = cluster_ip_desc.format("[yellow]Undetermined[/yellow]")
            else:
                cluster_ip_desc = cluster_ip_desc.format(f"[cyan]{cluster_ip}[/cyan]")

            if detail_level != ResourceOutputDetailLevel.summary.value:
                check_manager.add_display(
                    target_name=target_listener_service,
                    namespace=namespace,
                    display=Padding(cluster_ip_desc, (0, 0, 0, 12)),
                )
            check_manager.add_target_eval(
                target_name=target_listener_service,
                namespace=namespace,
                status=listener_service_eval_status,
                value={"spec.clusterIP": cluster_ip},
            )
        elif listener_spec_service_type.lower() == "nodeport":
            pass


def _evaluate_broker_diagnostics_service(
    check_manager: CheckManager,
    target_brokers: str,
    namespace: str,
    detail_level: int = ResourceOutputDetailLevel.summary.value,
) -> None:
    diagnostics_service = get_namespaced_service(
        name=AIO_BROKER_DIAGNOSTICS_SERVICE, namespace=namespace, as_dict=True
    )
    if not diagnostics_service:
        check_manager.add_target_eval(
            target_name=target_brokers,
            namespace=namespace,
            status=CheckTaskStatus.error.value,
            value=f"service/{AIO_BROKER_DIAGNOSTICS_SERVICE} not found in namespace {namespace}",
            resource_name=f"service/{AIO_BROKER_DIAGNOSTICS_SERVICE}",
        )
        diag_service_desc_suffix = "[red]not detected[/red]."
        diag_service_desc = f"Diagnostics Service {{[bright_blue]{AIO_BROKER_DIAGNOSTICS_SERVICE}[/bright_blue]}} {diag_service_desc_suffix}"
        check_manager.add_display(
            target_name=target_brokers,
            namespace=namespace,
            display=Padding(
                diag_service_desc,
                (0, 0, 0, 12),
            ),
        )
    else:
        clusterIP = diagnostics_service.get("spec", {}).get("clusterIP")
        ports: List[dict] = diagnostics_service.get("spec", {}).get("ports", [])

        check_manager.add_target_eval(
            target_name=target_brokers,
            namespace=namespace,
            status=CheckTaskStatus.success.value,
            value={"spec": {"clusterIP": clusterIP, "ports": ports}},
            resource_name=f"service/{AIO_BROKER_DIAGNOSTICS_SERVICE}",
        )
        diag_service_desc_suffix = "[green]detected[/green]."
        diag_service_desc = f"\nDiagnostics Service {{[bright_blue]{AIO_BROKER_DIAGNOSTICS_SERVICE}[/bright_blue]}} {diag_service_desc_suffix}"
        check_manager.add_display(
            target_name=target_brokers,
            namespace=namespace,
            display=Padding(
                diag_service_desc,
                (0, 0, 0, 12),
            ),
        )
        if ports and detail_level != ResourceOutputDetailLevel.summary.value:
            for port in ports:
                check_manager.add_display(
                    target_name=target_brokers,
                    namespace=namespace,
                    display=Padding(
                        f"[cyan]{port.get('name')}[/cyan] "
                        f"port [bright_blue]{port.get('port')}[/bright_blue] "
                        f"protocol [cyan]{port.get('protocol')}[/cyan]",
                        (0, 0, 0, 16),
                    ),
                )
            check_manager.add_display(target_name=target_brokers, namespace=namespace, display=NewLine())<|MERGE_RESOLUTION|>--- conflicted
+++ resolved
@@ -497,37 +497,24 @@
                 ),
             )
 
-<<<<<<< HEAD
             pods: List[dict] = []
 
             for prefix, label in [
-                (AIO_MQ_DIAGNOSTICS_PROBE_PREFIX, MQ_NAME_LABEL),
-                (AIO_MQ_FRONTEND_PREFIX, MQ_NAME_LABEL),
-                (AIO_MQ_BACKEND_PREFIX, MQ_NAME_LABEL),
-                (AIO_MQ_AUTH_PREFIX, MQ_NAME_LABEL),
-                (AIO_MQ_HEALTH_MANAGER, MQ_NAME_LABEL),
-                (AIO_MQ_DIAGNOSTICS_SERVICE, MQ_NAME_LABEL),
-                (AIO_MQ_OPERATOR, MQ_NAME_LABEL),
-                (AIO_MQ_FLUENT_BIT, MQ_K8S_LABEL),
-=======
-            for pod in [
-                AIO_BROKER_DIAGNOSTICS_PROBE_PREFIX,
-                AIO_BROKER_FRONTEND_PREFIX,
-                AIO_BROKER_BACKEND_PREFIX,
-                AIO_BROKER_AUTH_PREFIX,
-                AIO_BROKER_HEALTH_MANAGER,
-                AIO_BROKER_DIAGNOSTICS_SERVICE,
-                AIO_BROKER_OPERATOR,
-                AIO_BROKER_FLUENT_BIT,
->>>>>>> c4b59756
+                (AIO_BROKER_DIAGNOSTICS_PROBE_PREFIX, MQ_NAME_LABEL),
+                (AIO_BROKER_FRONTEND_PREFIX, MQ_NAME_LABEL),
+                (AIO_BROKER_BACKEND_PREFIX, MQ_NAME_LABEL),
+                (AIO_BROKER_AUTH_PREFIX, MQ_NAME_LABEL),
+                (AIO_BROKER_HEALTH_MANAGER, MQ_NAME_LABEL),
+                (AIO_BROKER_DIAGNOSTICS_SERVICE, MQ_NAME_LABEL),
+                (AIO_BROKER_OPERATOR, MQ_NAME_LABEL),
+                (AIO_BROKER_FLUENT_BIT, MQ_NAME_LABEL),
             ]:
                 prefixed_pods = get_namespaced_pods_by_prefix(
                     prefix=prefix,
-                    namespace="",
+                    namespace=namespace,
                     label_selector=label,
                 )
 
-<<<<<<< HEAD
                 if not prefixed_pods:
                     add_display_and_eval(
                         check_manager=check_manager,
@@ -557,8 +544,6 @@
                 detail_level=detail_level,
             )
 
-=======
->>>>>>> c4b59756
     return check_manager.as_dict(as_list)
 
 
