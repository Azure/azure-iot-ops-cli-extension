# coding=utf-8
# ----------------------------------------------------------------------------------------------
# Copyright (c) Microsoft Corporation. All rights reserved.
# Licensed under the MIT License. See License file in the project root for license information.
# ----------------------------------------------------------------------------------------------

from typing import Any, Dict, List, Optional

from .base import (
    CheckManager,
    check_post_deployment,
    evaluate_pod_health,
    get_resources_by_name,
    get_resources_grouped_by_namespace,
    process_dict_resource,
    process_resource_properties,
    validate_one_of_conditions,
    process_custom_resource_status,
)

from rich.console import NewLine
from rich.padding import Padding

from ...common import (
    AIO_BROKER_DIAGNOSTICS_SERVICE,
    CheckTaskStatus,
)

from .common import (
    AIO_BROKER_DIAGNOSTICS_PROBE_PREFIX,
    AIO_BROKER_FLUENT_BIT,
    AIO_BROKER_FRONTEND_PREFIX,
    AIO_BROKER_BACKEND_PREFIX,
    AIO_BROKER_AUTH_PREFIX,
    AIO_BROKER_HEALTH_MANAGER,
    AIO_BROKER_OPERATOR,
    BROKER_DIAGNOSTICS_PROPERTIES,
    ResourceOutputDetailLevel,
)

from ...providers.edge_api import MQ_ACTIVE_API, MqResourceKinds
from ..support.mq import MQ_NAME_LABEL

from ..base import get_namespaced_service


def check_mq_deployment(
    as_list: bool = False,
    detail_level: int = ResourceOutputDetailLevel.summary.value,
    resource_kinds: List[str] = None,
    resource_name: str = None,
) -> List[dict]:
    evaluate_funcs = {
        MqResourceKinds.BROKER: evaluate_brokers,
        MqResourceKinds.BROKER_LISTENER: evaluate_broker_listeners,
        # TODO: add BROKER_AUTHENTICATION and BROKER_AUTHORIZATION evaluations
    }

    return check_post_deployment(
        api_info=MQ_ACTIVE_API,
        check_name="enumerateBrokerApi",
        check_desc="Enumerate MQTT Broker API resources",
        evaluate_funcs=evaluate_funcs,
        as_list=as_list,
        detail_level=detail_level,
        resource_kinds=resource_kinds,
        resource_name=resource_name,
    )


def evaluate_broker_listeners(
    as_list: bool = False,
    detail_level: int = ResourceOutputDetailLevel.summary.value,
    resource_name: str = None,
) -> Dict[str, Any]:
    check_manager = CheckManager(
        check_name="evalBrokerListeners",
        check_desc="Evaluate MQTT Broker Listeners",
    )

    target_listeners = "brokerlisteners.mqttbroker.iotoperations.azure.com"
    listener_conditions = [
        "len(brokerlisteners)>=1",
        "spec",
        "spec.serviceName",
    ]

    all_listeners = get_resources_by_name(
        api_info=MQ_ACTIVE_API,
        kind=MqResourceKinds.BROKER_LISTENER,
        resource_name=resource_name,
    )
    if not all_listeners:
        status = CheckTaskStatus.skipped.value if resource_name else CheckTaskStatus.error.value
        fetch_listeners_error_text = (
            f"Unable to fetch {MqResourceKinds.BROKER_LISTENER.value}s in any namespace."
        )
        check_manager.add_target(target_name=target_listeners)
        check_manager.add_target_eval(
            target_name=target_listeners,
            status=status,
            value=fetch_listeners_error_text,
        )
        check_manager.add_display(
            target_name=target_listeners,
            display=Padding(fetch_listeners_error_text, (0, 0, 0, 8)),
        )
        return check_manager.as_dict(as_list)

    for namespace, listeners in get_resources_grouped_by_namespace(all_listeners):
        check_manager.add_target(
            target_name=target_listeners,
            namespace=namespace,
            conditions=listener_conditions,
        )
        check_manager.add_display(
            target_name=target_listeners,
            namespace=namespace,
            display=Padding(f"Broker Listeners in namespace {{[purple]{namespace}[/purple]}}", (0, 0, 0, 8)),
        )

        listeners = list(listeners)
        listeners_count = len(listeners)
        listener_count_desc = "- Expecting [bright_blue]>=1[/bright_blue] broker listeners per namespace. {}"
        listeners_eval_status = CheckTaskStatus.success.value

        if listeners_count >= 1:
            listener_count_desc = listener_count_desc.format(f"[green]Detected {listeners_count}[/green].")
        else:
            listener_count_desc = listener_count_desc.format(f"[yellow]Detected {listeners_count}[/yellow].")
            check_manager.set_target_status(
                target_name=target_listeners, namespace=namespace, status=CheckTaskStatus.warning.value
            )
            # TODO listeners_eval_status = CheckTaskStatus.warning.value
        check_manager.add_display(
            target_name=target_listeners,
            namespace=namespace,
            display=Padding(listener_count_desc, (0, 0, 0, 8)),
        )

        processed_services = {}
        for listener in listeners:
            namespace: str = namespace or listener["metadata"]["namespace"]
            listener_name: str = listener["metadata"]["name"]
            listener_spec = listener["spec"]
            listener_spec_service_name: str = listener_spec["serviceName"]
            listener_status_state = listener.get("status", {})

            listener_eval_value = {}
            listener_eval_value["spec"] = listener_spec

            listener_desc = f"\n- Broker Listener {{[bright_blue]{listener_name}[/bright_blue]}}."
            check_manager.add_display(
                target_name=target_listeners,
                namespace=namespace,
                display=Padding(listener_desc, (0, 0, 0, 8)),
            )

            process_custom_resource_status(
                check_manager=check_manager,
                status=listener_status_state,
                target_name=target_listeners,
                namespace=namespace,
                resource_name=listener_name,
                padding=12,
                detail_level=detail_level,
            )

            ports = listener_spec.get("ports", [])

            for port in ports:
                tls = port.get("tls", {})
                if detail_level != ResourceOutputDetailLevel.summary.value:
                    for label, val in [
                        ("Port", "port"),
                        ("AuthN", "authenticationRef"),
                        ("AuthZ", "authorizationRef"),
                        ("Node Port", "nodePort"),
                    ]:
                        val = port.get(val)

                        if val:
                            check_manager.add_display(
                                target_name=target_listeners,
                                namespace=namespace,
                                display=Padding(
                                    f"{label}: [bright_blue]{val}[/bright_blue]",
                                    (0, 0, 0, 12),
                                ),
                            )

                if tls:
                    # "certManagerCertificateSpec" and "manual" are mutually exclusive
                    cert_spec = tls.get("certManagerCertificateSpec", {})
                    cert_spec_condition = "spec.ports[*].tls.certManagerCertificateSpec"
                    manual = tls.get("manual", {})
                    manual_condition = "spec.ports[*].tls.manual"
                    tls_eval_value = {
                        cert_spec_condition: cert_spec,
                        manual_condition: manual,
                    }
                    validate_one_of_conditions(
                        conditions=[
                            (cert_spec_condition, cert_spec),
                            (manual_condition, manual),
                        ],
                        check_manager=check_manager,
                        eval_value=tls_eval_value,
                        namespace=namespace,
                        target_name=target_listeners,
                        resource_name=listener_name,
                        padding=12,
                    )

                    if detail_level == ResourceOutputDetailLevel.verbose.value:
                        check_manager.add_display(
                            target_name=target_listeners,
                            namespace=namespace,
                            display=Padding("TLS:", (0, 0, 0, 12)),
                        )
                        for prop_name, prop_value in {
                            "Cert Manager certificate spec": cert_spec,
                            "Manual": manual,
                        }.items():
                            if prop_value:
                                process_dict_resource(
                                    check_manager=check_manager,
                                    target_name=target_listeners,
                                    resource=prop_value,
                                    namespace=namespace,
                                    padding=14,
                                    prop_name=prop_name,
                                )

            if listener_spec_service_name not in processed_services:
                _evaluate_listener_service(
                    check_manager=check_manager,
                    listener_spec=listener_spec,
                    processed_services=processed_services,
                    target_listeners=target_listeners,
                    namespace=namespace,
                    detail_level=detail_level,
                )

            check_manager.add_target_eval(
                target_name=target_listeners,
                namespace=namespace,
                status=listeners_eval_status,
                value=listener_eval_value,
                resource_name=listener_name,
            )

    return check_manager.as_dict(as_list)


def evaluate_brokers(
    as_list: bool = False,
    detail_level: int = ResourceOutputDetailLevel.summary.value,
    resource_name: str = None,
) -> Dict[str, Any]:
    check_manager = CheckManager(check_name="evalBrokers", check_desc="Evaluate MQTT Brokers")

    target_brokers = "brokers.mqttbroker.iotoperations.azure.com"
    broker_conditions = ["len(brokers)==1", "spec.mode"]
    all_brokers: dict = get_resources_by_name(
        api_info=MQ_ACTIVE_API,
        kind=MqResourceKinds.BROKER,
        resource_name=resource_name,
    )

    if not all_brokers:
        status = CheckTaskStatus.skipped.value if resource_name else CheckTaskStatus.error.value
        fetch_brokers_error_text = f"Unable to fetch {MqResourceKinds.BROKER.value}s in any namespace."
        check_manager.add_target(target_name=target_brokers)
        check_manager.add_target_eval(
            target_name=target_brokers,
            status=status,
            value=fetch_brokers_error_text,
        )
        check_manager.add_display(
            target_name=target_brokers,
            display=Padding(fetch_brokers_error_text, (0, 0, 0, 8)),
        )
        return check_manager.as_dict(as_list)

    for namespace, brokers in get_resources_grouped_by_namespace(all_brokers):
        check_manager.add_target(
            target_name=target_brokers, namespace=namespace, conditions=broker_conditions
        )
        check_manager.add_display(
            target_name=target_brokers,
            namespace=namespace,
            display=Padding(f"MQTT Brokers in namespace {{[purple]{namespace}[/purple]}}", (0, 0, 0, 8)),
        )
        brokers = list(brokers)
        brokers_count = len(brokers)
        brokers_count_text = "- Expecting [bright_blue]1[/bright_blue] broker resource per namespace. {}."
        broker_eval_status = CheckTaskStatus.success.value

        if brokers_count == 1:
            brokers_count_text = brokers_count_text.format(f"[green]Detected {brokers_count}[/green]")
        else:
            brokers_count_text = brokers_count_text.format(f"[red]Detected {brokers_count}[/red]")
            check_manager.set_target_status(
                target_name=target_brokers, namespace=namespace, status=CheckTaskStatus.error.value
            )
        check_manager.add_display(
            target_name=target_brokers, namespace=namespace, display=Padding(brokers_count_text, (0, 0, 0, 8))
        )

        added_distributed_conditions = False
        added_diagnostics_conditions = False
        for b in brokers:
            broker_name = b["metadata"]["name"]
            broker_spec: dict = b["spec"]
            broker_diagnostics = broker_spec["diagnostics"]
            broker_status_state = b.get("status", {})

            target_broker_text = f"\n- Broker {{[bright_blue]{broker_name}[/bright_blue]}}"
            check_manager.add_display(
                target_name=target_brokers,
                namespace=namespace,
                display=Padding(target_broker_text, (0, 0, 0, 8)),
            )

            process_custom_resource_status(
                check_manager=check_manager,
                status=broker_status_state,
                target_name=target_brokers,
                namespace=namespace,
                resource_name=broker_name,
                padding=12,
                detail_level=detail_level,
            )

            broker_eval_value = {}
            if not added_distributed_conditions:
                # TODO - conditional evaluations
                broker_conditions.append("spec.cardinality")
                broker_conditions.append("spec.cardinality.backendChain.partitions>=1")
                broker_conditions.append("spec.cardinality.backendChain.redundancyFactor>=1")
                broker_conditions.append("spec.cardinality.backendChain.workers>=1")
                broker_conditions.append("spec.cardinality.frontend.replicas>=1")
                added_distributed_conditions = True

            check_manager.set_target_conditions(
                target_name=target_brokers, namespace=namespace, conditions=broker_conditions
            )
            broker_cardinality: dict = broker_spec.get("cardinality")
            broker_eval_value["spec.cardinality"] = broker_cardinality
            if not broker_cardinality:
                broker_eval_status = CheckTaskStatus.error.value
                # show cardinality display (regardless of detail level) if it's missing
                check_manager.add_display(
                    target_name=target_brokers,
                    namespace=namespace,
                    display=Padding("\nCardinality", (0, 0, 0, 12)),
                )
                check_manager.add_display(
                    target_name=target_brokers,
                    namespace=namespace,
                    display=Padding(
                        "[magenta]spec.cardinality is undefined![/magenta]",
                        (0, 0, 0, 16),
                    ),
                )
            else:
                backend_cardinality_desc = "- Expecting backend partitions [bright_blue]>=1[/bright_blue]. {}"
                backend_redundancy_desc = (
                    "- Expecting backend redundancy factor [bright_blue]>=1[/bright_blue]. {}"
                )
                backend_workers_desc = "- Expecting backend workers [bright_blue]>=1[/bright_blue]. {}"
                frontend_cardinality_desc = "- Expecting frontend replicas [bright_blue]>=1[/bright_blue]. {}"

                backend_chain = broker_cardinality.get("backendChain", {})
                backend_partition_count: Optional[int] = backend_chain.get("partitions")
                backend_redundancy: Optional[int] = backend_chain.get("redundancyFactor")
                backend_workers: Optional[int] = backend_chain.get("workers")
                frontend_replicas: Optional[int] = broker_cardinality.get("frontend", {}).get("replicas")

                if backend_partition_count and backend_partition_count >= 1:
                    backend_chain_count_colored = f"[green]Actual {backend_partition_count}[/green]."
                else:
                    backend_chain_count_colored = f"[red]Actual {backend_partition_count}[/red]."
                    broker_eval_status = CheckTaskStatus.error.value

                if backend_redundancy and backend_redundancy >= 1:
                    backend_replicas_colored = f"[green]Actual {backend_redundancy}[/green]."
                else:
                    backend_replicas_colored = f"[red]Actual {backend_redundancy}[/red]."
                    broker_eval_status = CheckTaskStatus.error.value

                if backend_workers and backend_workers >= 1:
                    backend_workers_colored = f"[green]Actual {backend_workers}[/green]."
                else:
                    backend_workers_colored = f"[red]Actual {backend_workers}[/red]."
                    broker_eval_status = CheckTaskStatus.error.value

                if frontend_replicas and frontend_replicas >= 1:
                    frontend_replicas_colored = f"[green]Actual {frontend_replicas}[/green]."
                else:
                    frontend_replicas_colored = f"[red]Actual {frontend_replicas}[/red]."

                # show cardinality display on non-summary detail_levels
                if detail_level != ResourceOutputDetailLevel.summary.value:
                    check_manager.add_display(
                        target_name=target_brokers,
                        namespace=namespace,
                        display=Padding("\nCardinality", (0, 0, 0, 12)),
                    )

                    for display in [
                        backend_cardinality_desc.format(backend_chain_count_colored),
                        backend_redundancy_desc.format(backend_replicas_colored),
                        backend_workers_desc.format(backend_workers_colored),
                        frontend_cardinality_desc.format(frontend_replicas_colored),
                    ]:
                        check_manager.add_display(
                            target_name=target_brokers,
                            namespace=namespace,
                            display=Padding(display, (0, 0, 0, 16)),
                        )

            diagnostic_detail_padding = (0, 0, 0, 16)

            if not added_diagnostics_conditions:
                check_manager.add_target_conditions(
                    target_name=target_brokers,
                    conditions=["spec.diagnostics"],
                    namespace=namespace,
                )
                added_diagnostics_conditions = True

            broker_eval_value["spec.diagnostics"] = broker_diagnostics

            if broker_diagnostics:
                if detail_level != ResourceOutputDetailLevel.summary.value:
                    check_manager.add_display(
                        target_name=target_brokers,
                        namespace=namespace,
                        display=Padding("\nBroker Diagnostics", (0, 0, 0, 12)),
                    )

                    if detail_level == ResourceOutputDetailLevel.detail.value:
                        process_resource_properties(
                            check_manager=check_manager,
                            detail_level=detail_level,
                            target_name=target_brokers,
                            prop_value=broker_diagnostics,
                            properties=BROKER_DIAGNOSTICS_PROPERTIES,
                            namespace=namespace,
                            padding=diagnostic_detail_padding,
                        )
                    else:
                        process_dict_resource(
                            check_manager=check_manager,
                            target_name=target_brokers,
                            resource=broker_diagnostics,
                            namespace=namespace,
                            padding=diagnostic_detail_padding[3],
                        )
            # show broker diagnostics error regardless of detail_level
            else:
                broker_eval_status = CheckTaskStatus.warning.value
                check_manager.add_display(
                    target_name=target_brokers,
                    namespace=namespace,
                    display=Padding("\nBroker Diagnostics", (0, 0, 0, 12)),
                )
                check_manager.add_display(
                    target_name=target_brokers,
                    namespace=namespace,
                    display=Padding(
                        "[yellow]Unable to fetch broker diagnostics.[/yellow]",
                        diagnostic_detail_padding,
                    ),
                )

            check_manager.add_target_eval(
                target_name=target_brokers,
                namespace=namespace,
                status=broker_eval_status,
                value=broker_eval_value,
                resource_name=broker_name,
            )

            _evaluate_broker_diagnostics_service(
                check_manager=check_manager,
                target_brokers=target_brokers,
                namespace=namespace,
                detail_level=detail_level,
            )

        if brokers_count > 0:
            check_manager.add_display(
                target_name=target_brokers,
                namespace=namespace,
                display=Padding(
                    "\nRuntime Health",
                    (0, 0, 0, 8),
                ),
            )

            for pod in [
                # TODO: rename the prefix if service apply name changes
<<<<<<< HEAD
                AIO_BROKER_DIAGNOSTICS_PROBE_PREFIX,
                AIO_BROKER_FRONTEND_PREFIX,
                AIO_BROKER_BACKEND_PREFIX,
                AIO_BROKER_AUTH_PREFIX,
                AIO_BROKER_HEALTH_MANAGER,
                AIO_BROKER_DIAGNOSTICS_SERVICE,
                AIO_BROKER_OPERATOR,
                AIO_BROKER_FLUENT_BIT,
=======
                AIO_MQ_DIAGNOSTICS_PROBE_PREFIX,
                AIO_MQ_FRONTEND_PREFIX,
                AIO_MQ_BACKEND_PREFIX,
                AIO_MQ_AUTH_PREFIX,
                AIO_MQ_HEALTH_MANAGER,
                AIO_BROKER_DIAGNOSTICS_SERVICE,
                AIO_MQ_OPERATOR,
>>>>>>> 2973d604
            ]:
                evaluate_pod_health(
                    check_manager=check_manager,
                    target=target_brokers,
                    namespace=namespace,
                    pod=pod,
                    display_padding=12,
                    service_label=MQ_NAME_LABEL,
                    detail_level=detail_level,
                )

    return check_manager.as_dict(as_list)


def _evaluate_listener_service(
    check_manager: CheckManager,
    listener_spec: dict,
    processed_services: dict,
    target_listeners: str,
    namespace: str,
    detail_level: int = ResourceOutputDetailLevel.summary.value,
) -> None:
    listener_spec_service_name: str = listener_spec["serviceName"]
    listener_spec_service_type: str = listener_spec["serviceType"]
    target_listener_service = f"service/{listener_spec_service_name}"
    listener_service_eval_status = CheckTaskStatus.success.value
    check_manager.add_target(
        target_name=target_listener_service,
        namespace=namespace,
        conditions=["listener_service"],
    )

    associated_service: dict = get_namespaced_service(
        name=listener_spec_service_name, namespace=namespace, as_dict=True
    )
    processed_services[listener_spec_service_name] = True
    if not associated_service:
        listener_service_eval_status = CheckTaskStatus.warning.value
        check_manager.add_display(
            target_name=target_listeners,
            namespace=namespace,
            display=Padding(
                f"\n[red]Unable[/red] to fetch service {{[red]{listener_spec_service_name}[/red]}}.",
                (0, 0, 0, 12),
            ),
        )
        check_manager.add_target_eval(
            target_name=target_listener_service,
            namespace=namespace,
            status=listener_service_eval_status,
            value={"listener_service": "Unable to fetch service."},
            resource_name=f"service/{listener_spec_service_name}",
        )
    else:
        check_manager.add_target_eval(
            target_name=target_listener_service,
            namespace=namespace,
            status=CheckTaskStatus.success.value,
            value={"listener_service": target_listener_service},
            resource_name=f"service/{listener_spec_service_name}",
        )

        check_manager.add_display(
            target_name=target_listener_service,
            namespace=namespace,
            display=Padding(
                f"Service {{[bright_blue]{listener_spec_service_name}[/bright_blue]}} of type [bright_blue]{listener_spec_service_type}[/bright_blue]",
                (0, 0, 0, 8),
            ),
        )

        if listener_spec_service_type.lower() == "loadbalancer":
            check_manager.set_target_conditions(
                target_name=target_listener_service,
                namespace=namespace,
                conditions=[
                    "status",
                    "len(status.loadBalancer.ingress[*].ip)>=1",
                ],
            )
            ingress_rules_desc = "- Expecting [bright_blue]>=1[/bright_blue] ingress rule. {}"

            service_status = associated_service.get("status", {})
            load_balancer = service_status.get("c", {})
            ingress_rules: List[dict] = load_balancer.get("ingress", [])

            if not ingress_rules:
                listener_service_eval_status = CheckTaskStatus.warning.value
                ingress_count_colored = "[red]Detected 0[/red]."
            else:
                ingress_count_colored = f"[green]Detected {len(ingress_rules)}[/green]."

            if detail_level != ResourceOutputDetailLevel.summary.value:
                check_manager.add_display(
                    target_name=target_listener_service,
                    namespace=namespace,
                    display=Padding(
                        ingress_rules_desc.format(ingress_count_colored),
                        (0, 0, 0, 12),
                    ),
                )

                if ingress_rules:
                    check_manager.add_display(
                        target_name=target_listener_service,
                        namespace=namespace,
                        display=Padding("\nIngress", (0, 0, 0, 12)),
                    )

            for ingress in ingress_rules:
                ip = ingress.get("ip")
                if ip:
                    if detail_level != ResourceOutputDetailLevel.summary.value:
                        rule_desc = f"- ip: [green]{ip}[/green]"
                        check_manager.add_display(
                            target_name=target_listener_service,
                            namespace=namespace,
                            display=Padding(rule_desc, (0, 0, 0, 16)),
                        )
                else:
                    listener_service_eval_status = CheckTaskStatus.warning.value

            check_manager.add_target_eval(
                target_name=target_listener_service,
                namespace=namespace,
                status=listener_service_eval_status,
                value=service_status,
            )
        elif listener_spec_service_type.lower() == "clusterip":
            check_manager.set_target_conditions(
                target_name=target_listener_service,
                namespace=namespace,
                conditions=["spec.clusterIP"],
            )
            cluster_ip = associated_service.get("spec", {}).get("clusterIP")

            cluster_ip_desc = "Cluster IP: {}"
            if not cluster_ip:
                listener_service_eval_status = CheckTaskStatus.warning.value
                cluster_ip_desc = cluster_ip_desc.format("[yellow]Undetermined[/yellow]")
            else:
                cluster_ip_desc = cluster_ip_desc.format(f"[cyan]{cluster_ip}[/cyan]")

            if detail_level != ResourceOutputDetailLevel.summary.value:
                check_manager.add_display(
                    target_name=target_listener_service,
                    namespace=namespace,
                    display=Padding(cluster_ip_desc, (0, 0, 0, 12)),
                )
            check_manager.add_target_eval(
                target_name=target_listener_service,
                namespace=namespace,
                status=listener_service_eval_status,
                value={"spec.clusterIP": cluster_ip},
            )
        elif listener_spec_service_type.lower() == "nodeport":
            pass


def _evaluate_broker_diagnostics_service(
    check_manager: CheckManager,
    target_brokers: str,
    namespace: str,
    detail_level: int = ResourceOutputDetailLevel.summary.value,
) -> None:
<<<<<<< HEAD
    diagnostics_service = get_namespaced_service(
        name=AIO_BROKER_DIAGNOSTICS_SERVICE, namespace=namespace, as_dict=True
    )
=======
    diagnostics_service = get_namespaced_service(name=AIO_BROKER_DIAGNOSTICS_SERVICE, namespace=namespace, as_dict=True)
>>>>>>> 2973d604
    if not diagnostics_service:
        check_manager.add_target_eval(
            target_name=target_brokers,
            namespace=namespace,
            status=CheckTaskStatus.error.value,
            value=f"service/{AIO_BROKER_DIAGNOSTICS_SERVICE} not found in namespace {namespace}",
            resource_name=f"service/{AIO_BROKER_DIAGNOSTICS_SERVICE}",
        )
        diag_service_desc_suffix = "[red]not detected[/red]."
        diag_service_desc = f"Diagnostics Service {{[bright_blue]{AIO_BROKER_DIAGNOSTICS_SERVICE}[/bright_blue]}} {diag_service_desc_suffix}"
        check_manager.add_display(
            target_name=target_brokers,
            namespace=namespace,
            display=Padding(
                diag_service_desc,
                (0, 0, 0, 12),
            ),
        )
    else:
        clusterIP = diagnostics_service.get("spec", {}).get("clusterIP")
        ports: List[dict] = diagnostics_service.get("spec", {}).get("ports", [])

        check_manager.add_target_eval(
            target_name=target_brokers,
            namespace=namespace,
            status=CheckTaskStatus.success.value,
            value={"spec": {"clusterIP": clusterIP, "ports": ports}},
            resource_name=f"service/{AIO_BROKER_DIAGNOSTICS_SERVICE}",
        )
        diag_service_desc_suffix = "[green]detected[/green]."
        diag_service_desc = f"\nDiagnostics Service {{[bright_blue]{AIO_BROKER_DIAGNOSTICS_SERVICE}[/bright_blue]}} {diag_service_desc_suffix}"
        check_manager.add_display(
            target_name=target_brokers,
            namespace=namespace,
            display=Padding(
                diag_service_desc,
                (0, 0, 0, 12),
            ),
        )
        if ports and detail_level != ResourceOutputDetailLevel.summary.value:
            for port in ports:
                check_manager.add_display(
                    target_name=target_brokers,
                    namespace=namespace,
                    display=Padding(
                        f"[cyan]{port.get('name')}[/cyan] "
                        f"port [bright_blue]{port.get('port')}[/bright_blue] "
                        f"protocol [cyan]{port.get('protocol')}[/cyan]",
                        (0, 0, 0, 16),
                    ),
                )
            check_manager.add_display(target_name=target_brokers, namespace=namespace, display=NewLine())<|MERGE_RESOLUTION|>--- conflicted
+++ resolved
@@ -502,8 +502,6 @@
             )
 
             for pod in [
-                # TODO: rename the prefix if service apply name changes
-<<<<<<< HEAD
                 AIO_BROKER_DIAGNOSTICS_PROBE_PREFIX,
                 AIO_BROKER_FRONTEND_PREFIX,
                 AIO_BROKER_BACKEND_PREFIX,
@@ -512,15 +510,6 @@
                 AIO_BROKER_DIAGNOSTICS_SERVICE,
                 AIO_BROKER_OPERATOR,
                 AIO_BROKER_FLUENT_BIT,
-=======
-                AIO_MQ_DIAGNOSTICS_PROBE_PREFIX,
-                AIO_MQ_FRONTEND_PREFIX,
-                AIO_MQ_BACKEND_PREFIX,
-                AIO_MQ_AUTH_PREFIX,
-                AIO_MQ_HEALTH_MANAGER,
-                AIO_BROKER_DIAGNOSTICS_SERVICE,
-                AIO_MQ_OPERATOR,
->>>>>>> 2973d604
             ]:
                 evaluate_pod_health(
                     check_manager=check_manager,
@@ -686,13 +675,9 @@
     namespace: str,
     detail_level: int = ResourceOutputDetailLevel.summary.value,
 ) -> None:
-<<<<<<< HEAD
     diagnostics_service = get_namespaced_service(
         name=AIO_BROKER_DIAGNOSTICS_SERVICE, namespace=namespace, as_dict=True
     )
-=======
-    diagnostics_service = get_namespaced_service(name=AIO_BROKER_DIAGNOSTICS_SERVICE, namespace=namespace, as_dict=True)
->>>>>>> 2973d604
     if not diagnostics_service:
         check_manager.add_target_eval(
             target_name=target_brokers,
