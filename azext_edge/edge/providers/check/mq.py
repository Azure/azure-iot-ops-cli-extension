# coding=utf-8
# ----------------------------------------------------------------------------------------------
# Copyright (c) Microsoft Corporation. All rights reserved.
# Licensed under the MIT License. See License file in the project root for license information.
# ----------------------------------------------------------------------------------------------

from typing import Any, Dict, List, Optional
<<<<<<< HEAD
=======

from azext_edge.edge.providers.check.base.display import add_display_and_eval
>>>>>>> d21e54d8

from .base import (
    CheckManager,
    check_post_deployment,
    evaluate_pod_health,
    get_resources_by_name,
    get_resources_grouped_by_namespace,
    process_dict_resource,
    process_resource_properties,
    validate_one_of_conditions,
    process_custom_resource_status,
)

from rich.console import NewLine
from rich.padding import Padding

from ...common import (
    AIO_BROKER_DIAGNOSTICS_SERVICE,
    CheckTaskStatus,
)

from .common import (
    AIO_BROKER_DIAGNOSTICS_PROBE_PREFIX,
    AIO_BROKER_FLUENT_BIT,
    AIO_BROKER_FRONTEND_PREFIX,
    AIO_BROKER_BACKEND_PREFIX,
    AIO_BROKER_AUTH_PREFIX,
    AIO_BROKER_HEALTH_MANAGER,
    AIO_BROKER_OPERATOR,
    BROKER_DIAGNOSTICS_PROPERTIES,
    ResourceOutputDetailLevel,
)

from ...providers.edge_api import MQ_ACTIVE_API, MqResourceKinds
from ..support.mq import MQ_NAME_LABEL

from ..base import get_namespaced_pods_by_prefix, get_namespaced_service


def check_mq_deployment(
    as_list: bool = False,
    detail_level: int = ResourceOutputDetailLevel.summary.value,
    resource_kinds: List[str] = None,
    resource_name: str = None,
) -> List[dict]:
    evaluate_funcs = {
        MqResourceKinds.BROKER: evaluate_brokers,
        MqResourceKinds.BROKER_LISTENER: evaluate_broker_listeners,
        # TODO: add BROKER_AUTHENTICATION and BROKER_AUTHORIZATION evaluations
    }

    return check_post_deployment(
        api_info=MQ_ACTIVE_API,
        check_name="enumerateBrokerApi",
        check_desc="Enumerate MQTT Broker API resources",
        evaluate_funcs=evaluate_funcs,
        as_list=as_list,
        detail_level=detail_level,
        resource_kinds=resource_kinds,
        resource_name=resource_name,
    )


def evaluate_broker_listeners(
    as_list: bool = False,
    detail_level: int = ResourceOutputDetailLevel.summary.value,
    resource_name: str = None,
) -> Dict[str, Any]:
    check_manager = CheckManager(
        check_name="evalBrokerListeners",
        check_desc="Evaluate MQTT Broker Listeners",
    )

    target_listeners = "brokerlisteners.mqttbroker.iotoperations.azure.com"
    listener_conditions = [
        "len(brokerlisteners)>=1",
        "spec",
        "spec.serviceName",
    ]

    all_listeners = get_resources_by_name(
        api_info=MQ_ACTIVE_API,
        kind=MqResourceKinds.BROKER_LISTENER,
        resource_name=resource_name,
    )
    if not all_listeners:
        status = CheckTaskStatus.skipped.value if resource_name else CheckTaskStatus.error.value
        fetch_listeners_error_text = f"Unable to fetch {MqResourceKinds.BROKER_LISTENER.value}s in any namespace."
        check_manager.add_target(target_name=target_listeners)
        check_manager.add_target_eval(
            target_name=target_listeners,
            status=status,
            value=fetch_listeners_error_text,
        )
        check_manager.add_display(
            target_name=target_listeners,
            display=Padding(fetch_listeners_error_text, (0, 0, 0, 8)),
        )
        return check_manager.as_dict(as_list)

    for namespace, listeners in get_resources_grouped_by_namespace(all_listeners):
        check_manager.add_target(
            target_name=target_listeners,
            namespace=namespace,
            conditions=listener_conditions,
        )
        check_manager.add_display(
            target_name=target_listeners,
            namespace=namespace,
            display=Padding(f"Broker Listeners in namespace {{[purple]{namespace}[/purple]}}", (0, 0, 0, 8)),
        )

        listeners = list(listeners)
        listeners_count = len(listeners)
        listener_count_desc = "- Expecting [bright_blue]>=1[/bright_blue] broker listeners per namespace. {}"
        listeners_eval_status = CheckTaskStatus.success.value

        if listeners_count >= 1:
            listener_count_desc = listener_count_desc.format(f"[green]Detected {listeners_count}[/green].")
        else:
            listener_count_desc = listener_count_desc.format(f"[yellow]Detected {listeners_count}[/yellow].")
            check_manager.set_target_status(
                target_name=target_listeners, namespace=namespace, status=CheckTaskStatus.warning.value
            )
            # TODO listeners_eval_status = CheckTaskStatus.warning.value
        check_manager.add_display(
            target_name=target_listeners,
            namespace=namespace,
            display=Padding(listener_count_desc, (0, 0, 0, 8)),
        )

        processed_services = {}
        for listener in listeners:
            namespace: str = namespace or listener["metadata"]["namespace"]
            listener_name: str = listener["metadata"]["name"]
            listener_spec = listener["spec"]
            listener_spec_service_name: str = listener_spec["serviceName"]
            listener_status_state = listener.get("status", {})

            listener_eval_value = {}
            listener_eval_value["spec"] = listener_spec

            listener_desc = f"\n- Broker Listener {{[bright_blue]{listener_name}[/bright_blue]}}."
            check_manager.add_display(
                target_name=target_listeners,
                namespace=namespace,
                display=Padding(listener_desc, (0, 0, 0, 8)),
            )

            process_custom_resource_status(
                check_manager=check_manager,
                status=listener_status_state,
                target_name=target_listeners,
                namespace=namespace,
                resource_name=listener_name,
                padding=12,
                detail_level=detail_level,
            )

            ports = listener_spec.get("ports", [])

            for port in ports:
                tls = port.get("tls", {})
                if detail_level != ResourceOutputDetailLevel.summary.value:
                    for label, val in [
                        ("Port", "port"),
                        ("AuthN", "authenticationRef"),
                        ("AuthZ", "authorizationRef"),
                        ("Node Port", "nodePort"),
                    ]:
                        val = port.get(val)

                        if val:
                            check_manager.add_display(
                                target_name=target_listeners,
                                namespace=namespace,
                                display=Padding(
                                    f"{label}: [bright_blue]{val}[/bright_blue]",
                                    (0, 0, 0, 12),
                                ),
                            )

                if tls:
                    # "certManagerCertificateSpec" and "manual" are mutually exclusive
                    cert_spec = tls.get("certManagerCertificateSpec", {})
                    cert_spec_condition = "spec.ports[*].tls.certManagerCertificateSpec"
                    manual = tls.get("manual", {})
                    manual_condition = "spec.ports[*].tls.manual"
                    tls_eval_value = {
                        cert_spec_condition: cert_spec,
                        manual_condition: manual,
                    }
                    validate_one_of_conditions(
                        conditions=[
                            (cert_spec_condition, cert_spec),
                            (manual_condition, manual),
                        ],
                        check_manager=check_manager,
                        eval_value=tls_eval_value,
                        namespace=namespace,
                        target_name=target_listeners,
                        resource_name=listener_name,
                        padding=12,
                    )

                    if detail_level == ResourceOutputDetailLevel.verbose.value:
                        check_manager.add_display(
                            target_name=target_listeners,
                            namespace=namespace,
                            display=Padding("TLS:", (0, 0, 0, 12)),
                        )
                        for prop_name, prop_value in {
                            "Cert Manager certificate spec": cert_spec,
                            "Manual": manual,
                        }.items():
                            if prop_value:
                                process_dict_resource(
                                    check_manager=check_manager,
                                    target_name=target_listeners,
                                    resource=prop_value,
                                    namespace=namespace,
                                    padding=14,
                                    prop_name=prop_name,
                                )

            if listener_spec_service_name not in processed_services:
                _evaluate_listener_service(
                    check_manager=check_manager,
                    listener_spec=listener_spec,
                    processed_services=processed_services,
                    target_listeners=target_listeners,
                    namespace=namespace,
                    detail_level=detail_level,
                )

            check_manager.add_target_eval(
                target_name=target_listeners,
                namespace=namespace,
                status=listeners_eval_status,
                value=listener_eval_value,
                resource_name=listener_name,
            )

    return check_manager.as_dict(as_list)


def evaluate_brokers(
    as_list: bool = False,
    detail_level: int = ResourceOutputDetailLevel.summary.value,
    resource_name: str = None,
) -> Dict[str, Any]:
    check_manager = CheckManager(check_name="evalBrokers", check_desc="Evaluate MQTT Brokers")

    target_brokers = "brokers.mqttbroker.iotoperations.azure.com"
    broker_conditions = ["len(brokers)==1", "spec.mode"]
    all_brokers: dict = get_resources_by_name(
        api_info=MQ_ACTIVE_API,
        kind=MqResourceKinds.BROKER,
        resource_name=resource_name,
    )

    if not all_brokers:
        status = CheckTaskStatus.skipped.value if resource_name else CheckTaskStatus.error.value
        fetch_brokers_error_text = f"Unable to fetch {MqResourceKinds.BROKER.value}s in any namespace."
        check_manager.add_target(target_name=target_brokers)
        check_manager.add_target_eval(
            target_name=target_brokers,
            status=status,
            value=fetch_brokers_error_text,
        )
        check_manager.add_display(
            target_name=target_brokers,
            display=Padding(fetch_brokers_error_text, (0, 0, 0, 8)),
        )
        return check_manager.as_dict(as_list)

    for namespace, brokers in get_resources_grouped_by_namespace(all_brokers):
        check_manager.add_target(target_name=target_brokers, namespace=namespace, conditions=broker_conditions)
        check_manager.add_display(
            target_name=target_brokers,
            namespace=namespace,
            display=Padding(f"MQTT Brokers in namespace {{[purple]{namespace}[/purple]}}", (0, 0, 0, 8)),
        )
        brokers = list(brokers)
        brokers_count = len(brokers)
        brokers_count_text = "- Expecting [bright_blue]1[/bright_blue] broker resource per namespace. {}."
        broker_eval_status = CheckTaskStatus.success.value

        if brokers_count == 1:
            brokers_count_text = brokers_count_text.format(f"[green]Detected {brokers_count}[/green]")
        else:
            brokers_count_text = brokers_count_text.format(f"[red]Detected {brokers_count}[/red]")
            check_manager.set_target_status(
                target_name=target_brokers, namespace=namespace, status=CheckTaskStatus.error.value
            )
        check_manager.add_display(
            target_name=target_brokers, namespace=namespace, display=Padding(brokers_count_text, (0, 0, 0, 8))
        )

        added_distributed_conditions = False
        added_diagnostics_conditions = False
        for b in brokers:
            broker_name = b["metadata"]["name"]
            broker_spec: dict = b["spec"]
            broker_diagnostics = broker_spec["diagnostics"]
            broker_status_state = b.get("status", {})

            target_broker_text = f"\n- Broker {{[bright_blue]{broker_name}[/bright_blue]}}"
            check_manager.add_display(
                target_name=target_brokers,
                namespace=namespace,
                display=Padding(target_broker_text, (0, 0, 0, 8)),
            )

            process_custom_resource_status(
                check_manager=check_manager,
                status=broker_status_state,
                target_name=target_brokers,
                namespace=namespace,
                resource_name=broker_name,
                padding=12,
                detail_level=detail_level,
            )

            broker_eval_value = {}
            if not added_distributed_conditions:
                # TODO - conditional evaluations
                broker_conditions.append("spec.cardinality")
                broker_conditions.append("spec.cardinality.backendChain.partitions>=1")
                broker_conditions.append("spec.cardinality.backendChain.redundancyFactor>=1")
                broker_conditions.append("spec.cardinality.backendChain.workers>=1")
                broker_conditions.append("spec.cardinality.frontend.replicas>=1")
                added_distributed_conditions = True

            check_manager.set_target_conditions(
                target_name=target_brokers, namespace=namespace, conditions=broker_conditions
            )
            broker_cardinality: dict = broker_spec.get("cardinality")
            broker_eval_value["spec.cardinality"] = broker_cardinality
            if not broker_cardinality:
                broker_eval_status = CheckTaskStatus.error.value
                # show cardinality display (regardless of detail level) if it's missing
                check_manager.add_display(
                    target_name=target_brokers,
                    namespace=namespace,
                    display=Padding("\nCardinality", (0, 0, 0, 12)),
                )
                check_manager.add_display(
                    target_name=target_brokers,
                    namespace=namespace,
                    display=Padding(
                        "[magenta]spec.cardinality is undefined![/magenta]",
                        (0, 0, 0, 16),
                    ),
                )
            else:
                backend_cardinality_desc = "- Expecting backend partitions [bright_blue]>=1[/bright_blue]. {}"
                backend_redundancy_desc = "- Expecting backend redundancy factor [bright_blue]>=1[/bright_blue]. {}"
                backend_workers_desc = "- Expecting backend workers [bright_blue]>=1[/bright_blue]. {}"
                frontend_cardinality_desc = "- Expecting frontend replicas [bright_blue]>=1[/bright_blue]. {}"

                backend_chain = broker_cardinality.get("backendChain", {})
                backend_partition_count: Optional[int] = backend_chain.get("partitions")
                backend_redundancy: Optional[int] = backend_chain.get("redundancyFactor")
                backend_workers: Optional[int] = backend_chain.get("workers")
                frontend_replicas: Optional[int] = broker_cardinality.get("frontend", {}).get("replicas")

                if backend_partition_count and backend_partition_count >= 1:
                    backend_chain_count_colored = f"[green]Actual {backend_partition_count}[/green]."
                else:
                    backend_chain_count_colored = f"[red]Actual {backend_partition_count}[/red]."
                    broker_eval_status = CheckTaskStatus.error.value

                if backend_redundancy and backend_redundancy >= 1:
                    backend_replicas_colored = f"[green]Actual {backend_redundancy}[/green]."
                else:
                    backend_replicas_colored = f"[red]Actual {backend_redundancy}[/red]."
                    broker_eval_status = CheckTaskStatus.error.value

                if backend_workers and backend_workers >= 1:
                    backend_workers_colored = f"[green]Actual {backend_workers}[/green]."
                else:
                    backend_workers_colored = f"[red]Actual {backend_workers}[/red]."
                    broker_eval_status = CheckTaskStatus.error.value

                if frontend_replicas and frontend_replicas >= 1:
                    frontend_replicas_colored = f"[green]Actual {frontend_replicas}[/green]."
                else:
                    frontend_replicas_colored = f"[red]Actual {frontend_replicas}[/red]."

                # show cardinality display on non-summary detail_levels
                if detail_level != ResourceOutputDetailLevel.summary.value:
                    check_manager.add_display(
                        target_name=target_brokers,
                        namespace=namespace,
                        display=Padding("\nCardinality", (0, 0, 0, 12)),
                    )

                    for display in [
                        backend_cardinality_desc.format(backend_chain_count_colored),
                        backend_redundancy_desc.format(backend_replicas_colored),
                        backend_workers_desc.format(backend_workers_colored),
                        frontend_cardinality_desc.format(frontend_replicas_colored),
                    ]:
                        check_manager.add_display(
                            target_name=target_brokers,
                            namespace=namespace,
                            display=Padding(display, (0, 0, 0, 16)),
                        )

            diagnostic_detail_padding = (0, 0, 0, 16)

            if not added_diagnostics_conditions:
                check_manager.add_target_conditions(
                    target_name=target_brokers,
                    conditions=["spec.diagnostics"],
                    namespace=namespace,
                )
                added_diagnostics_conditions = True

            broker_eval_value["spec.diagnostics"] = broker_diagnostics

            if broker_diagnostics:
                if detail_level != ResourceOutputDetailLevel.summary.value:
                    check_manager.add_display(
                        target_name=target_brokers,
                        namespace=namespace,
                        display=Padding("\nBroker Diagnostics", (0, 0, 0, 12)),
                    )

                    if detail_level == ResourceOutputDetailLevel.detail.value:
                        process_resource_properties(
                            check_manager=check_manager,
                            detail_level=detail_level,
                            target_name=target_brokers,
                            prop_value=broker_diagnostics,
                            properties=BROKER_DIAGNOSTICS_PROPERTIES,
                            namespace=namespace,
                            padding=diagnostic_detail_padding,
                        )
                    else:
                        process_dict_resource(
                            check_manager=check_manager,
                            target_name=target_brokers,
                            resource=broker_diagnostics,
                            namespace=namespace,
                            padding=diagnostic_detail_padding[3],
                        )
            # show broker diagnostics error regardless of detail_level
            else:
                broker_eval_status = CheckTaskStatus.warning.value
                check_manager.add_display(
                    target_name=target_brokers,
                    namespace=namespace,
                    display=Padding("\nBroker Diagnostics", (0, 0, 0, 12)),
                )
                check_manager.add_display(
                    target_name=target_brokers,
                    namespace=namespace,
                    display=Padding(
                        "[yellow]Unable to fetch broker diagnostics.[/yellow]",
                        diagnostic_detail_padding,
                    ),
                )

            check_manager.add_target_eval(
                target_name=target_brokers,
                namespace=namespace,
                status=broker_eval_status,
                value=broker_eval_value,
                resource_name=broker_name,
            )

            _evaluate_broker_diagnostics_service(
                check_manager=check_manager,
                target_brokers=target_brokers,
                namespace=namespace,
                detail_level=detail_level,
            )

        if brokers_count > 0:
            check_manager.add_display(
                target_name=target_brokers,
                namespace=namespace,
                display=Padding(
                    "\nRuntime Health",
                    (0, 0, 0, 8),
                ),
            )

<<<<<<< HEAD
            for pod in [
=======
            pods: List[dict] = []

            for prefix in [
>>>>>>> d21e54d8
                AIO_BROKER_DIAGNOSTICS_PROBE_PREFIX,
                AIO_BROKER_FRONTEND_PREFIX,
                AIO_BROKER_BACKEND_PREFIX,
                AIO_BROKER_AUTH_PREFIX,
                AIO_BROKER_HEALTH_MANAGER,
                AIO_BROKER_DIAGNOSTICS_SERVICE,
                AIO_BROKER_OPERATOR,
                AIO_BROKER_FLUENT_BIT,
            ]:
                prefixed_pods = get_namespaced_pods_by_prefix(
                    prefix=prefix,
                    namespace=namespace,
                    label_selector=MQ_NAME_LABEL,
                )

<<<<<<< HEAD
=======
                if not prefixed_pods:
                    add_display_and_eval(
                        check_manager=check_manager,
                        target_name=target_brokers,
                        display_text=f"{prefix}* [yellow]not detected[/yellow].",
                        eval_status=CheckTaskStatus.warning.value,
                        eval_value=None,
                        resource_name=prefix,
                        namespace=namespace,
                        padding=(0, 0, 0, 12),
                    )
                else:
                    pods.extend(
                        get_namespaced_pods_by_prefix(
                            prefix=prefix,
                            namespace="",
                            label_selector=MQ_NAME_LABEL,
                        )
                    )

            evaluate_pod_health(
                check_manager=check_manager,
                target=target_brokers,
                namespace=namespace,
                padding=12,
                pods=pods,
                detail_level=detail_level,
            )

>>>>>>> d21e54d8
    return check_manager.as_dict(as_list)


def _evaluate_listener_service(
    check_manager: CheckManager,
    listener_spec: dict,
    processed_services: dict,
    target_listeners: str,
    namespace: str,
    detail_level: int = ResourceOutputDetailLevel.summary.value,
) -> None:
    listener_spec_service_name: str = listener_spec["serviceName"]
    listener_spec_service_type: str = listener_spec["serviceType"]
    target_listener_service = f"service/{listener_spec_service_name}"
    listener_service_eval_status = CheckTaskStatus.success.value
    check_manager.add_target(
        target_name=target_listener_service,
        namespace=namespace,
        conditions=["listener_service"],
    )

    associated_service: dict = get_namespaced_service(
        name=listener_spec_service_name, namespace=namespace, as_dict=True
    )
    processed_services[listener_spec_service_name] = True
    if not associated_service:
        listener_service_eval_status = CheckTaskStatus.warning.value
        check_manager.add_display(
            target_name=target_listeners,
            namespace=namespace,
            display=Padding(
                f"\n[red]Unable[/red] to fetch service {{[red]{listener_spec_service_name}[/red]}}.",
                (0, 0, 0, 12),
            ),
        )
        check_manager.add_target_eval(
            target_name=target_listener_service,
            namespace=namespace,
            status=listener_service_eval_status,
            value={"listener_service": "Unable to fetch service."},
            resource_name=f"service/{listener_spec_service_name}",
        )
    else:
        check_manager.add_target_eval(
            target_name=target_listener_service,
            namespace=namespace,
            status=CheckTaskStatus.success.value,
            value={"listener_service": target_listener_service},
            resource_name=f"service/{listener_spec_service_name}",
        )

        check_manager.add_display(
            target_name=target_listener_service,
            namespace=namespace,
            display=Padding(
                f"Service {{[bright_blue]{listener_spec_service_name}[/bright_blue]}} of type [bright_blue]{listener_spec_service_type}[/bright_blue]",
                (0, 0, 0, 8),
            ),
        )

        if listener_spec_service_type.lower() == "loadbalancer":
            check_manager.set_target_conditions(
                target_name=target_listener_service,
                namespace=namespace,
                conditions=[
                    "status",
                    "len(status.loadBalancer.ingress[*].ip)>=1",
                ],
            )
            ingress_rules_desc = "- Expecting [bright_blue]>=1[/bright_blue] ingress rule. {}"

            service_status = associated_service.get("status", {})
            load_balancer = service_status.get("c", {})
            ingress_rules: List[dict] = load_balancer.get("ingress", [])

            if not ingress_rules:
                listener_service_eval_status = CheckTaskStatus.warning.value
                ingress_count_colored = "[red]Detected 0[/red]."
            else:
                ingress_count_colored = f"[green]Detected {len(ingress_rules)}[/green]."

            if detail_level != ResourceOutputDetailLevel.summary.value:
                check_manager.add_display(
                    target_name=target_listener_service,
                    namespace=namespace,
                    display=Padding(
                        ingress_rules_desc.format(ingress_count_colored),
                        (0, 0, 0, 12),
                    ),
                )

                if ingress_rules:
                    check_manager.add_display(
                        target_name=target_listener_service,
                        namespace=namespace,
                        display=Padding("\nIngress", (0, 0, 0, 12)),
                    )

            for ingress in ingress_rules:
                ip = ingress.get("ip")
                if ip:
                    if detail_level != ResourceOutputDetailLevel.summary.value:
                        rule_desc = f"- ip: [green]{ip}[/green]"
                        check_manager.add_display(
                            target_name=target_listener_service,
                            namespace=namespace,
                            display=Padding(rule_desc, (0, 0, 0, 16)),
                        )
                else:
                    listener_service_eval_status = CheckTaskStatus.warning.value

            check_manager.add_target_eval(
                target_name=target_listener_service,
                namespace=namespace,
                status=listener_service_eval_status,
                value=service_status,
            )
        elif listener_spec_service_type.lower() == "clusterip":
            check_manager.set_target_conditions(
                target_name=target_listener_service,
                namespace=namespace,
                conditions=["spec.clusterIP"],
            )
            cluster_ip = associated_service.get("spec", {}).get("clusterIP")

            cluster_ip_desc = "Cluster IP: {}"
            if not cluster_ip:
                listener_service_eval_status = CheckTaskStatus.warning.value
                cluster_ip_desc = cluster_ip_desc.format("[yellow]Undetermined[/yellow]")
            else:
                cluster_ip_desc = cluster_ip_desc.format(f"[cyan]{cluster_ip}[/cyan]")

            if detail_level != ResourceOutputDetailLevel.summary.value:
                check_manager.add_display(
                    target_name=target_listener_service,
                    namespace=namespace,
                    display=Padding(cluster_ip_desc, (0, 0, 0, 12)),
                )
            check_manager.add_target_eval(
                target_name=target_listener_service,
                namespace=namespace,
                status=listener_service_eval_status,
                value={"spec.clusterIP": cluster_ip},
            )
        elif listener_spec_service_type.lower() == "nodeport":
            pass


def _evaluate_broker_diagnostics_service(
    check_manager: CheckManager,
    target_brokers: str,
    namespace: str,
    detail_level: int = ResourceOutputDetailLevel.summary.value,
) -> None:
    diagnostics_service = get_namespaced_service(
        name=AIO_BROKER_DIAGNOSTICS_SERVICE, namespace=namespace, as_dict=True
    )
    if not diagnostics_service:
        check_manager.add_target_eval(
            target_name=target_brokers,
            namespace=namespace,
            status=CheckTaskStatus.error.value,
            value=f"service/{AIO_BROKER_DIAGNOSTICS_SERVICE} not found in namespace {namespace}",
            resource_name=f"service/{AIO_BROKER_DIAGNOSTICS_SERVICE}",
        )
        diag_service_desc_suffix = "[red]not detected[/red]."
        diag_service_desc = f"Diagnostics Service {{[bright_blue]{AIO_BROKER_DIAGNOSTICS_SERVICE}[/bright_blue]}} {diag_service_desc_suffix}"
        check_manager.add_display(
            target_name=target_brokers,
            namespace=namespace,
            display=Padding(
                diag_service_desc,
                (0, 0, 0, 12),
            ),
        )
    else:
        clusterIP = diagnostics_service.get("spec", {}).get("clusterIP")
        ports: List[dict] = diagnostics_service.get("spec", {}).get("ports", [])

        check_manager.add_target_eval(
            target_name=target_brokers,
            namespace=namespace,
            status=CheckTaskStatus.success.value,
            value={"spec": {"clusterIP": clusterIP, "ports": ports}},
            resource_name=f"service/{AIO_BROKER_DIAGNOSTICS_SERVICE}",
        )
        diag_service_desc_suffix = "[green]detected[/green]."
        diag_service_desc = f"\nDiagnostics Service {{[bright_blue]{AIO_BROKER_DIAGNOSTICS_SERVICE}[/bright_blue]}} {diag_service_desc_suffix}"
        check_manager.add_display(
            target_name=target_brokers,
            namespace=namespace,
            display=Padding(
                diag_service_desc,
                (0, 0, 0, 12),
            ),
        )
        if ports and detail_level != ResourceOutputDetailLevel.summary.value:
            for port in ports:
                check_manager.add_display(
                    target_name=target_brokers,
                    namespace=namespace,
                    display=Padding(
                        f"[cyan]{port.get('name')}[/cyan] "
                        f"port [bright_blue]{port.get('port')}[/bright_blue] "
                        f"protocol [cyan]{port.get('protocol')}[/cyan]",
                        (0, 0, 0, 16),
                    ),
                )
            check_manager.add_display(target_name=target_brokers, namespace=namespace, display=NewLine())<|MERGE_RESOLUTION|>--- conflicted
+++ resolved
@@ -5,11 +5,8 @@
 # ----------------------------------------------------------------------------------------------
 
 from typing import Any, Dict, List, Optional
-<<<<<<< HEAD
-=======
 
 from azext_edge.edge.providers.check.base.display import add_display_and_eval
->>>>>>> d21e54d8
 
 from .base import (
     CheckManager,
@@ -500,13 +497,9 @@
                 ),
             )
 
-<<<<<<< HEAD
-            for pod in [
-=======
             pods: List[dict] = []
 
             for prefix in [
->>>>>>> d21e54d8
                 AIO_BROKER_DIAGNOSTICS_PROBE_PREFIX,
                 AIO_BROKER_FRONTEND_PREFIX,
                 AIO_BROKER_BACKEND_PREFIX,
@@ -522,8 +515,6 @@
                     label_selector=MQ_NAME_LABEL,
                 )
 
-<<<<<<< HEAD
-=======
                 if not prefixed_pods:
                     add_display_and_eval(
                         check_manager=check_manager,
@@ -553,7 +544,6 @@
                 detail_level=detail_level,
             )
 
->>>>>>> d21e54d8
     return check_manager.as_dict(as_list)
 
 
