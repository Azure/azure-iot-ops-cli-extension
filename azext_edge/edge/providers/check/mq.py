# coding=utf-8
# ----------------------------------------------------------------------------------------------
# Copyright (c) Microsoft Corporation. All rights reserved.
# Licensed under the MIT License. See License file in the project root for license information.
# ----------------------------------------------------------------------------------------------

from typing import Any, Dict, List, Optional

from .base import (
    CheckManager,
    check_post_deployment,
    evaluate_pod_health,
    get_resources_by_name,
    get_resources_grouped_by_namespace,
    process_dict_resource,
    process_resource_properties,
    validate_one_of_conditions,
    process_custom_resource_status,
)

from rich.console import NewLine
from rich.padding import Padding

from ...common import (
    AIO_MQ_DIAGNOSTICS_SERVICE,
    CheckTaskStatus,
)

from .common import (
    AIO_MQ_DIAGNOSTICS_PROBE_PREFIX,
    AIO_MQ_FLUENT_BIT,
    AIO_MQ_FRONTEND_PREFIX,
    AIO_MQ_BACKEND_PREFIX,
    AIO_MQ_AUTH_PREFIX,
    AIO_MQ_HEALTH_MANAGER,
    AIO_MQ_OPERATOR,
    BROKER_DIAGNOSTICS_PROPERTIES,
    ResourceOutputDetailLevel,
)

from ...providers.edge_api import MQ_ACTIVE_API, MqResourceKinds
from ..support.mq import MQ_K8S_LABEL, MQ_NAME_LABEL

from ..base import get_namespaced_service


def check_mq_deployment(
    as_list: bool = False,
    detail_level: int = ResourceOutputDetailLevel.summary.value,
    resource_kinds: List[str] = None,
    resource_name: str = None,
) -> List[dict]:
    evaluate_funcs = {
        MqResourceKinds.BROKER: evaluate_brokers,
        MqResourceKinds.BROKER_LISTENER: evaluate_broker_listeners,
        # TODO: add BROKER_AUTHENTICATION and BROKER_AUTHORIZATION evaluations
    }

    return check_post_deployment(
        api_info=MQ_ACTIVE_API,
        check_name="enumerateBrokerApi",
        check_desc="Enumerate MQTT Broker API resources",
        evaluate_funcs=evaluate_funcs,
        as_list=as_list,
        detail_level=detail_level,
        resource_kinds=resource_kinds,
        resource_name=resource_name,
    )


def evaluate_broker_listeners(
    as_list: bool = False,
    detail_level: int = ResourceOutputDetailLevel.summary.value,
    resource_name: str = None,
) -> Dict[str, Any]:
    check_manager = CheckManager(
        check_name="evalBrokerListeners",
        check_desc="Evaluate MQTT Broker Listeners",
    )

    target_listeners = "brokerlisteners.mqttbroker.iotoperations.azure.com"
    listener_conditions = [
        "len(brokerlisteners)>=1",
        "spec",
        "spec.serviceName",
    ]

    all_listeners = get_resources_by_name(
        api_info=MQ_ACTIVE_API,
        kind=MqResourceKinds.BROKER_LISTENER,
        resource_name=resource_name,
    )
    if not all_listeners:
        status = CheckTaskStatus.skipped.value if resource_name else CheckTaskStatus.error.value
        fetch_listeners_error_text = f"Unable to fetch {MqResourceKinds.BROKER_LISTENER.value}s in any namespace."
        check_manager.add_target(target_name=target_listeners)
        check_manager.add_target_eval(
            target_name=target_listeners,
            status=status,
            value=fetch_listeners_error_text,
        )
        check_manager.add_display(
            target_name=target_listeners,
            display=Padding(fetch_listeners_error_text, (0, 0, 0, 8)),
        )
        return check_manager.as_dict(as_list)

    for namespace, listeners in get_resources_grouped_by_namespace(all_listeners):
        check_manager.add_target(
            target_name=target_listeners,
            namespace=namespace,
            conditions=listener_conditions,
        )
        check_manager.add_display(
            target_name=target_listeners,
            namespace=namespace,
            display=Padding(f"Broker Listeners in namespace {{[purple]{namespace}[/purple]}}", (0, 0, 0, 8)),
        )

        listeners = list(listeners)
        listeners_count = len(listeners)
        listener_count_desc = "- Expecting [bright_blue]>=1[/bright_blue] broker listeners per namespace. {}"
        listeners_eval_status = CheckTaskStatus.success.value

        if listeners_count >= 1:
            listener_count_desc = listener_count_desc.format(f"[green]Detected {listeners_count}[/green].")
        else:
            listener_count_desc = listener_count_desc.format(f"[yellow]Detected {listeners_count}[/yellow].")
            check_manager.set_target_status(
                target_name=target_listeners, namespace=namespace, status=CheckTaskStatus.warning.value
            )
            # TODO listeners_eval_status = CheckTaskStatus.warning.value
        check_manager.add_display(
            target_name=target_listeners, namespace=namespace, display=Padding(listener_count_desc, (0, 0, 0, 8))
        )

        processed_services = {}
        for listener in listeners:
            namespace: str = namespace or listener["metadata"]["namespace"]
            listener_name: str = listener["metadata"]["name"]
            listener_spec = listener["spec"]
            listener_spec_service_name: str = listener_spec["serviceName"]
            listener_status_state = listener.get("status", {})

            listener_eval_value = {}
            listener_eval_value["spec"] = listener_spec

            listener_desc = f"\n- Broker Listener {{[bright_blue]{listener_name}[/bright_blue]}}."
            check_manager.add_display(
                target_name=target_listeners, namespace=namespace, display=Padding(listener_desc, (0, 0, 0, 8))
            )

            process_custom_resource_status(
                check_manager=check_manager,
                status=listener_status_state,
                target_name=target_listeners,
                namespace=namespace,
                resource_name=listener_name,
                padding=12,
                detail_level=detail_level,
            )

            ports = listener_spec.get("ports", [])

            for port in ports:
                tls = port.get("tls", {})
                if detail_level != ResourceOutputDetailLevel.summary.value:
                    for label, val in [
                        ("Port", "port"),
                        ("AuthN", "authenticationRef"),
                        ("AuthZ", "authorizationRef"),
                        ("Node Port", "nodePort"),
                    ]:
                        val = port.get(val)

                        if val:
                            check_manager.add_display(
                                target_name=target_listeners,
                                namespace=namespace,
                                display=Padding(
                                    f"{label}: [bright_blue]{val}[/bright_blue]",
                                    (0, 0, 0, 12),
                                ),
                            )

                if tls:
                    # "certManagerCertificateSpec" and "manual" are mutually exclusive
                    cert_spec = tls.get("certManagerCertificateSpec", {})
                    cert_spec_condition = "spec.ports[*].tls.certManagerCertificateSpec"
                    manual = tls.get("manual", {})
                    manual_condition = "spec.ports[*].tls.manual"
                    tls_eval_value = {
                        cert_spec_condition: cert_spec,
                        manual_condition: manual,
                    }
                    validate_one_of_conditions(
                        conditions=[
                            (cert_spec_condition, cert_spec),
                            (manual_condition, manual),
                        ],
                        check_manager=check_manager,
                        eval_value=tls_eval_value,
                        namespace=namespace,
                        target_name=target_listeners,
                        resource_name=listener_name,
                        padding=12,
                    )

                    if detail_level == ResourceOutputDetailLevel.verbose.value:
                        check_manager.add_display(
                            target_name=target_listeners,
                            namespace=namespace,
                            display=Padding("TLS:", (0, 0, 0, 12)),
                        )
                        for prop_name, prop_value in {
                            "Cert Manager certificate spec": cert_spec,
                            "Manual": manual,
                        }.items():
                            if prop_value:
                                process_dict_resource(
                                    check_manager=check_manager,
                                    target_name=target_listeners,
                                    resource=prop_value,
                                    namespace=namespace,
                                    padding=14,
                                    prop_name=prop_name,
                                )

            if listener_spec_service_name not in processed_services:
                _evaluate_listener_service(
                    check_manager=check_manager,
                    listener_spec=listener_spec,
                    processed_services=processed_services,
                    target_listeners=target_listeners,
                    namespace=namespace,
                    detail_level=detail_level,
                )

            check_manager.add_target_eval(
                target_name=target_listeners,
                namespace=namespace,
                status=listeners_eval_status,
                value=listener_eval_value,
                resource_name=listener_name,
            )

    return check_manager.as_dict(as_list)


def evaluate_brokers(
    as_list: bool = False,
    detail_level: int = ResourceOutputDetailLevel.summary.value,
    resource_name: str = None,
) -> Dict[str, Any]:
    check_manager = CheckManager(check_name="evalBrokers", check_desc="Evaluate MQTT Brokers")

    target_brokers = "brokers.mqttbroker.iotoperations.azure.com"
    broker_conditions = ["len(brokers)==1", "spec.mode"]
    all_brokers: dict = get_resources_by_name(
        api_info=MQ_ACTIVE_API,
        kind=MqResourceKinds.BROKER,
        resource_name=resource_name,
    )

    if not all_brokers:
        status = CheckTaskStatus.skipped.value if resource_name else CheckTaskStatus.error.value
        fetch_brokers_error_text = f"Unable to fetch {MqResourceKinds.BROKER.value}s in any namespace."
        check_manager.add_target(target_name=target_brokers)
        check_manager.add_target_eval(
            target_name=target_brokers,
            status=status,
            value=fetch_brokers_error_text,
        )
        check_manager.add_display(
            target_name=target_brokers,
            display=Padding(fetch_brokers_error_text, (0, 0, 0, 8)),
        )
        return check_manager.as_dict(as_list)

    for namespace, brokers in get_resources_grouped_by_namespace(all_brokers):
        check_manager.add_target(target_name=target_brokers, namespace=namespace, conditions=broker_conditions)
        check_manager.add_display(
            target_name=target_brokers,
            namespace=namespace,
            display=Padding(f"MQTT Brokers in namespace {{[purple]{namespace}[/purple]}}", (0, 0, 0, 8)),
        )
        brokers = list(brokers)
        brokers_count = len(brokers)
        brokers_count_text = "- Expecting [bright_blue]1[/bright_blue] broker resource per namespace. {}."
        broker_eval_status = CheckTaskStatus.success.value

        if brokers_count == 1:
            brokers_count_text = brokers_count_text.format(f"[green]Detected {brokers_count}[/green]")
        else:
            brokers_count_text = brokers_count_text.format(f"[red]Detected {brokers_count}[/red]")
            check_manager.set_target_status(
                target_name=target_brokers, namespace=namespace, status=CheckTaskStatus.error.value
            )
        check_manager.add_display(
            target_name=target_brokers, namespace=namespace, display=Padding(brokers_count_text, (0, 0, 0, 8))
        )

        added_distributed_conditions = False
        added_diagnostics_conditions = False
        for b in brokers:
            broker_name = b["metadata"]["name"]
            broker_spec: dict = b["spec"]
            broker_diagnostics = broker_spec["diagnostics"]
            broker_status_state = b.get("status", {})

            target_broker_text = f"\n- Broker {{[bright_blue]{broker_name}[/bright_blue]}}"
            check_manager.add_display(
                target_name=target_brokers,
                namespace=namespace,
                display=Padding(target_broker_text, (0, 0, 0, 8)),
            )

            process_custom_resource_status(
                check_manager=check_manager,
                status=broker_status_state,
                target_name=target_brokers,
                namespace=namespace,
                resource_name=broker_name,
                padding=12,
                detail_level=detail_level,
            )

            broker_eval_value = {}
            if not added_distributed_conditions:
                # TODO - conditional evaluations
                broker_conditions.append("spec.cardinality")
                broker_conditions.append("spec.cardinality.backendChain.partitions>=1")
                broker_conditions.append("spec.cardinality.backendChain.redundancyFactor>=1")
                broker_conditions.append("spec.cardinality.backendChain.workers>=1")
                broker_conditions.append("spec.cardinality.frontend.replicas>=1")
                added_distributed_conditions = True

            check_manager.set_target_conditions(
                target_name=target_brokers, namespace=namespace, conditions=broker_conditions
            )
            broker_cardinality: dict = broker_spec.get("cardinality")
            broker_eval_value["spec.cardinality"] = broker_cardinality
            if not broker_cardinality:
                broker_eval_status = CheckTaskStatus.error.value
                # show cardinality display (regardless of detail level) if it's missing
                check_manager.add_display(
                    target_name=target_brokers,
                    namespace=namespace,
                    display=Padding("\nCardinality", (0, 0, 0, 12)),
                )
                check_manager.add_display(
                    target_name=target_brokers,
                    namespace=namespace,
                    display=Padding(
                        "[magenta]spec.cardinality is undefined![/magenta]",
                        (0, 0, 0, 16),
                    ),
                )
            else:
                backend_cardinality_desc = "- Expecting backend partitions [bright_blue]>=1[/bright_blue]. {}"
                backend_redundancy_desc = "- Expecting backend redundancy factor [bright_blue]>=1[/bright_blue]. {}"
                backend_workers_desc = "- Expecting backend workers [bright_blue]>=1[/bright_blue]. {}"
                frontend_cardinality_desc = "- Expecting frontend replicas [bright_blue]>=1[/bright_blue]. {}"

                backend_chain = broker_cardinality.get("backendChain", {})
                backend_partition_count: Optional[int] = backend_chain.get("partitions")
                backend_redundancy: Optional[int] = backend_chain.get("redundancyFactor")
                backend_workers: Optional[int] = backend_chain.get("workers")
                frontend_replicas: Optional[int] = broker_cardinality.get("frontend", {}).get("replicas")

                if backend_partition_count and backend_partition_count >= 1:
                    backend_chain_count_colored = f"[green]Actual {backend_partition_count}[/green]."
                else:
                    backend_chain_count_colored = f"[red]Actual {backend_partition_count}[/red]."
                    broker_eval_status = CheckTaskStatus.error.value

                if backend_redundancy and backend_redundancy >= 1:
                    backend_replicas_colored = f"[green]Actual {backend_redundancy}[/green]."
                else:
                    backend_replicas_colored = f"[red]Actual {backend_redundancy}[/red]."
                    broker_eval_status = CheckTaskStatus.error.value

                if backend_workers and backend_workers >= 1:
                    backend_workers_colored = f"[green]Actual {backend_workers}[/green]."
                else:
                    backend_workers_colored = f"[red]Actual {backend_workers}[/red]."
                    broker_eval_status = CheckTaskStatus.error.value

                if frontend_replicas and frontend_replicas >= 1:
                    frontend_replicas_colored = f"[green]Actual {frontend_replicas}[/green]."
                else:
                    frontend_replicas_colored = f"[red]Actual {frontend_replicas}[/red]."

                # show cardinality display on non-summary detail_levels
                if detail_level != ResourceOutputDetailLevel.summary.value:
                    check_manager.add_display(
                        target_name=target_brokers,
                        namespace=namespace,
                        display=Padding("\nCardinality", (0, 0, 0, 12)),
                    )

                    for display in [
                        backend_cardinality_desc.format(backend_chain_count_colored),
                        backend_redundancy_desc.format(backend_replicas_colored),
                        backend_workers_desc.format(backend_workers_colored),
                        frontend_cardinality_desc.format(frontend_replicas_colored),
                    ]:
                        check_manager.add_display(
                            target_name=target_brokers,
                            namespace=namespace,
                            display=Padding(display, (0, 0, 0, 16)),
                        )

            diagnostic_detail_padding = (0, 0, 0, 16)

            if not added_diagnostics_conditions:
                check_manager.add_target_conditions(
                    target_name=target_brokers,
                    conditions=["spec.diagnostics"],
                    namespace=namespace,
                )
                added_diagnostics_conditions = True

            broker_eval_value["spec.diagnostics"] = broker_diagnostics

            if broker_diagnostics:
                if detail_level != ResourceOutputDetailLevel.summary.value:
                    check_manager.add_display(
                        target_name=target_brokers,
                        namespace=namespace,
                        display=Padding("\nBroker Diagnostics", (0, 0, 0, 12)),
                    )

                    if detail_level == ResourceOutputDetailLevel.detail.value:
                        process_resource_properties(
                            check_manager=check_manager,
                            detail_level=detail_level,
                            target_name=target_brokers,
                            prop_value=broker_diagnostics,
                            properties=BROKER_DIAGNOSTICS_PROPERTIES,
                            namespace=namespace,
                            padding=diagnostic_detail_padding,
                        )
                    else:
                        process_dict_resource(
                            check_manager=check_manager,
                            target_name=target_brokers,
                            resource=broker_diagnostics,
                            namespace=namespace,
                            padding=diagnostic_detail_padding[3],
                        )
            # show broker diagnostics error regardless of detail_level
            else:
                broker_eval_status = CheckTaskStatus.warning.value
                check_manager.add_display(
                    target_name=target_brokers,
                    namespace=namespace,
                    display=Padding("\nBroker Diagnostics", (0, 0, 0, 12)),
                )
                check_manager.add_display(
                    target_name=target_brokers,
                    namespace=namespace,
                    display=Padding(
                        "[yellow]Unable to fetch broker diagnostics.[/yellow]",
                        diagnostic_detail_padding,
                    ),
                )

            check_manager.add_target_eval(
                target_name=target_brokers,
                namespace=namespace,
                status=broker_eval_status,
                value=broker_eval_value,
                resource_name=broker_name,
            )

            _evaluate_broker_diagnostics_service(
                check_manager=check_manager,
                target_brokers=target_brokers,
                namespace=namespace,
                detail_level=detail_level,
            )

        if brokers_count > 0:
            check_manager.add_display(
                target_name=target_brokers,
                namespace=namespace,
                display=Padding(
                    "\nRuntime Health",
                    (0, 0, 0, 8),
                ),
            )

<<<<<<< HEAD
=======
            for pod in [
                # TODO: rename the prefix if service apply name changes
                AIO_MQ_DIAGNOSTICS_PROBE_PREFIX,
                AIO_MQ_FRONTEND_PREFIX,
                AIO_MQ_BACKEND_PREFIX,
                AIO_MQ_AUTH_PREFIX,
                AIO_MQ_HEALTH_MANAGER,
                AIO_MQ_DIAGNOSTICS_SERVICE,
                AIO_MQ_OPERATOR,
            ]:
                evaluate_pod_health(
                    check_manager=check_manager,
                    target=target_brokers,
                    namespace=namespace,
                    pod=pod,
                    display_padding=12,
                    service_label=MQ_NAME_LABEL,
                    detail_level=detail_level,
                )

>>>>>>> 7b662d00
            evaluate_pod_health(
                check_manager=check_manager,
                target=target_brokers,
                namespace=namespace,
                padding=12,
                pod_with_labels=[
                    (AIO_MQ_DIAGNOSTICS_PROBE_PREFIX, MQ_NAME_LABEL),
                    (AIO_MQ_FRONTEND_PREFIX, MQ_NAME_LABEL),
                    (AIO_MQ_BACKEND_PREFIX, MQ_NAME_LABEL),
                    (AIO_MQ_AUTH_PREFIX, MQ_NAME_LABEL),
                    (AIO_MQ_HEALTH_MANAGER, MQ_NAME_LABEL),
                    (AIO_MQ_DIAGNOSTICS_SERVICE, MQ_NAME_LABEL),
                    (AIO_MQ_OPERATOR, MQ_NAME_LABEL),
                    (AIO_MQ_FLUENT_BIT, MQ_K8S_LABEL),
                ],
                detail_level=detail_level,
            )

    return check_manager.as_dict(as_list)


def _evaluate_listener_service(
    check_manager: CheckManager,
    listener_spec: dict,
    processed_services: dict,
    target_listeners: str,
    namespace: str,
    detail_level: int = ResourceOutputDetailLevel.summary.value,
) -> None:
    listener_spec_service_name: str = listener_spec["serviceName"]
    listener_spec_service_type: str = listener_spec["serviceType"]
    target_listener_service = f"service/{listener_spec_service_name}"
    listener_service_eval_status = CheckTaskStatus.success.value
    check_manager.add_target(
        target_name=target_listener_service,
        namespace=namespace,
        conditions=["listener_service"],
    )

    associated_service: dict = get_namespaced_service(
        name=listener_spec_service_name, namespace=namespace, as_dict=True
    )
    processed_services[listener_spec_service_name] = True
    if not associated_service:
        listener_service_eval_status = CheckTaskStatus.warning.value
        check_manager.add_display(
            target_name=target_listeners,
            namespace=namespace,
            display=Padding(
                f"\n[red]Unable[/red] to fetch service {{[red]{listener_spec_service_name}[/red]}}.",
                (0, 0, 0, 12),
            ),
        )
        check_manager.add_target_eval(
            target_name=target_listener_service,
            namespace=namespace,
            status=listener_service_eval_status,
            value={"listener_service": "Unable to fetch service."},
            resource_name=f"service/{listener_spec_service_name}",
        )
    else:
        check_manager.add_target_eval(
            target_name=target_listener_service,
            namespace=namespace,
            status=CheckTaskStatus.success.value,
            value={"listener_service": target_listener_service},
            resource_name=f"service/{listener_spec_service_name}",
        )

        check_manager.add_display(
            target_name=target_listener_service,
            namespace=namespace,
            display=Padding(
                f"Service {{[bright_blue]{listener_spec_service_name}[/bright_blue]}} of type [bright_blue]{listener_spec_service_type}[/bright_blue]",
                (0, 0, 0, 8),
            ),
        )

        if listener_spec_service_type.lower() == "loadbalancer":
            check_manager.set_target_conditions(
                target_name=target_listener_service,
                namespace=namespace,
                conditions=[
                    "status",
                    "len(status.loadBalancer.ingress[*].ip)>=1",
                ],
            )
            ingress_rules_desc = "- Expecting [bright_blue]>=1[/bright_blue] ingress rule. {}"

            service_status = associated_service.get("status", {})
            load_balancer = service_status.get("c", {})
            ingress_rules: List[dict] = load_balancer.get("ingress", [])

            if not ingress_rules:
                listener_service_eval_status = CheckTaskStatus.warning.value
                ingress_count_colored = "[red]Detected 0[/red]."
            else:
                ingress_count_colored = f"[green]Detected {len(ingress_rules)}[/green]."

            if detail_level != ResourceOutputDetailLevel.summary.value:
                check_manager.add_display(
                    target_name=target_listener_service,
                    namespace=namespace,
                    display=Padding(
                        ingress_rules_desc.format(ingress_count_colored),
                        (0, 0, 0, 12),
                    ),
                )

                if ingress_rules:
                    check_manager.add_display(
                        target_name=target_listener_service,
                        namespace=namespace,
                        display=Padding("\nIngress", (0, 0, 0, 12)),
                    )

            for ingress in ingress_rules:
                ip = ingress.get("ip")
                if ip:
                    if detail_level != ResourceOutputDetailLevel.summary.value:
                        rule_desc = f"- ip: [green]{ip}[/green]"
                        check_manager.add_display(
                            target_name=target_listener_service,
                            namespace=namespace,
                            display=Padding(rule_desc, (0, 0, 0, 16)),
                        )
                else:
                    listener_service_eval_status = CheckTaskStatus.warning.value

            check_manager.add_target_eval(
                target_name=target_listener_service,
                namespace=namespace,
                status=listener_service_eval_status,
                value=service_status,
            )
        elif listener_spec_service_type.lower() == "clusterip":
            check_manager.set_target_conditions(
                target_name=target_listener_service,
                namespace=namespace,
                conditions=["spec.clusterIP"],
            )
            cluster_ip = associated_service.get("spec", {}).get("clusterIP")

            cluster_ip_desc = "Cluster IP: {}"
            if not cluster_ip:
                listener_service_eval_status = CheckTaskStatus.warning.value
                cluster_ip_desc = cluster_ip_desc.format("[yellow]Undetermined[/yellow]")
            else:
                cluster_ip_desc = cluster_ip_desc.format(f"[cyan]{cluster_ip}[/cyan]")

            if detail_level != ResourceOutputDetailLevel.summary.value:
                check_manager.add_display(
                    target_name=target_listener_service,
                    namespace=namespace,
                    display=Padding(cluster_ip_desc, (0, 0, 0, 12)),
                )
            check_manager.add_target_eval(
                target_name=target_listener_service,
                namespace=namespace,
                status=listener_service_eval_status,
                value={"spec.clusterIP": cluster_ip},
            )
        elif listener_spec_service_type.lower() == "nodeport":
            pass


def _evaluate_broker_diagnostics_service(
    check_manager: CheckManager,
    target_brokers: str,
    namespace: str,
    detail_level: int = ResourceOutputDetailLevel.summary.value,
) -> None:
    diagnostics_service = get_namespaced_service(name=AIO_MQ_DIAGNOSTICS_SERVICE, namespace=namespace, as_dict=True)
    if not diagnostics_service:
        check_manager.add_target_eval(
            target_name=target_brokers,
            namespace=namespace,
            status=CheckTaskStatus.error.value,
            value=f"service/{AIO_MQ_DIAGNOSTICS_SERVICE} not found in namespace {namespace}",
            resource_name=f"service/{AIO_MQ_DIAGNOSTICS_SERVICE}",
        )
        diag_service_desc_suffix = "[red]not detected[/red]."
        diag_service_desc = f"Diagnostics Service {{[bright_blue]{AIO_MQ_DIAGNOSTICS_SERVICE}[/bright_blue]}} {diag_service_desc_suffix}"
        check_manager.add_display(
            target_name=target_brokers,
            namespace=namespace,
            display=Padding(
                diag_service_desc,
                (0, 0, 0, 12),
            ),
        )
    else:
        clusterIP = diagnostics_service.get("spec", {}).get("clusterIP")
        ports: List[dict] = diagnostics_service.get("spec", {}).get("ports", [])

        check_manager.add_target_eval(
            target_name=target_brokers,
            namespace=namespace,
            status=CheckTaskStatus.success.value,
            value={"spec": {"clusterIP": clusterIP, "ports": ports}},
            resource_name=f"service/{AIO_MQ_DIAGNOSTICS_SERVICE}",
        )
        diag_service_desc_suffix = "[green]detected[/green]."
        diag_service_desc = f"\nDiagnostics Service {{[bright_blue]{AIO_MQ_DIAGNOSTICS_SERVICE}[/bright_blue]}} {diag_service_desc_suffix}"
        check_manager.add_display(
            target_name=target_brokers,
            namespace=namespace,
            display=Padding(
                diag_service_desc,
                (0, 0, 0, 12),
            ),
        )
        if ports and detail_level != ResourceOutputDetailLevel.summary.value:
            for port in ports:
                check_manager.add_display(
                    target_name=target_brokers,
                    namespace=namespace,
                    display=Padding(
                        f"[cyan]{port.get('name')}[/cyan] "
                        f"port [bright_blue]{port.get('port')}[/bright_blue] "
                        f"protocol [cyan]{port.get('protocol')}[/cyan]",
                        (0, 0, 0, 16),
                    ),
                )
            check_manager.add_display(target_name=target_brokers, namespace=namespace, display=NewLine())<|MERGE_RESOLUTION|>--- conflicted
+++ resolved
@@ -491,29 +491,6 @@
                 ),
             )
 
-<<<<<<< HEAD
-=======
-            for pod in [
-                # TODO: rename the prefix if service apply name changes
-                AIO_MQ_DIAGNOSTICS_PROBE_PREFIX,
-                AIO_MQ_FRONTEND_PREFIX,
-                AIO_MQ_BACKEND_PREFIX,
-                AIO_MQ_AUTH_PREFIX,
-                AIO_MQ_HEALTH_MANAGER,
-                AIO_MQ_DIAGNOSTICS_SERVICE,
-                AIO_MQ_OPERATOR,
-            ]:
-                evaluate_pod_health(
-                    check_manager=check_manager,
-                    target=target_brokers,
-                    namespace=namespace,
-                    pod=pod,
-                    display_padding=12,
-                    service_label=MQ_NAME_LABEL,
-                    detail_level=detail_level,
-                )
-
->>>>>>> 7b662d00
             evaluate_pod_health(
                 check_manager=check_manager,
                 target=target_brokers,
