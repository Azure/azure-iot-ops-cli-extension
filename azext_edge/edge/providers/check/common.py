# coding=utf-8
# ----------------------------------------------------------------------------------------------
# Copyright (c) Microsoft Corporation. All rights reserved.
# Licensed under the MIT License. See License file in the project root for license information.
# ----------------------------------------------------------------------------------------------

"""
shared: Define shared data types(enums) and constant strings for IoT Operations service checks.

"""

from enum import Enum
from ...common import ListableEnum


class ResourceOutputDetailLevel(ListableEnum):
    """
    Level of detail in check output.
    """

    summary = "0"  # summary
    detail = "1"  # detail
    verbose = "2"  # verbose


class DataSourceStageType(ListableEnum):
    """
    Data source stage type.
    """
    http = "input/http"
    influxdb = "input/influxdb"
    mqtt = "input/mqtt"
    sql = "input/mssql"


ERROR_NO_DETAIL = "<No detail available>"

POD_CONDITION_TEXT_MAP = {
    "Ready": "Pod Readiness",
    "Initialized": "Pod Initialized",
    "ContainersReady": "Containers Readiness",
    "PodScheduled": "Pod Scheduled",
    "PodReadyToStartContainers": "Pod Ready To Start Containers",
}

ASSET_DATAPOINT_PROPERTIES = [
    ("name", "Name", False),
    ("capabilityId", "Capability Id", True),
    ("dataPointConfiguration", "Configuration", True),
    ("observabilityMode", "Observability Mode", False),
]

ASSET_PROPERTIES = [
    ("description", "Description", True),
    ("assetType", "Asset Type", False),
    ("attributes", "Attributes", True),
    ("defaultDataPointsConfiguration", "Default Data Points Configuration", False),
    ("defaultEventsConfiguration", "Default Events Configuration", False),
    ("displayName", "Display Name", False),
    ("documentationUri", "Documentation Uri", False),
    ("enabled", "Enabled", False),
    ("observabilityMode", "Observability Mode", False),
    ("externalAssetId", "External Asset Id", False),
    ("hardwareRevision", "Hardware Revision", False),
    ("manufacturer", "Manufacturer", False),
    ("manufacturerUri", "Manufacturer Uri", True),
    ("model", "Model", False),
    ("productCode", "Product Code", False),
    ("serialNumber", "Serial Number", False),
    ("softwareRevision", "Software Revision", False),
    ("uuid", "Uuid", False),
    ("version", "Version", False),
]

ASSET_EVENT_PROPERTIES = [
    ("name", "Name", False),
    ("capabilityId", "Capability Id", True),
    ("eventConfiguration", "Configuration", False),
    ("observabilityMode", "Observability Mode", False),
]

BROKER_DIAGNOSTICS_PROPERTIES = [
    ("logs.level", "Log Level", False),
    ("metrics.mode", "Metrics Mode", False),
    ("selfCheck.mode", "Self Check Mode", False),
    ("traces.mode", "Trace Mode", False),
]

MAX_ASSET_EVENTS = 1000
MAX_ASSET_DATAPOINTS = 1000

# Check constants
ALL_NAMESPACES_TARGET = '_all_'


# when there are runtime resources related to the service but not
# related to any service resource, use this as the resource name
class CoreServiceResourceKinds(Enum):
    """
    Core service resource kinds:
    """

    RUNTIME_RESOURCE = "coreServiceRuntimeResource"


<<<<<<< HEAD
# MQ connector enums
class KafkaTopicMapRouteType(Enum):
    """
    Kafka Connector Topic Map Route type:
    """

    kafka_to_mqtt = "kafkaToMqtt"
    mqtt_to_kafka = "mqttToKafka"


class DataLakeConnectorTargetType(ListableEnum):
    """
    Data Lake Connector Target type:
    """

    data_lake_storage = "datalakeStorage"
    fabric_onelake = "fabricOneLake"
    local_storage = "localStorage"


# Dataflow properties
class DataflowOperationType(ListableEnum):
    """
    Dataflow Profile Operation Type:
    """

    source = "source"
    destination = "destination"
    builtin_transformation = "builtintransformation"


class DataflowEndpointType(ListableEnum):
    """
    Dataflow Endpoint Type:
    """

    data_explorer = "dataexplorer"
    datalake = "datalakestorage"
    fabric_onelake = "fabriconelake"
    kafka = "kafka"
    local_storage = "localstorage"
    mqtt = "mqtt"


=======
>>>>>>> 3a3f2ecd
# Akri runtime attributes
AKRI_PREFIX = "aio-akri-"

# MQ runtime attributes
AIO_MQ_DIAGNOSTICS_PROBE_PREFIX = "aio-mq-diagnostics-probe"
AIO_MQ_FRONTEND_PREFIX = "aio-mq-dmqtt-frontend"
AIO_MQ_BACKEND_PREFIX = "aio-mq-dmqtt-backend"
AIO_MQ_AUTH_PREFIX = "aio-mq-dmqtt-authentication"
AIO_MQ_HEALTH_MANAGER = "aio-mq-dmqtt-health-manager"
AIO_MQ_OPERATOR = "aio-mq-operator"
AIO_MQ_FLUENT_BIT = "aio-mq-fluent-bit"

# OPCUA runtime attributes
AIO_OPCUA_PREFIX = "aio-opc-"

# Pre-deployment KPIs

MIN_K8S_VERSION = "1.20"

# Node prerequisite constants

MIN_NODE_MEMORY = "16G"
MIN_NODE_STORAGE = "30G"
MIN_NODE_VCPU = "4"
AIO_SUPPORTED_ARCHITECTURES = ["amd64"]  # someday arm64

DISPLAY_BYTES_PER_GIGABYTE = 10 ** 9

# UI constants
PADDING_SIZE = 4

COLOR_STR_FORMAT = "[{color}]{value}[/{color}]"<|MERGE_RESOLUTION|>--- conflicted
+++ resolved
@@ -103,27 +103,6 @@
     RUNTIME_RESOURCE = "coreServiceRuntimeResource"
 
 
-<<<<<<< HEAD
-# MQ connector enums
-class KafkaTopicMapRouteType(Enum):
-    """
-    Kafka Connector Topic Map Route type:
-    """
-
-    kafka_to_mqtt = "kafkaToMqtt"
-    mqtt_to_kafka = "mqttToKafka"
-
-
-class DataLakeConnectorTargetType(ListableEnum):
-    """
-    Data Lake Connector Target type:
-    """
-
-    data_lake_storage = "datalakeStorage"
-    fabric_onelake = "fabricOneLake"
-    local_storage = "localStorage"
-
-
 # Dataflow properties
 class DataflowOperationType(ListableEnum):
     """
@@ -148,8 +127,6 @@
     mqtt = "mqtt"
 
 
-=======
->>>>>>> 3a3f2ecd
 # Akri runtime attributes
 AKRI_PREFIX = "aio-akri-"
 
