# coding=utf-8
# ----------------------------------------------------------------------------------------------
# Copyright (c) Microsoft Corporation. All rights reserved.
# Licensed under the MIT License. See License file in the project root for license information.
# ----------------------------------------------------------------------------------------------

import re
from rich.padding import Padding
from typing import Any, Dict, List

from azext_edge.edge.providers.check.base.pod import evaluate_pod_health

from ...common import CheckTaskStatus

from ..edge_api import (
    AKRI_API_V0,
    AkriResourceKinds,
)

from ..support.akri import AKRI_NAME_LABEL_V2

from ..base import get_namespaced_pods_by_prefix
from .base import (
    CheckManager,
    check_post_deployment,
    filter_resources_by_name,
    generate_target_resource_name,
    get_resources_by_name,
    process_dict_resource,
    get_resources_grouped_by_namespace,
    validate_one_of_conditions,
)

from .common import (
    AKRI_PREFIX,
    PADDING_SIZE,
    CoreServiceResourceKinds,
    ResourceOutputDetailLevel,
)


def check_akri_deployment(
    as_list: bool = False,
    detail_level: int = ResourceOutputDetailLevel.summary.value,
    resource_kinds: List[str] = None,
    resource_name: str = None,
) -> List[dict]:
    evaluate_funcs = {
        CoreServiceResourceKinds.RUNTIME_RESOURCE: evaluate_core_service_runtime,
        AkriResourceKinds.CONFIGURATION: evaluate_configurations,
        AkriResourceKinds.INSTANCE: evaluate_instances,
    }

    return check_post_deployment(
        api_info=AKRI_API_V0,
        check_name="enumerateAkriApi",
        check_desc="Enumerate Akri API resources",
        evaluate_funcs=evaluate_funcs,
        as_list=as_list,
        detail_level=detail_level,
        resource_kinds=resource_kinds,
        resource_name=resource_name,
    )


def evaluate_core_service_runtime(
    as_list: bool = False,
    detail_level: int = ResourceOutputDetailLevel.summary.value,
    resource_name: str = None,
) -> Dict[str, Any]:
    check_manager = CheckManager(check_name="evalCoreServiceRuntime", check_desc="Evaluate Akri core service")

    padding = 6
    akri_runtime_resources: List[dict] = get_namespaced_pods_by_prefix(
        prefix=AKRI_PREFIX,
        namespace="",
        label_selector=AKRI_NAME_LABEL_V2,
    )

    if resource_name:
        akri_runtime_resources = filter_resources_by_name(
            resources=akri_runtime_resources,
            resource_name=resource_name,
        )

        if not akri_runtime_resources:
            check_manager.add_target(target_name=CoreServiceResourceKinds.RUNTIME_RESOURCE.value)
            check_manager.add_display(
                target_name=CoreServiceResourceKinds.RUNTIME_RESOURCE.value,
                display=Padding("Unable to fetch pods.", (0, 0, 0, padding + 2)),
            )

    for namespace, pods in get_resources_grouped_by_namespace(akri_runtime_resources):
        check_manager.add_target(target_name=CoreServiceResourceKinds.RUNTIME_RESOURCE.value, namespace=namespace)
        check_manager.add_display(
            target_name=CoreServiceResourceKinds.RUNTIME_RESOURCE.value,
            namespace=namespace,
            display=Padding(
                f"Akri runtime resources in namespace {{[purple]{namespace}[/purple]}}", (0, 0, 0, padding)
            ),
        )

        evaluate_pod_health(
            check_manager=check_manager,
            target=CoreServiceResourceKinds.RUNTIME_RESOURCE.value,
            namespace=namespace,
            padding=padding + PADDING_SIZE,
            pods=pods,
            detail_level=detail_level,
        )

    return check_manager.as_dict(as_list)


def evaluate_configurations(
    as_list: bool = False,
    detail_level: int = ResourceOutputDetailLevel.summary.value,
    resource_name: str = None,
) -> Dict[str, Any]:
    check_manager = CheckManager(check_name="evalConfigurations", check_desc="Evaluate Akri configurations")

    target_configurations = generate_target_resource_name(
        api_info=AKRI_API_V0, resource_kind=AkriResourceKinds.CONFIGURATION.value
    )
    configuration_conditions = []

    all_configurations: dict = get_resources_by_name(
        api_info=AKRI_API_V0,
        kind=AkriResourceKinds.CONFIGURATION,
        resource_name=resource_name,
    )

    if not all_configurations:
        fetch_configurations_error_text = "Unable to fetch Akri configurations in any namespaces."
        check_manager.add_target(target_name=target_configurations)
        check_manager.add_target_eval(
            target_name=target_configurations,
            status=CheckTaskStatus.skipped.value,
            value={"configurations": fetch_configurations_error_text},
        )
        check_manager.add_display(
            target_name=target_configurations, display=Padding(fetch_configurations_error_text, (0, 0, 0, 8))
        )

    for namespace, configurations in get_resources_grouped_by_namespace(all_configurations):
        check_manager.add_target(
            target_name=target_configurations, namespace=namespace, conditions=configuration_conditions
        )
        check_manager.add_display(
            target_name=target_configurations,
            namespace=namespace,
            display=Padding(f"Akri configurations in namespace {{[purple]{namespace}[/purple]}}", (0, 0, 0, 8)),
        )

        padding = 10
        configurations: List[dict] = list(configurations)
        configurations_count = len(configurations)
        configurations_count_text = "- {}."

        configurations_count_text = configurations_count_text.format(
            f"Detected [blue]{configurations_count}[/blue] configurations"
        )

        check_manager.add_display(
            target_name=target_configurations,
            namespace=namespace,
            display=Padding(configurations_count_text, (0, 0, 0, padding)),
        )

        for configuration in configurations:
            configuration_name = configuration["metadata"]["name"]

            configuration_text = f"- Akri configuration {{[bright_blue]{configuration_name}[/bright_blue]}} detected."

            configuration_padding = padding + PADDING_SIZE
            check_manager.add_display(
                target_name=target_configurations,
                namespace=namespace,
                display=Padding(configuration_text, (0, 0, 0, configuration_padding)),
            )

            spec = configuration["spec"]
            discovery_handler = spec.get("discoveryHandler", {})
            capacity = spec.get("capacity", {})
            broker_spec = spec.get("brokerSpec", {})
            instance_service_spec = spec.get("instanceServiceSpec", {})
            configuration_service_spec = spec.get("configurationServiceSpec", {})
            broker_properties = spec.get("brokerProperties", {})

            property_padding = configuration_padding + PADDING_SIZE
            _evaluate_discovery_handler(
                check_manager=check_manager,
                target_name=target_configurations,
                namespace=namespace,
                discovery_handler=discovery_handler,
                detail_level=detail_level,
                padding=property_padding,
            )

            if detail_level >= ResourceOutputDetailLevel.detail.value and capacity:
                check_manager.add_display(
                    target_name=target_configurations,
                    namespace=namespace,
                    display=Padding(
                        f"Capacity: [cyan]{capacity}[/cyan]",
                        (0, 0, 0, property_padding),
                    ),
                )

            if detail_level == ResourceOutputDetailLevel.verbose.value:
                for prop_name, prop_value in {
                    "Broker spec": broker_spec,
                    "Instance service spec": instance_service_spec,
                    "Configuration service spec": configuration_service_spec,
                }.items():
                    if prop_value:
                        process_dict_resource(
                            check_manager=check_manager,
                            target_name=target_configurations,
                            resource=prop_value,
                            namespace=namespace,
                            padding=16,
                            prop_name=prop_name,
                        )

                # broker properties
                if broker_properties:
                    for key, value in broker_properties:
                        check_manager.add_display(
                            target_name=target_configurations,
                            namespace=namespace,
                            display=Padding(
                                f"Broker property [cyan]{key}[/cyan]: [cyan]{value}[/cyan]",
                                (0, 0, 0, 16),
                            ),
                        )

    return check_manager.as_dict(as_list)


def evaluate_instances(
    as_list: bool = False,
    detail_level: int = ResourceOutputDetailLevel.summary.value,
    resource_name: str = None,
) -> Dict[str, Any]:
    check_manager = CheckManager(check_name="evalInstances", check_desc="Evaluate Akri instances")

    target_instances = generate_target_resource_name(
        api_info=AKRI_API_V0, resource_kind=AkriResourceKinds.INSTANCE.value
    )
    instance_conditions = []
    check_manager.add_target(target_name=target_instances, conditions=instance_conditions)

    all_instances: dict = get_resources_by_name(
        api_info=AKRI_API_V0,
        kind=AkriResourceKinds.INSTANCE,
        resource_name=resource_name,
    )

    if not all_instances:
        fetch_instances_skip_text = "Unable to fetch Akri instances in any namespaces."
        check_manager.add_target_eval(
            target_name=target_instances,
            status=CheckTaskStatus.skipped.value,
            value={"instances": fetch_instances_skip_text},
        )
        check_manager.add_display(
            target_name=target_instances, display=Padding(fetch_instances_skip_text, (0, 0, 0, 8))
        )

    for namespace, instances in get_resources_grouped_by_namespace(all_instances):
        check_manager.add_target(target_name=target_instances, namespace=namespace, conditions=instance_conditions)
        check_manager.add_display(
            target_name=target_instances,
            namespace=namespace,
            display=Padding(f"Akri instances in namespace {{[purple]{namespace}[/purple]}}", (0, 0, 0, 8)),
        )

        instances: List[dict] = list(instances)
        instances_count = len(instances)
        instances_count_text = "- {}."
        padding = 10

        instances_count_text = instances_count_text.format(f"Detected [blue]{instances_count}[/blue] instances")

        check_manager.add_display(
            target_name=target_instances,
            namespace=namespace,
            display=Padding(instances_count_text, (0, 0, 0, padding)),
        )

        for instance in instances:
            spec = instance["spec"]
            instance_name = instance["metadata"]["name"]
            instance_padding = padding + PADDING_SIZE

            instance_text = f"- Akri instance {{[bright_blue]{instance_name}[/bright_blue]}} detected."

            check_manager.add_display(
                target_name=target_instances,
                namespace=namespace,
                display=Padding(instance_text, (0, 0, 0, instance_padding)),
            )

            property_padding = instance_padding + PADDING_SIZE
            if detail_level >= ResourceOutputDetailLevel.detail.value:
                configuration_name = spec.get("configurationName", "")
                if configuration_name:
                    check_manager.add_display(
                        target_name=target_instances,
                        namespace=namespace,
                        display=Padding(
                            f"Configuration name: [cyan]{configuration_name}[/cyan]",
                            (0, 0, 0, property_padding),
                        ),
                    )

                shared = spec.get("shared", False)
                check_manager.add_display(
                    target_name=target_instances,
                    namespace=namespace,
                    display=Padding(
                        f"Shared: [cyan]{str(shared)}[/cyan]",
                        (0, 0, 0, property_padding),
                    ),
                )

                if detail_level == ResourceOutputDetailLevel.verbose.value:
                    broker_properties = spec.get("brokerProperties", {})
                    if broker_properties:
                        process_dict_resource(
                            check_manager=check_manager,
                            target_name=target_instances,
                            resource=broker_properties,
                            namespace=namespace,
                            padding=property_padding,
                            prop_name="Broker properties",
                        )

                    # nodes
                    nodes = spec.get("nodes", [])
                    for node in nodes:
                        check_manager.add_display(
                            target_name=target_instances,
                            namespace=namespace,
                            display=Padding(
                                f"Node: [cyan]{node}[/cyan]",
                                (0, 0, 0, property_padding),
                            ),
                        )

                    # deviceUsage
                    device_usage = spec.get("deviceUsage", {})
                    if device_usage:
                        process_dict_resource(
                            check_manager=check_manager,
                            target_name=target_instances,
                            resource=device_usage,
                            namespace=namespace,
                            padding=property_padding,
                            prop_name="Device usage",
                        )

    return check_manager.as_dict(as_list)


def _evaluate_discovery_handler(
    check_manager: CheckManager,
    target_name: str,
    namespace: str,
    discovery_handler: dict,
    detail_level: int,
    padding: int,
) -> None:
    if discovery_handler:
        name = discovery_handler.get("name", "")
        discovery_details = discovery_handler.get("discoveryDetails", "")
        discovery_properties = discovery_handler.get("discoveryProperties", [])

        if detail_level >= ResourceOutputDetailLevel.detail.value:
            check_manager.add_display(
                target_name=target_name,
                namespace=namespace,
                display=Padding(
                    f"Name: [cyan]{name}[/cyan]",
                    (0, 0, 0, padding),
                ),
            )

            if discovery_details:
                check_manager.add_display(
                    target_name=target_name,
                    namespace=namespace,
                    display=Padding(
                        "Discovery details:",
                        (0, 0, 0, padding),
                    ),
                )

                check_manager.add_display(
                    target_name=target_name,
                    namespace=namespace,
                    display=Padding(
                        f"[cyan]{discovery_details}[/cyan]",
                        (0, 0, 0, padding + PADDING_SIZE),
                    ),
                )

        property_header_padding = padding + PADDING_SIZE

        if discovery_properties:
            check_manager.add_display(
                target_name=target_name,
                namespace=namespace,
                display=Padding(
                    "Discovery properties:",
                    (0, 0, 0, padding),
                ),
            )
            for property in discovery_properties:
                property_name: str = property.get("name", "")
                property_condition_str = f"spec.discoveryHandler.discoveryProperties['{property_name}']"

                # name
                check_manager.set_target_conditions(
                    target_name=target_name,
                    namespace=namespace,
                    conditions=[f"{property_condition_str}.name"],
                )

                check_manager.add_display(
                    target_name=target_name,
                    namespace=namespace,
                    display=Padding(
                        f"- Property [cyan]{property_name}[/cyan] detected.",
                        (0, 0, 0, property_header_padding),
                    ),
                )
                property_name_eval_value = {f"{property_condition_str}.name": property_name}
                property_name_eval_status = CheckTaskStatus.success.value
                name_pattern = "^[_A-Za-z][_A-Za-z0-9]*$"
                property_padding = property_header_padding + PADDING_SIZE

                # name should be a valid identifier match the pattern
                if not property_name or not re.match(name_pattern, property_name):
                    property_name_error_text = f"[red]Property name should be a valid identifier that matches the pattern {name_pattern}.[/red]"
                    property_name_eval_status = CheckTaskStatus.error.value
                    check_manager.add_display(
                        target_name=target_name,
                        namespace=namespace,
                        display=Padding(property_name_error_text, (0, 0, 0, property_padding)),
                    )

                check_manager.add_target_eval(
                    target_name=target_name,
                    namespace=namespace,
                    status=property_name_eval_status,
                    value=property_name_eval_value,
                )

                # "value" and "valueFrom" are mutually exclusive
                value = property.get("value", "")
                value_from = property.get("valueFrom", "")
                value_eval_value = {
                    f"{property_condition_str}.value": value,
                    f"{property_condition_str}.valueFrom": value_from,
                }
                validate_one_of_conditions(
                    conditions=[("value", value), ("valueFrom", value_from)],
                    check_manager=check_manager,
                    eval_value=value_eval_value,
                    namespace=namespace,
                    target_name=target_name,
                    padding=property_padding,
                )

                if value:
                    if detail_level >= ResourceOutputDetailLevel.detail.value:
                        check_manager.add_display(
                            target_name=target_name,
                            namespace=namespace,
                            display=Padding(
                                f"Property value: [cyan]{value}[/cyan]",
                                (0, 0, 0, property_padding),
                            ),
                        )
                elif value_from:
                    check_manager.add_display(
                        target_name=target_name,
                        namespace=namespace,
                        display=Padding(
                            "Value from:",
                            (0, 0, 0, property_padding),
                        ),
                    )

                    key_ref_padding = property_padding + PADDING_SIZE
                    secret_key_ref = value_from.get("secretKeyRef", {})
                    config_map_key_ref = value_from.get("configMapKeyRef", {})
                    key_ref_eval_value = {
                        f"{property_condition_str}.valueFrom.secretKeyRef": secret_key_ref,
                        f"{property_condition_str}.valueFrom.configMapKeyRef": config_map_key_ref,
                    }
                    validate_one_of_conditions(
<<<<<<< HEAD
                        conditions=[("secretKeyRef", secret_key_ref), ("configMapKeyRef", config_map_key_ref)],
=======
                        conditions=[
                            ("secretKeyRef", secret_key_ref),
                            ("configMapKeyRef", config_map_key_ref),
                        ],
>>>>>>> f53a66f7
                        check_manager=check_manager,
                        eval_value=key_ref_eval_value,
                        namespace=namespace,
                        target_name=target_name,
                        padding=key_ref_padding,
                    )

                    if secret_key_ref or config_map_key_ref:
                        key_ref_property = (
                            ("secret_key_ref", secret_key_ref)
                            if secret_key_ref
                            else ("config_map_key_ref", config_map_key_ref)
                        )
                        key_ref_name = key_ref_property[1].get("name", "")
                        key_ref_key = key_ref_property[1].get("key", "")
                        key_ref_namespace = key_ref_property[1].get("namespace", "")
                        key_ref_optional = key_ref_property[1].get("optional", False)

                        check_manager.add_target_conditions(
                            target_name=target_name,
                            namespace=namespace,
                            conditions=[
                                f"{property_condition_str}.valueFrom.{key_ref_property[0]}.name",
                            ],
                        )

                        key_ref_name_eval_value = {
                            f"{property_condition_str}.valueFrom.{key_ref_property[0]}.name": key_ref_name
                        }
                        key_ref_name_eval_status = CheckTaskStatus.success.value
                        if not key_ref_name:
                            key_ref_name_error_text = f"[red]Property {key_ref_property[0]} name is required.[/red]"
                            key_ref_name_eval_status = CheckTaskStatus.error.value
                            check_manager.add_display(
                                target_name=target_name,
                                namespace=namespace,
                                display=Padding(key_ref_name_error_text, (0, 0, 0, key_ref_padding)),
                            )
                        else:
                            check_manager.add_display(
                                target_name=target_name,
                                namespace=namespace,
                                display=Padding(
                                    f"Property {key_ref_property[0]} {{[cyan]{key_ref_name}[/cyan]}} detected.",
                                    (0, 0, 0, key_ref_padding),
                                ),
                            )

                        check_manager.add_target_eval(
                            target_name=target_name,
                            namespace=namespace,
                            status=key_ref_name_eval_status,
                            value=key_ref_name_eval_value,
                        )

                        if detail_level >= ResourceOutputDetailLevel.detail.value:
                            key_ref_property_padding = key_ref_padding + PADDING_SIZE
                            if key_ref_key:
                                check_manager.add_display(
                                    target_name=target_name,
                                    namespace=namespace,
                                    display=Padding(
                                        f"Key: [cyan]{key_ref_key}[/cyan]",
                                        (0, 0, 0, key_ref_property_padding),
                                    ),
                                )

                            if key_ref_namespace:
                                check_manager.add_display(
                                    target_name=target_name,
                                    namespace=namespace,
                                    display=Padding(
                                        f"Namespace: [cyan]{key_ref_namespace}[/cyan]",
                                        (0, 0, 0, key_ref_property_padding),
                                    ),
                                )

                            if key_ref_optional:
                                check_manager.add_display(
                                    target_name=target_name,
                                    namespace=namespace,
                                    display=Padding(
                                        f"Optional: [cyan]{str(key_ref_optional)}[/cyan]",
                                        (0, 0, 0, key_ref_property_padding),
                                    ),
                                )<|MERGE_RESOLUTION|>--- conflicted
+++ resolved
@@ -502,14 +502,10 @@
                         f"{property_condition_str}.valueFrom.configMapKeyRef": config_map_key_ref,
                     }
                     validate_one_of_conditions(
-<<<<<<< HEAD
-                        conditions=[("secretKeyRef", secret_key_ref), ("configMapKeyRef", config_map_key_ref)],
-=======
                         conditions=[
                             ("secretKeyRef", secret_key_ref),
                             ("configMapKeyRef", config_map_key_ref),
                         ],
->>>>>>> f53a66f7
                         check_manager=check_manager,
                         eval_value=key_ref_eval_value,
                         namespace=namespace,
