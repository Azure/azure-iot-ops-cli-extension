--- conflicted
+++ resolved
@@ -11,12 +11,8 @@
 
 import json
 import os
-<<<<<<< HEAD
+import logging
 from typing import List, Dict, Optional
-=======
-import logging
-from typing import List, Dict
->>>>>>> a34a2dbb
 from knack.log import get_logger
 logger = get_logger(__name__)
 
@@ -51,7 +47,6 @@
     return result
 
 
-# TODO: unit test
 def build_query(cmd, subscription_id: str, custom_query: Optional[str] = None, **kwargs):
     url = '/providers/Microsoft.ResourceGraph/resources?api-version=2022-10-01'
     payload = {"subscriptions": [subscription_id], "query": "Resources ", "options": {}}
