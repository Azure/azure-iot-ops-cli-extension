# coding=utf-8
# --------------------------------------------------------------------------------------------
# Copyright (c) Microsoft Corporation. All rights reserved.
# Private distribution for NDA customers only. Governed by license terms at https://preview.e4k.dev/docs/use-terms/
# --------------------------------------------------------------------------------------------

"""
common: Defines common utility functions and components.

"""

import base64
import json
import logging
from typing import Dict, List, Optional

from knack.log import get_logger

logger = get_logger(__name__)


def assemble_nargs_to_dict(hash_list: List[str]) -> Dict[str, str]:
    result = {}
    if not hash_list:
        return result
    for hash in hash_list:
        if "=" not in hash:
            logger.warning(
                "Skipping processing of '%s', input format is key=value | key='value value'.",
                hash,
            )
            continue
        split_hash = hash.split("=", 1)
        result[split_hash[0]] = split_hash[1]
    for key in result:
        if not result.get(key):
            logger.warning(
                "No value assigned to key '%s', input format is key=value | key='value value'.",
                key,
            )
    return result


<<<<<<< HEAD
def build_query(cmd, subscription_id: Optional[str] = None, custom_query: Optional[str] = None, **kwargs):
    url = '/providers/Microsoft.ResourceGraph/resources?api-version=2022-10-01'
    subscriptions = [subscription_id] if subscription_id else []
    payload = {"subscriptions": subscriptions, "query": "Resources ", "options": {}}
=======
def build_query(cmd, subscription_id: str, custom_query: Optional[str] = None, **kwargs):
    url = "/providers/Microsoft.ResourceGraph/resources?api-version=2022-10-01"
    payload = {"subscriptions": [subscription_id], "query": "Resources ", "options": {}}
>>>>>>> e24ad5f9

    # TODO: add more query options as they pop up
    if kwargs.get("name"):
        payload["query"] += f'| where name =~ "{kwargs.get("name")}" '
    if kwargs.get("resource_group"):
        payload["query"] += f'| where resourceGroup =~ "{kwargs.get("resource_group")}" '
    if kwargs.get("location"):
        payload["query"] += f'| where location =~ "{kwargs.get("location")}" '
    if kwargs.get("type"):
        payload["query"] += f'| where type =~ "{kwargs.get("type")}" '
    if custom_query:
        payload["query"] += custom_query
    payload["query"] += "| project id, location, name, resourceGroup, properties, tags, type, subscriptionId"
    if kwargs.get("additional_project"):
        payload["query"] += f', {kwargs.get("additional_project")}'

    return _process_raw_request(cmd, url, "POST", payload)


def _process_raw_request(cmd, url: str, method: str, payload: Optional[dict] = None, keyword: str = "data"):
    # since I don't want to download the resourcegraph sdk - we are stuck with this
    # note that we are trying to limit dependencies
    from azure.cli.core.util import send_raw_request

    result = []
    skip_token = "sentinel"
    while skip_token:
        try:
            body = json.dumps(payload) if payload is not None else None
            res = send_raw_request(cli_ctx=cmd.cli_ctx, url=url, method=method, body=body)
        except Exception as e:
            raise e
        if not res.content:
            return
        json_response = res.json()
        result.extend(json_response[keyword])
        skip_token = json_response.get("$skipToken")
        if skip_token:
            if not payload:
                payload = {"options": {}}
            if "options" not in payload:
                payload["options"] = {}
            payload["options"]["$skipToken"] = skip_token

    return result


def get_timestamp_now_utc(format: str = "%Y-%m-%dT%H:%M:%S") -> str:
    from datetime import datetime, timezone

    timestamp = datetime.now(timezone.utc).strftime(format)
    return timestamp


def set_log_level(log_name: str, log_level: int = logging.DEBUG):
    lgr = logging.getLogger(log_name)
    lgr.setLevel(log_level)


def generate_secret(byte_length=32):
    """
    Generate cryptographically secure secret.
    """
    import secrets

    token_bytes = secrets.token_bytes(byte_length)
    return base64.b64encode(token_bytes).decode("utf8")<|MERGE_RESOLUTION|>--- conflicted
+++ resolved
@@ -41,16 +41,10 @@
     return result
 
 
-<<<<<<< HEAD
 def build_query(cmd, subscription_id: Optional[str] = None, custom_query: Optional[str] = None, **kwargs):
     url = '/providers/Microsoft.ResourceGraph/resources?api-version=2022-10-01'
     subscriptions = [subscription_id] if subscription_id else []
     payload = {"subscriptions": subscriptions, "query": "Resources ", "options": {}}
-=======
-def build_query(cmd, subscription_id: str, custom_query: Optional[str] = None, **kwargs):
-    url = "/providers/Microsoft.ResourceGraph/resources?api-version=2022-10-01"
-    payload = {"subscriptions": [subscription_id], "query": "Resources ", "options": {}}
->>>>>>> e24ad5f9
 
     # TODO: add more query options as they pop up
     if kwargs.get("name"):
