# coding=utf-8
# ----------------------------------------------------------------------------------------------
# Copyright (c) Microsoft Corporation. All rights reserved.
# Licensed under the MIT License. See License file in the project root for license information.
# ----------------------------------------------------------------------------------------------

"""
common: Defines common utility functions and components.

"""

import base64
import json
import logging
from typing import Dict, List, Optional

from azure.cli.core.azclierror import FileOperationError
from knack.log import get_logger

logger = get_logger(__name__)


def assemble_nargs_to_dict(hash_list: List[str]) -> Dict[str, str]:
    result = {}
    if not hash_list:
        return result
    for hash in hash_list:
        if "=" not in hash:
            logger.warning(
                "Skipping processing of '%s', input format is key=value | key='value value'.",
                hash,
            )
            continue
        split_hash = hash.split("=", 1)
        result[split_hash[0]] = split_hash[1]
    for key in result:
        if not result.get(key):
            logger.warning(
                "No value assigned to key '%s', input format is key=value | key='value value'.",
                key,
            )
    return result


def build_query(cmd, subscription_id: Optional[str] = None, custom_query: Optional[str] = None, **kwargs):
    url = "/providers/Microsoft.ResourceGraph/resources?api-version=2022-10-01"
    subscriptions = [subscription_id] if subscription_id else []
    payload = {"subscriptions": subscriptions, "query": "Resources ", "options": {}}

    # TODO: add more query options as they pop up
    if kwargs.get("name"):
        payload["query"] += f'| where name =~ "{kwargs.get("name")}" '
    if kwargs.get("resource_group"):
        payload["query"] += f'| where resourceGroup =~ "{kwargs.get("resource_group")}" '
    if kwargs.get("location"):
        payload["query"] += f'| where location =~ "{kwargs.get("location")}" '
    if kwargs.get("type"):
        payload["query"] += f'| where type =~ "{kwargs.get("type")}" '
    if custom_query:
        payload["query"] += custom_query
    payload["query"] += "| project id, location, name, resourceGroup, properties, tags, type, subscriptionId"
    if kwargs.get("additional_project"):
        payload["query"] += f', {kwargs.get("additional_project")}'

    return _process_raw_request(cmd, url, "POST", payload)


def _process_raw_request(cmd, url: str, method: str, payload: Optional[dict] = None, keyword: str = "data"):
    # since I don't want to download the resourcegraph sdk - we are stuck with this
    # note that we are trying to limit dependencies
    from azure.cli.core.util import send_raw_request

    result = []
    skip_token = "sentinel"
    while skip_token:
        try:
            body = json.dumps(payload) if payload is not None else None
            res = send_raw_request(cli_ctx=cmd.cli_ctx, url=url, method=method, body=body)
        except Exception as e:
            raise e
        if not res.content:
            return
        json_response = res.json()
        result.extend(json_response[keyword])
        skip_token = json_response.get("$skipToken")
        if skip_token:
            if not payload:
                payload = {"options": {}}
            if "options" not in payload:
                payload["options"] = {}
            payload["options"]["$skipToken"] = skip_token

    return result


def get_timestamp_now_utc(format: str = "%Y-%m-%dT%H:%M:%S") -> str:
    from datetime import datetime, timezone

    timestamp = datetime.now(timezone.utc).strftime(format)
    return timestamp


def set_log_level(log_name: str, log_level: int = logging.DEBUG):
    lgr = logging.getLogger(log_name)
    lgr.setLevel(log_level)


def generate_secret(byte_length=32):
    """
    Generate cryptographically secure secret.
    """
    import secrets

    token_bytes = secrets.token_bytes(byte_length)
    return base64.b64encode(token_bytes).decode("utf8")


def read_file_content(file_path, read_as_binary=False):
    from codecs import open as codecs_open

    if read_as_binary:
        with open(file_path, "rb") as input_file:
            logger.debug("Attempting to read file %s as binary", file_path)
            return input_file.read()

    # Note, always put 'utf-8-sig' first, so that BOM in WinOS won't cause trouble.
    for encoding in ["utf-8-sig", "utf-8", "utf-16", "utf-16le", "utf-16be"]:
        try:
            with codecs_open(file_path, encoding=encoding) as f:
                logger.debug("Attempting to read file %s as %s", file_path, encoding)
                return f.read()
        except (UnicodeError, UnicodeDecodeError):
            pass

    raise FileOperationError("Failed to decode file {} - unknown decoding".format(file_path))


def url_safe_hash_phrase(phrase: str):
    from hashlib import sha256

    return sha256(phrase.encode("utf8")).hexdigest()


def ensure_azure_namespace_path():
<<<<<<< HEAD
    import os
    import sys

=======
>>>>>>> a7262699
    """
    Run prior to importing azure namespace packages (azure.*) to ensure the
    extension root path is configured for package import.
    """
<<<<<<< HEAD
=======

    import os
    import sys

>>>>>>> a7262699
    from azure.cli.core.extension import get_extension_path
    from ...constants import EXTENSION_NAME

    ext_path = get_extension_path(EXTENSION_NAME)
    if not ext_path:
        return

    ext_azure_dir = os.path.join(ext_path, "azure")
    if os.path.isdir(ext_azure_dir):
        import azure

        if getattr(azure, "__path__", None) and ext_azure_dir not in azure.__path__:  # _NamespacePath /w PEP420
            if isinstance(azure.__path__, list):
                azure.__path__.insert(0, ext_azure_dir)
            else:
                azure.__path__.append(ext_azure_dir)

    if sys.path and sys.path[0] != ext_path:
<<<<<<< HEAD
        sys.path.insert(0, ext_path)

    return
=======
        sys.path.insert(0, ext_path)
>>>>>>> a7262699
<|MERGE_RESOLUTION|>--- conflicted
+++ resolved
@@ -142,23 +142,14 @@
 
 
 def ensure_azure_namespace_path():
-<<<<<<< HEAD
-    import os
-    import sys
-
-=======
->>>>>>> a7262699
     """
     Run prior to importing azure namespace packages (azure.*) to ensure the
     extension root path is configured for package import.
     """
-<<<<<<< HEAD
-=======
 
     import os
     import sys
 
->>>>>>> a7262699
     from azure.cli.core.extension import get_extension_path
     from ...constants import EXTENSION_NAME
 
@@ -177,10 +168,4 @@
                 azure.__path__.append(ext_azure_dir)
 
     if sys.path and sys.path[0] != ext_path:
-<<<<<<< HEAD
-        sys.path.insert(0, ext_path)
-
-    return
-=======
-        sys.path.insert(0, ext_path)
->>>>>>> a7262699
+        sys.path.insert(0, ext_path)