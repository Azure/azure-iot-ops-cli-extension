--- conflicted
+++ resolved
@@ -30,11 +30,8 @@
     "generate_self_signed_cert",
     "read_file_content",
     "url_safe_hash_phrase",
-<<<<<<< HEAD
     "read_file_content_as_dict",
     "dump_content_to_file",
-    "normalize_dir"
-=======
+    "normalize_dir",
     "is_env_flag_enabled",
->>>>>>> 07bc44d8
 ]