# coding=utf-8
# ----------------------------------------------------------------------------------------------
# Copyright (c) Microsoft Corporation. All rights reserved.
# Licensed under the MIT License. See License file in the project root for license information.
# ----------------------------------------------------------------------------------------------

import sys
from time import sleep
from typing import TYPE_CHECKING, Any, NamedTuple, Optional, Tuple

from azure.cli.core.azclierror import ValidationError
from knack.log import get_logger

from ...constants import USER_AGENT
from .common import ensure_azure_namespace_path

if sys.version_info >= (3, 9):
    from collections.abc import MutableMapping
else:
    from typing import MutableMapping
JSON = MutableMapping[str, Any]  # pylint: disable=unsubscriptable-object

ensure_azure_namespace_path()

from azure.core.pipeline.policies import HttpLoggingPolicy, UserAgentPolicy
from azure.identity import AzureCliCredential, ClientSecretCredential

AZURE_CLI_CREDENTIAL = AzureCliCredential()

POLL_RETRIES = 240
POLL_WAIT_SEC = 15

logger = get_logger(__name__)


if TYPE_CHECKING:
    from azure.core.polling import LROPoller

    from ..vendor.clients.authzmgmt import AuthorizationManagementClient
    from ..vendor.clients.clusterconfigmgmt import KubernetesConfigurationClient
    from ..vendor.clients.connectedclustermgmt import ConnectedKubernetesClient
    from ..vendor.clients.deviceregistrymgmt import (
        MicrosoftDeviceRegistryManagementService,
    )
    from ..vendor.clients.iotopsmgmt import MicrosoftIoTOperationsManagementService
    from ..vendor.clients.resourcesmgmt import ResourceManagementClient
    from ..vendor.clients.storagemgmt import StorageManagementClient
<<<<<<< HEAD
=======
    from ..vendor.clients.msimgmt import ManagedServiceIdentityClient
    from ..vendor.clients.secretsyncmgmt import MicrosoftSecretSyncController
>>>>>>> d21e54d8


# TODO @digimaun - simplify client init pattern. Consider multi-profile vs static API client.


<<<<<<< HEAD
=======
def get_ssc_mgmt_client(subscription_id: str, **kwargs) -> "MicrosoftSecretSyncController":
    from ..vendor.clients.secretsyncmgmt import MicrosoftSecretSyncController

    if "http_logging_policy" not in kwargs:
        kwargs["http_logging_policy"] = get_default_logging_policy()

    return MicrosoftSecretSyncController(
        credential=AZURE_CLI_CREDENTIAL,
        subscription_id=subscription_id,
        user_agent_policy=UserAgentPolicy(user_agent=USER_AGENT),
        **kwargs,
    )


def get_msi_mgmt_client(subscription_id: str, **kwargs) -> "ManagedServiceIdentityClient":
    from ..vendor.clients.msimgmt import ManagedServiceIdentityClient

    if "http_logging_policy" not in kwargs:
        kwargs["http_logging_policy"] = get_default_logging_policy()

    return ManagedServiceIdentityClient(
        credential=AZURE_CLI_CREDENTIAL,
        subscription_id=subscription_id,
        user_agent_policy=UserAgentPolicy(user_agent=USER_AGENT),
        **kwargs,
    )


>>>>>>> d21e54d8
def get_clusterconfig_mgmt_client(subscription_id: str, **kwargs) -> "KubernetesConfigurationClient":
    from ..vendor.clients.clusterconfigmgmt import KubernetesConfigurationClient

    if "http_logging_policy" not in kwargs:
        kwargs["http_logging_policy"] = get_default_logging_policy()

    return KubernetesConfigurationClient(
        credential=AZURE_CLI_CREDENTIAL,
        subscription_id=subscription_id,
        user_agent_policy=UserAgentPolicy(user_agent=USER_AGENT),
        **kwargs,
    )
<<<<<<< HEAD


def get_connectedk8s_mgmt_client(subscription_id: str, **kwargs) -> "ConnectedKubernetesClient":
    from ..vendor.clients.connectedclustermgmt import ConnectedKubernetesClient

    if "http_logging_policy" not in kwargs:
        kwargs["http_logging_policy"] = get_default_logging_policy()

    return ConnectedKubernetesClient(
        credential=AZURE_CLI_CREDENTIAL,
        subscription_id=subscription_id,
        user_agent_policy=UserAgentPolicy(user_agent=USER_AGENT),
        **kwargs,
    )


def get_storage_mgmt_client(subscription_id: str, **kwargs) -> "StorageManagementClient":
    from ..vendor.clients.storagemgmt import StorageManagementClient

    if "http_logging_policy" not in kwargs:
        kwargs["http_logging_policy"] = get_default_logging_policy()

    return StorageManagementClient(
        credential=AZURE_CLI_CREDENTIAL,
        subscription_id=subscription_id,
        user_agent_policy=UserAgentPolicy(user_agent=USER_AGENT),
        **kwargs,
    )


=======


def get_connectedk8s_mgmt_client(subscription_id: str, **kwargs) -> "ConnectedKubernetesClient":
    from ..vendor.clients.connectedclustermgmt import ConnectedKubernetesClient

    if "http_logging_policy" not in kwargs:
        kwargs["http_logging_policy"] = get_default_logging_policy()

    return ConnectedKubernetesClient(
        credential=AZURE_CLI_CREDENTIAL,
        subscription_id=subscription_id,
        user_agent_policy=UserAgentPolicy(user_agent=USER_AGENT),
        **kwargs,
    )


def get_storage_mgmt_client(subscription_id: str, **kwargs) -> "StorageManagementClient":
    from ..vendor.clients.storagemgmt import StorageManagementClient

    if "http_logging_policy" not in kwargs:
        kwargs["http_logging_policy"] = get_default_logging_policy()

    return StorageManagementClient(
        credential=AZURE_CLI_CREDENTIAL,
        subscription_id=subscription_id,
        user_agent_policy=UserAgentPolicy(user_agent=USER_AGENT),
        **kwargs,
    )


REGISTRY_API_VERSION = "2024-07-01-preview"


>>>>>>> d21e54d8
def get_registry_mgmt_client(subscription_id: str, **kwargs) -> "MicrosoftDeviceRegistryManagementService":
    from ..vendor.clients.deviceregistrymgmt import (
        MicrosoftDeviceRegistryManagementService,
    )

    if "http_logging_policy" not in kwargs:
        kwargs["http_logging_policy"] = get_default_logging_policy()

    return MicrosoftDeviceRegistryManagementService(
        credential=AZURE_CLI_CREDENTIAL,
        subscription_id=subscription_id,
        user_agent_policy=UserAgentPolicy(user_agent=USER_AGENT),
        **kwargs,
    )


def get_iotops_mgmt_client(subscription_id: str, **kwargs) -> "MicrosoftIoTOperationsManagementService":
    from ..vendor.clients.iotopsmgmt import MicrosoftIoTOperationsManagementService

    if "http_logging_policy" not in kwargs:
        kwargs["http_logging_policy"] = get_default_logging_policy()

    return MicrosoftIoTOperationsManagementService(
        credential=AZURE_CLI_CREDENTIAL,
        subscription_id=subscription_id,
        user_agent_policy=UserAgentPolicy(user_agent=USER_AGENT),
        **kwargs,
    )


def get_resource_client(subscription_id: str, **kwargs) -> "ResourceManagementClient":
    from ..vendor.clients.resourcesmgmt import ResourceManagementClient

    if "http_logging_policy" not in kwargs:
        kwargs["http_logging_policy"] = get_default_logging_policy()

    return ResourceManagementClient(
        credential=AZURE_CLI_CREDENTIAL,
        subscription_id=subscription_id,
        user_agent_policy=UserAgentPolicy(user_agent=USER_AGENT),
        **kwargs,
    )


def get_authz_client(subscription_id: str, **kwargs) -> "AuthorizationManagementClient":
    from ..vendor.clients.authzmgmt import AuthorizationManagementClient

    if "http_logging_policy" not in kwargs:
        kwargs["http_logging_policy"] = get_default_logging_policy()

    return AuthorizationManagementClient(
        credential=AZURE_CLI_CREDENTIAL,
        subscription_id=subscription_id,
        user_agent_policy=UserAgentPolicy(user_agent=USER_AGENT),
        **kwargs,
    )


def get_token_from_sp_credential(tenant_id: str, client_id: str, client_secret: str, scope: str) -> str:
    client_secret_cred = ClientSecretCredential(tenant_id=tenant_id, client_id=client_id, client_secret=client_secret)
    return client_secret_cred.get_token(scope).token


def wait_for_terminal_state(poller: "LROPoller", wait_sec: int = POLL_WAIT_SEC) -> JSON:
    # resource client does not handle sigint well
    counter = 0
    while counter < POLL_RETRIES:
        sleep(wait_sec)
        counter = counter + 1
        if poller.done():
            break
    return poller.result()


def wait_for_terminal_states(
    *pollers: "LROPoller", retries: int = POLL_RETRIES, wait_sec: int = POLL_WAIT_SEC, **_
) -> Tuple["LROPoller"]:
    counter = 0
    while counter < retries:
        sleep(wait_sec)
        counter = counter + 1
        batch_done = all(poller.done() for poller in pollers)
        if batch_done:
            break

    return pollers


def get_tenant_id() -> str:
    from azure.cli.core._profile import Profile

    profile = Profile()
    sub = profile.get_subscription()
    return sub["tenantId"]


def get_default_logging_policy() -> HttpLoggingPolicy:
    http_logging_policy = HttpLoggingPolicy(logger=logger)
    http_logging_policy.allowed_query_params.add("api-version")
    http_logging_policy.allowed_query_params.add("$filter")
    http_logging_policy.allowed_query_params.add("$expand")
    http_logging_policy.allowed_header_names.add("x-ms-correlation-request-id")

    return http_logging_policy


class ResourceIdContainer(NamedTuple):
    subscription_id: str
    resource_group_name: str
    resource_name: str
    resource_id: str


def parse_resource_id(resource_id: str) -> Optional[ResourceIdContainer]:
    if not resource_id:
        return resource_id

    # TODO - cheap.
    parts = resource_id.split("/")
    if len(parts) < 9:
        raise ValidationError(
<<<<<<< HEAD
            "Malformed resource Id. An Azure resource Id has the form:\n"
=======
            f"Malformed resource Id '{resource_id}'. An Azure resource Id has the form:\n"
>>>>>>> d21e54d8
            "/subscription/{subscriptionId}/resourceGroups/{resourceGroup}"
            "/providers/Microsoft.Provider/{resourcePath}/{resourceName}"
        )

    # Extract the subscription, resource group, and resource name
    subscription_id = parts[2]
    resource_group_name = parts[4]
    resource_name = parts[-1]

    return ResourceIdContainer(
        subscription_id=subscription_id,
        resource_group_name=resource_group_name,
        resource_name=resource_name,
        resource_id=resource_id,
    )<|MERGE_RESOLUTION|>--- conflicted
+++ resolved
@@ -45,18 +45,13 @@
     from ..vendor.clients.iotopsmgmt import MicrosoftIoTOperationsManagementService
     from ..vendor.clients.resourcesmgmt import ResourceManagementClient
     from ..vendor.clients.storagemgmt import StorageManagementClient
-<<<<<<< HEAD
-=======
     from ..vendor.clients.msimgmt import ManagedServiceIdentityClient
     from ..vendor.clients.secretsyncmgmt import MicrosoftSecretSyncController
->>>>>>> d21e54d8
 
 
 # TODO @digimaun - simplify client init pattern. Consider multi-profile vs static API client.
 
 
-<<<<<<< HEAD
-=======
 def get_ssc_mgmt_client(subscription_id: str, **kwargs) -> "MicrosoftSecretSyncController":
     from ..vendor.clients.secretsyncmgmt import MicrosoftSecretSyncController
 
@@ -85,7 +80,6 @@
     )
 
 
->>>>>>> d21e54d8
 def get_clusterconfig_mgmt_client(subscription_id: str, **kwargs) -> "KubernetesConfigurationClient":
     from ..vendor.clients.clusterconfigmgmt import KubernetesConfigurationClient
 
@@ -98,7 +92,6 @@
         user_agent_policy=UserAgentPolicy(user_agent=USER_AGENT),
         **kwargs,
     )
-<<<<<<< HEAD
 
 
 def get_connectedk8s_mgmt_client(subscription_id: str, **kwargs) -> "ConnectedKubernetesClient":
@@ -129,41 +122,9 @@
     )
 
 
-=======
-
-
-def get_connectedk8s_mgmt_client(subscription_id: str, **kwargs) -> "ConnectedKubernetesClient":
-    from ..vendor.clients.connectedclustermgmt import ConnectedKubernetesClient
-
-    if "http_logging_policy" not in kwargs:
-        kwargs["http_logging_policy"] = get_default_logging_policy()
-
-    return ConnectedKubernetesClient(
-        credential=AZURE_CLI_CREDENTIAL,
-        subscription_id=subscription_id,
-        user_agent_policy=UserAgentPolicy(user_agent=USER_AGENT),
-        **kwargs,
-    )
-
-
-def get_storage_mgmt_client(subscription_id: str, **kwargs) -> "StorageManagementClient":
-    from ..vendor.clients.storagemgmt import StorageManagementClient
-
-    if "http_logging_policy" not in kwargs:
-        kwargs["http_logging_policy"] = get_default_logging_policy()
-
-    return StorageManagementClient(
-        credential=AZURE_CLI_CREDENTIAL,
-        subscription_id=subscription_id,
-        user_agent_policy=UserAgentPolicy(user_agent=USER_AGENT),
-        **kwargs,
-    )
-
-
 REGISTRY_API_VERSION = "2024-07-01-preview"
 
 
->>>>>>> d21e54d8
 def get_registry_mgmt_client(subscription_id: str, **kwargs) -> "MicrosoftDeviceRegistryManagementService":
     from ..vendor.clients.deviceregistrymgmt import (
         MicrosoftDeviceRegistryManagementService,
@@ -285,11 +246,7 @@
     parts = resource_id.split("/")
     if len(parts) < 9:
         raise ValidationError(
-<<<<<<< HEAD
-            "Malformed resource Id. An Azure resource Id has the form:\n"
-=======
             f"Malformed resource Id '{resource_id}'. An Azure resource Id has the form:\n"
->>>>>>> d21e54d8
             "/subscription/{subscriptionId}/resourceGroups/{resourceGroup}"
             "/providers/Microsoft.Provider/{resourcePath}/{resourceName}"
         )
