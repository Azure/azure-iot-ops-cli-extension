# coding=utf-8
# ----------------------------------------------------------------------------------------------
# Copyright (c) Microsoft Corporation. All rights reserved.
# Licensed under the MIT License. See License file in the project root for license information.
# ----------------------------------------------------------------------------------------------

from collections.abc import MutableMapping
from enum import Enum
from time import sleep
from typing import TYPE_CHECKING, Any, NamedTuple, Optional, Tuple

from azure.cli.core.azclierror import ValidationError
from knack.log import get_logger

from ...constants import USER_AGENT
from .common import ensure_azure_namespace_path

JSON = MutableMapping[str, Any]  # pylint: disable=unsubscriptable-object

ensure_azure_namespace_path()

from azure.core.pipeline.policies import HttpLoggingPolicy, UserAgentPolicy
from azure.identity import AzureCliCredential

AZURE_CLI_CREDENTIAL = AzureCliCredential()

POLL_RETRIES = 240
POLL_WAIT_SEC = 15

logger = get_logger(__name__)


if TYPE_CHECKING:
    from azure.core.polling import LROPoller

    from ..vendor.clients.authzmgmt import AuthorizationManagementClient
    from ..vendor.clients.clusterconfigmgmt import KubernetesConfigurationClient
    from ..vendor.clients.connectedclustermgmt import ConnectedKubernetesClient
    from ..vendor.clients.deviceregistrymgmt import (
        MicrosoftDeviceRegistryManagementService,
    )
<<<<<<< HEAD
    from ..vendor.clients.deviceregistrymgmt_v2 import (
        MicrosoftDeviceRegistryManagementService as MicrosoftDeviceRegistryRefreshManagementService
    )
=======
    from ..vendor.clients.extendedlocmgmt import CustomLocations
>>>>>>> 77ef243d
    from ..vendor.clients.iotopsmgmt import MicrosoftIoTOperationsManagementService
    from ..vendor.clients.keyvault import KeyVaultClient
    from ..vendor.clients.msimgmt import ManagedServiceIdentityClient
    from ..vendor.clients.resourcesmgmt import ResourceManagementClient
    from ..vendor.clients.secretsyncmgmt import MicrosoftSecretSyncController
    from ..vendor.clients.storagemgmt import StorageManagementClient


# TODO @digimaun - simplify client init pattern. Consider multi-profile vs static API client.


def get_extloc_mgmt_client(subscription_id: str, **kwargs) -> "CustomLocations":
    from ..vendor.clients.extendedlocmgmt import CustomLocations

    if "http_logging_policy" not in kwargs:
        kwargs["http_logging_policy"] = get_default_logging_policy()

    return CustomLocations(
        credential=AZURE_CLI_CREDENTIAL,
        subscription_id=subscription_id,
        user_agent_policy=UserAgentPolicy(user_agent=USER_AGENT),
        **kwargs,
    )


def get_ssc_mgmt_client(subscription_id: str, **kwargs) -> "MicrosoftSecretSyncController":
    from ..vendor.clients.secretsyncmgmt import MicrosoftSecretSyncController

    if "http_logging_policy" not in kwargs:
        kwargs["http_logging_policy"] = get_default_logging_policy()

    return MicrosoftSecretSyncController(
        credential=AZURE_CLI_CREDENTIAL,
        subscription_id=subscription_id,
        user_agent_policy=UserAgentPolicy(user_agent=USER_AGENT),
        **kwargs,
    )


def get_msi_mgmt_client(subscription_id: str, **kwargs) -> "ManagedServiceIdentityClient":
    from ..vendor.clients.msimgmt import ManagedServiceIdentityClient

    if "http_logging_policy" not in kwargs:
        kwargs["http_logging_policy"] = get_default_logging_policy()

    return ManagedServiceIdentityClient(
        credential=AZURE_CLI_CREDENTIAL,
        subscription_id=subscription_id,
        user_agent_policy=UserAgentPolicy(user_agent=USER_AGENT),
        **kwargs,
    )


def get_clusterconfig_mgmt_client(subscription_id: str, **kwargs) -> "KubernetesConfigurationClient":
    from ..vendor.clients.clusterconfigmgmt import KubernetesConfigurationClient

    if "http_logging_policy" not in kwargs:
        kwargs["http_logging_policy"] = get_default_logging_policy()

    return KubernetesConfigurationClient(
        credential=AZURE_CLI_CREDENTIAL,
        subscription_id=subscription_id,
        user_agent_policy=UserAgentPolicy(user_agent=USER_AGENT),
        **kwargs,
    )


def get_connectedk8s_mgmt_client(subscription_id: str, **kwargs) -> "ConnectedKubernetesClient":
    from ..vendor.clients.connectedclustermgmt import ConnectedKubernetesClient

    if "http_logging_policy" not in kwargs:
        kwargs["http_logging_policy"] = get_default_logging_policy()

    return ConnectedKubernetesClient(
        credential=AZURE_CLI_CREDENTIAL,
        subscription_id=subscription_id,
        user_agent_policy=UserAgentPolicy(user_agent=USER_AGENT),
        **kwargs,
    )


def get_storage_mgmt_client(subscription_id: str, **kwargs) -> "StorageManagementClient":
    from ..vendor.clients.storagemgmt import StorageManagementClient

    if "http_logging_policy" not in kwargs:
        kwargs["http_logging_policy"] = get_default_logging_policy()

    return StorageManagementClient(
        credential=AZURE_CLI_CREDENTIAL,
        subscription_id=subscription_id,
        user_agent_policy=UserAgentPolicy(user_agent=USER_AGENT),
        **kwargs,
    )


REGISTRY_PREVIEW_API_VERSION = "2024-09-01-preview"
REGISTRY_API_VERSION = "2024-11-01"


def get_registry_refresh_mgmt_client(
    subscription_id: str, **kwargs
) -> "MicrosoftDeviceRegistryRefreshManagementService":
    from ..vendor.clients.deviceregistrymgmt_v2 import (
        MicrosoftDeviceRegistryManagementService,
    )

    if "http_logging_policy" not in kwargs:
        kwargs["http_logging_policy"] = get_default_logging_policy()

    return MicrosoftDeviceRegistryManagementService(
        credential=AZURE_CLI_CREDENTIAL,
        subscription_id=subscription_id,
        user_agent_policy=UserAgentPolicy(user_agent=USER_AGENT),
        # TODO: remove once public
        endpoint="https://eastus2euap.management.azure.com",
        **kwargs,
    )


def get_registry_mgmt_client(subscription_id: str, **kwargs) -> "MicrosoftDeviceRegistryManagementService":
    from ..vendor.clients.deviceregistrymgmt import (
        MicrosoftDeviceRegistryManagementService,
    )

    if "http_logging_policy" not in kwargs:
        kwargs["http_logging_policy"] = get_default_logging_policy()

    return MicrosoftDeviceRegistryManagementService(
        credential=AZURE_CLI_CREDENTIAL,
        subscription_id=subscription_id,
        user_agent_policy=UserAgentPolicy(user_agent=USER_AGENT),
        **kwargs,
    )


class IoTOpsMgmtApiVersion(Enum):
    V20250401 = "2025-04-01"
    V20250701_preview = "2025-07-01-preview"


def get_iotops_mgmt_client(
    subscription_id: str, api_version: IoTOpsMgmtApiVersion = IoTOpsMgmtApiVersion.V20250701_preview, **kwargs
) -> "MicrosoftIoTOperationsManagementService":
    from ..vendor.clients.iotopsmgmt import MicrosoftIoTOperationsManagementService

    if "http_logging_policy" not in kwargs:
        kwargs["http_logging_policy"] = get_default_logging_policy()
    kwargs["api_version"] = api_version.value

    return MicrosoftIoTOperationsManagementService(
        credential=AZURE_CLI_CREDENTIAL,
        subscription_id=subscription_id,
        user_agent_policy=UserAgentPolicy(user_agent=USER_AGENT),
        **kwargs,
    )


def get_resource_client(subscription_id: str, **kwargs) -> "ResourceManagementClient":
    from ..vendor.clients.resourcesmgmt import ResourceManagementClient

    if "http_logging_policy" not in kwargs:
        kwargs["http_logging_policy"] = get_default_logging_policy()

    return ResourceManagementClient(
        credential=AZURE_CLI_CREDENTIAL,
        subscription_id=subscription_id,
        user_agent_policy=UserAgentPolicy(user_agent=USER_AGENT),
        **kwargs,
    )


def get_authz_client(subscription_id: str, **kwargs) -> "AuthorizationManagementClient":
    from ..vendor.clients.authzmgmt import AuthorizationManagementClient

    if "http_logging_policy" not in kwargs:
        kwargs["http_logging_policy"] = get_default_logging_policy()

    return AuthorizationManagementClient(
        credential=AZURE_CLI_CREDENTIAL,
        subscription_id=subscription_id,
        user_agent_policy=UserAgentPolicy(user_agent=USER_AGENT),
        **kwargs,
    )


def get_keyvault_client(subscription_id: str, **kwargs) -> "KeyVaultClient":
    from ..vendor.clients.keyvault import KeyVaultClient

    # TODO: this only supports azure public cloud for now
    client = KeyVaultClient(
        credential=AZURE_CLI_CREDENTIAL,
        subscription_id=subscription_id,
        user_agent_policy=UserAgentPolicy(user_agent=USER_AGENT),
        credential_scopes=["https://vault.azure.net/.default"],
        **kwargs,
    )

    return client


def wait_for_terminal_state(poller: "LROPoller", wait_sec: int = POLL_WAIT_SEC, **_) -> JSON:
    # resource client does not handle sigint well
    counter = 0
    while counter < POLL_RETRIES:
        sleep(wait_sec)
        counter = counter + 1
        if poller.done():
            break
    return poller.result()


def wait_for_terminal_states(
    *pollers: "LROPoller", retries: int = POLL_RETRIES, wait_sec: int = POLL_WAIT_SEC, **_
) -> Tuple["LROPoller"]:
    counter = 0
    while counter < retries:
        sleep(wait_sec)
        counter = counter + 1
        batch_done = all(poller.done() for poller in pollers)
        if batch_done:
            break

    return pollers


def get_tenant_id() -> str:
    from azure.cli.core._profile import Profile

    profile = Profile()
    sub = profile.get_subscription()
    return sub["tenantId"]


def get_default_logging_policy() -> HttpLoggingPolicy:
    http_logging_policy = HttpLoggingPolicy(logger=logger)
    http_logging_policy.allowed_query_params.add("api-version")
    http_logging_policy.allowed_query_params.add("$filter")
    http_logging_policy.allowed_query_params.add("$expand")
    http_logging_policy.allowed_header_names.add("x-ms-correlation-request-id")

    return http_logging_policy


class ResourceIdContainer(NamedTuple):
    subscription_id: str
    resource_group_name: str
    resource_name: str
    resource_id: str


def parse_resource_id(resource_id: str) -> Optional[ResourceIdContainer]:
    if not resource_id:
        return resource_id

    # TODO - cheap.
    parts = resource_id.split("/")
    if len(parts) < 9:
        raise ValidationError(
            f"Malformed resource Id '{resource_id}'. An Azure resource Id has the form:\n"
            "/subscription/{subscriptionId}/resourceGroups/{resourceGroup}"
            "/providers/Microsoft.Provider/{resourcePath}/{resourceName}"
        )

    # Extract the subscription, resource group, and resource name
    subscription_id = parts[2]
    resource_group_name = parts[4]
    resource_name = parts[-1]

    return ResourceIdContainer(
        subscription_id=subscription_id,
        resource_group_name=resource_group_name,
        resource_name=resource_name,
        resource_id=resource_id,
    )<|MERGE_RESOLUTION|>--- conflicted
+++ resolved
@@ -39,13 +39,10 @@
     from ..vendor.clients.deviceregistrymgmt import (
         MicrosoftDeviceRegistryManagementService,
     )
-<<<<<<< HEAD
     from ..vendor.clients.deviceregistrymgmt_v2 import (
         MicrosoftDeviceRegistryManagementService as MicrosoftDeviceRegistryRefreshManagementService
     )
-=======
     from ..vendor.clients.extendedlocmgmt import CustomLocations
->>>>>>> 77ef243d
     from ..vendor.clients.iotopsmgmt import MicrosoftIoTOperationsManagementService
     from ..vendor.clients.keyvault import KeyVaultClient
     from ..vendor.clients.msimgmt import ManagedServiceIdentityClient
