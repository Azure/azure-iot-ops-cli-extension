# coding=utf-8
# ----------------------------------------------------------------------------------------------
# Copyright (c) Microsoft Corporation. All rights reserved.
# Licensed under the MIT License. See License file in the project root for license information.
# ----------------------------------------------------------------------------------------------

import sys
from time import sleep
from typing import TYPE_CHECKING, Any, NamedTuple, Optional, Tuple

from azure.cli.core.azclierror import ValidationError
from knack.log import get_logger

from ...constants import USER_AGENT
from .common import ensure_azure_namespace_path

if sys.version_info >= (3, 9):
    from collections.abc import MutableMapping
else:
    from typing import MutableMapping
JSON = MutableMapping[str, Any]  # pylint: disable=unsubscriptable-object

ensure_azure_namespace_path()

from azure.core.pipeline.policies import HttpLoggingPolicy, UserAgentPolicy
from azure.identity import AzureCliCredential

AZURE_CLI_CREDENTIAL = AzureCliCredential()

POLL_RETRIES = 240
POLL_WAIT_SEC = 15

logger = get_logger(__name__)


if TYPE_CHECKING:
    from azure.core.polling import LROPoller
    from azure.keyvault.secrets import SecretClient

    from ..vendor.clients.authzmgmt import AuthorizationManagementClient
    from ..vendor.clients.clusterconfigmgmt import KubernetesConfigurationClient
    from ..vendor.clients.connectedclustermgmt import ConnectedKubernetesClient
    from ..vendor.clients.deviceregistrymgmt import (
        MicrosoftDeviceRegistryManagementService,
    )
    from ..vendor.clients.iotopsmgmt import MicrosoftIoTOperationsManagementService
    from ..vendor.clients.resourcesmgmt import ResourceManagementClient
    from ..vendor.clients.storagemgmt import StorageManagementClient
    from ..vendor.clients.msimgmt import ManagedServiceIdentityClient
    from ..vendor.clients.secretsyncmgmt import MicrosoftSecretSyncController


# TODO @digimaun - simplify client init pattern. Consider multi-profile vs static API client.


def get_ssc_mgmt_client(subscription_id: str, **kwargs) -> "MicrosoftSecretSyncController":
    from ..vendor.clients.secretsyncmgmt import MicrosoftSecretSyncController

    if "http_logging_policy" not in kwargs:
        kwargs["http_logging_policy"] = get_default_logging_policy()

    return MicrosoftSecretSyncController(
        credential=AZURE_CLI_CREDENTIAL,
        subscription_id=subscription_id,
        user_agent_policy=UserAgentPolicy(user_agent=USER_AGENT),
        **kwargs,
    )


def get_msi_mgmt_client(subscription_id: str, **kwargs) -> "ManagedServiceIdentityClient":
    from ..vendor.clients.msimgmt import ManagedServiceIdentityClient

    if "http_logging_policy" not in kwargs:
        kwargs["http_logging_policy"] = get_default_logging_policy()

    return ManagedServiceIdentityClient(
        credential=AZURE_CLI_CREDENTIAL,
        subscription_id=subscription_id,
        user_agent_policy=UserAgentPolicy(user_agent=USER_AGENT),
        **kwargs,
    )


def get_clusterconfig_mgmt_client(subscription_id: str, **kwargs) -> "KubernetesConfigurationClient":
    from ..vendor.clients.clusterconfigmgmt import KubernetesConfigurationClient

    if "http_logging_policy" not in kwargs:
        kwargs["http_logging_policy"] = get_default_logging_policy()

    return KubernetesConfigurationClient(
        credential=AZURE_CLI_CREDENTIAL,
        subscription_id=subscription_id,
        user_agent_policy=UserAgentPolicy(user_agent=USER_AGENT),
        **kwargs,
    )


def get_connectedk8s_mgmt_client(subscription_id: str, **kwargs) -> "ConnectedKubernetesClient":
    from ..vendor.clients.connectedclustermgmt import ConnectedKubernetesClient

    if "http_logging_policy" not in kwargs:
        kwargs["http_logging_policy"] = get_default_logging_policy()

    return ConnectedKubernetesClient(
        credential=AZURE_CLI_CREDENTIAL,
        subscription_id=subscription_id,
        user_agent_policy=UserAgentPolicy(user_agent=USER_AGENT),
        **kwargs,
    )


def get_storage_mgmt_client(subscription_id: str, **kwargs) -> "StorageManagementClient":
    from ..vendor.clients.storagemgmt import StorageManagementClient

    if "http_logging_policy" not in kwargs:
        kwargs["http_logging_policy"] = get_default_logging_policy()

    return StorageManagementClient(
        credential=AZURE_CLI_CREDENTIAL,
        subscription_id=subscription_id,
        user_agent_policy=UserAgentPolicy(user_agent=USER_AGENT),
        **kwargs,
    )


REGISTRY_API_VERSION = "2024-09-01-preview"


def get_registry_mgmt_client(subscription_id: str, **kwargs) -> "MicrosoftDeviceRegistryManagementService":
    from ..vendor.clients.deviceregistrymgmt import (
        MicrosoftDeviceRegistryManagementService,
    )

    if "http_logging_policy" not in kwargs:
        kwargs["http_logging_policy"] = get_default_logging_policy()

    return MicrosoftDeviceRegistryManagementService(
        credential=AZURE_CLI_CREDENTIAL,
        subscription_id=subscription_id,
        user_agent_policy=UserAgentPolicy(user_agent=USER_AGENT),
        **kwargs,
    )


def get_iotops_mgmt_client(subscription_id: str, **kwargs) -> "MicrosoftIoTOperationsManagementService":
    from ..vendor.clients.iotopsmgmt import MicrosoftIoTOperationsManagementService

    if "http_logging_policy" not in kwargs:
        kwargs["http_logging_policy"] = get_default_logging_policy()

    return MicrosoftIoTOperationsManagementService(
        credential=AZURE_CLI_CREDENTIAL,
        subscription_id=subscription_id,
        user_agent_policy=UserAgentPolicy(user_agent=USER_AGENT),
        **kwargs,
    )


def get_resource_client(subscription_id: str, **kwargs) -> "ResourceManagementClient":
    from ..vendor.clients.resourcesmgmt import ResourceManagementClient

    if "http_logging_policy" not in kwargs:
        kwargs["http_logging_policy"] = get_default_logging_policy()

    return ResourceManagementClient(
        credential=AZURE_CLI_CREDENTIAL,
        subscription_id=subscription_id,
        user_agent_policy=UserAgentPolicy(user_agent=USER_AGENT),
        **kwargs,
    )


def get_authz_client(subscription_id: str, **kwargs) -> "AuthorizationManagementClient":
    from ..vendor.clients.authzmgmt import AuthorizationManagementClient

    if "http_logging_policy" not in kwargs:
        kwargs["http_logging_policy"] = get_default_logging_policy()

    return AuthorizationManagementClient(
        credential=AZURE_CLI_CREDENTIAL,
        subscription_id=subscription_id,
        user_agent_policy=UserAgentPolicy(user_agent=USER_AGENT),
        **kwargs,
    )


<<<<<<< HEAD
# TODO: add keyvault to param
=======
>>>>>>> 678a548c
def get_keyvault_client(subscription_id: str, keyvault_name: str, **kwargs) -> "SecretClient":
    from azure.keyvault.secrets import SecretClient

    client = SecretClient(
        credential=AZURE_CLI_CREDENTIAL,
        subscription_id=subscription_id,
        user_agent_policy=UserAgentPolicy(user_agent=USER_AGENT),
        vault_url=f"https://{keyvault_name}.vault.azure.net",
        **kwargs,
    )

    # wait to set the access token
    sleep(5)

    return client


def wait_for_terminal_state(poller: "LROPoller", wait_sec: int = POLL_WAIT_SEC, **_) -> JSON:
    # resource client does not handle sigint well
    counter = 0
    while counter < POLL_RETRIES:
        sleep(wait_sec)
        counter = counter + 1
        if poller.done():
            break
    return poller.result()


def wait_for_terminal_states(
    *pollers: "LROPoller", retries: int = POLL_RETRIES, wait_sec: int = POLL_WAIT_SEC, **_
) -> Tuple["LROPoller"]:
    counter = 0
    while counter < retries:
        sleep(wait_sec)
        counter = counter + 1
        batch_done = all(poller.done() for poller in pollers)
        if batch_done:
            break

    return pollers


def get_tenant_id() -> str:
    from azure.cli.core._profile import Profile

    profile = Profile()
    sub = profile.get_subscription()
    return sub["tenantId"]


def get_default_logging_policy() -> HttpLoggingPolicy:
    http_logging_policy = HttpLoggingPolicy(logger=logger)
    http_logging_policy.allowed_query_params.add("api-version")
    http_logging_policy.allowed_query_params.add("$filter")
    http_logging_policy.allowed_query_params.add("$expand")
    http_logging_policy.allowed_header_names.add("x-ms-correlation-request-id")

    return http_logging_policy


class ResourceIdContainer(NamedTuple):
    subscription_id: str
    resource_group_name: str
    resource_name: str
    resource_id: str


def parse_resource_id(resource_id: str) -> Optional[ResourceIdContainer]:
    if not resource_id:
        return resource_id

    # TODO - cheap.
    parts = resource_id.split("/")
    if len(parts) < 9:
        raise ValidationError(
            f"Malformed resource Id '{resource_id}'. An Azure resource Id has the form:\n"
            "/subscription/{subscriptionId}/resourceGroups/{resourceGroup}"
            "/providers/Microsoft.Provider/{resourcePath}/{resourceName}"
        )

    # Extract the subscription, resource group, and resource name
    subscription_id = parts[2]
    resource_group_name = parts[4]
    resource_name = parts[-1]

    return ResourceIdContainer(
        subscription_id=subscription_id,
        resource_group_name=resource_group_name,
        resource_name=resource_name,
        resource_id=resource_id,
    )<|MERGE_RESOLUTION|>--- conflicted
+++ resolved
@@ -184,10 +184,6 @@
     )
 
 
-<<<<<<< HEAD
-# TODO: add keyvault to param
-=======
->>>>>>> 678a548c
 def get_keyvault_client(subscription_id: str, keyvault_name: str, **kwargs) -> "SecretClient":
     from azure.keyvault.secrets import SecretClient
 
