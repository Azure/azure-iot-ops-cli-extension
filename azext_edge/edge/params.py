--- conflicted
+++ resolved
@@ -147,11 +147,7 @@
         context.argument(
             "ops_service",
             options_list=["--ops-service", "--svc"],
-<<<<<<< HEAD
-            choices=CaseInsensitiveList(["akri", "deviceregistry", "mq", "opcua"]),
-=======
             choices=CaseInsensitiveList(OpsServiceType.list_check_services()),
->>>>>>> 3091f532
             help="The IoT Operations service deployment that will be evaluated.",
         )
         context.argument(
