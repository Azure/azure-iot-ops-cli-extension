# coding=utf-8
# ----------------------------------------------------------------------------------------------
# Copyright (c) Microsoft Corporation. All rights reserved.
# Licensed under the MIT License. See License file in the project root for license information.
# ----------------------------------------------------------------------------------------------

"""
CLI parameter definitions.
"""

from azure.cli.core.commands.parameters import (
    get_enum_type,
    get_three_state_flag,
    tags_type,
)
from knack.arguments import CaseInsensitiveList

from azext_edge.edge.providers.edge_api.dataflow import DataflowResourceKinds

from ._validators import (
    validate_namespace,
    validate_resource_name,
)
from .common import OpsServiceType
from .providers.check.common import ResourceOutputDetailLevel
from .providers.edge_api import (
    DeviceRegistryResourceKinds,
    MqResourceKinds,
)
from .providers.orchestration.common import (
    EXTENSION_MONIKER_TO_ALIAS_MAP,
    TRUST_SETTING_KEYS,
    X509_ISSUER_REF_KEYS,
<<<<<<< HEAD
    AuthenticationSaslType,
=======
    CloneSummaryMode,
    CloneTemplateMode,
    CloneTemplateParams,
>>>>>>> dd132b6e
    ConfigSyncModeType,
    DataflowEndpointAuthenticationType,
    DataflowEndpointFabricPathType,
    DataflowEndpointKafkaAcksType,
    IdentityUsageType,
    KafkaCloudEventAttributeType,
    KafkaCompressionType,
    KafkaPartitionStrategyType,
    KubernetesDistroType,
    ListenerProtocol,
    MqMemoryProfile,
    MqServiceType,
    MqttRetainType,
    SchemaFormat,
    SchemaType,
    TlsKeyAlgo,
    TlsKeyRotation,
)


def load_iotops_arguments(self, _):
    """
    Load CLI Args for Knack parser
    """

    with self.argument_context("iot ops") as context:
        context.argument(
            "context_name",
            options_list=["--context"],
            help="Kubeconfig context name to use for k8s cluster communication. "
            "If no context is provided current_context is used.",
            arg_group="K8s Cluster",
        )
        context.argument(
            "namespace",
            options_list=["--namespace", "-n"],
            help="K8s cluster namespace the command should operate against. "
            "If no namespace is provided the kubeconfig current_context namespace will be used. "
            "If not defined, the fallback value `azure-iot-operations` will be used. ",
            validator=validate_namespace,
        )
        context.argument(
            "confirm_yes",
            options_list=["--yes", "-y"],
            arg_type=get_three_state_flag(),
            help="Confirm [y]es without a prompt. Useful for CI and automation scenarios.",
        )
        context.argument(
            "no_progress",
            options_list=["--no-progress"],
            arg_type=get_three_state_flag(),
            help="Disable visual representation of work.",
        )
        context.argument(
            "force",
            options_list=["--force"],
            arg_type=get_three_state_flag(),
            help="Force the operation to execute.",
        )
        context.argument(
            "tags",
            options_list=["--tags"],
            arg_type=tags_type,
        )
        context.argument(
            "instance_name",
            options_list=["--name", "-n"],
            help="IoT Operations instance name.",
        )
        context.argument(
            "instance_description",
            options_list=["--description"],
            help="Description of the IoT Operations instance.",
        )
        context.argument(
            "broker_name",
            options_list=["--broker", "-b"],
            help="Mqtt broker name.",
        )
        context.argument(
            "mi_user_assigned",
            options_list=["--mi-user-assigned"],
            help="The resource Id for the desired user-assigned managed identity to use with the instance.",
        )
        context.argument(
            "federated_credential_name",
            options_list=["--fc"],
            help="The federated credential name.",
        )
        context.argument(
            "use_self_hosted_issuer",
            options_list=["--self-hosted-issuer"],
            arg_type=get_three_state_flag(),
            help="Use the self-hosted oidc issuer for federation.",
        )
        context.argument(
            "config_file",
            options_list=["--config-file"],
            help="Path to a config file containing resource properties in json format. The config file "
            "should contain an object with properties compatible with the ARM representation of the resource. "
            "The object correlates directly with 'properties:{}' of the ARM resource.",
            arg_group="Config",
        )
        context.argument(
            "show_config",
            options_list=["--show-config"],
            arg_type=get_three_state_flag(),
            help="Show the generated resource config instead of invoking the API with it.",
        )
        context.argument(
            "custom_role_id",
            options_list=["--custom-role-id"],
            help="Fully qualified role definition Id in the following format: "
            "/subscriptions/{subscriptionId}/providers/Microsoft.Authorization/roleDefinitions/{roleId}",
        )

    with self.argument_context("iot ops identity") as context:
        context.argument(
            "usage_type",
            options_list=["--usage"],
            arg_type=get_enum_type(IdentityUsageType),
            help="Indicates the usage type of the associated identity.",
        )

    with self.argument_context("iot ops show") as context:
        context.argument(
            "show_tree",
            options_list=["--tree"],
            arg_type=get_three_state_flag(),
            help="Use to visualize the IoT Operations deployment against the backing cluster.",
        )

    with self.argument_context("iot ops support") as context:
        context.argument(
            "ops_services",
            nargs="+",
            action="extend",
            options_list=["--ops-service", "--svc"],
            choices=CaseInsensitiveList(OpsServiceType.list()),
            help="The IoT Operations service the support bundle creation should apply to. "
            "If no service is provided, the operation will default to capture all services. "
            "--ops-service can be used one or more times.",
        )
        context.argument(
            "log_age_seconds",
            options_list=["--log-age"],
            help="Container log age in seconds.",
            type=int,
        )
        context.argument(
            "bundle_dir",
            options_list=["--bundle-dir"],
            help="The local directory the produced bundle will be saved to. "
            "If no directory is provided the current directory is used.",
        )
        context.argument(
            "include_mq_traces",
            options_list=["--broker-traces"],
            arg_type=get_three_state_flag(),
            help="Include mqtt broker traces in the support bundle. "
            "Usage may add considerable size to the produced bundle.",
        )

    with self.argument_context("iot ops check") as context:
        context.argument(
            "pre_deployment_checks",
            options_list=["--pre"],
            help="Run pre-requisite checks to determine if the minimum "
            "requirements of a service deployment are fulfilled.",
            arg_type=get_three_state_flag(),
        )
        context.argument(
            "post_deployment_checks",
            options_list=["--post"],
            help="Run post-deployment checks.",
            arg_type=get_three_state_flag(),
        )
        context.argument(
            "as_object",
            options_list=["--as-object"],
            help="Output check content and validations in a CI friendly data structure.",
            arg_type=get_three_state_flag(),
            arg_group="Format",
        )
        context.argument(
            "ops_service",
            options_list=["--ops-service", "--svc"],
            choices=CaseInsensitiveList(OpsServiceType.list_check_services()),
            help="The IoT Operations service deployment that will be evaluated.",
        )
        context.argument(
            "resource_kinds",
            nargs="*",
            options_list=["--resources"],
            choices=CaseInsensitiveList(
                set(
                    [
                        DeviceRegistryResourceKinds.ASSET.value,
                        DeviceRegistryResourceKinds.ASSETENDPOINTPROFILE.value,
                        MqResourceKinds.BROKER.value,
                        MqResourceKinds.BROKER_LISTENER.value,
                        MqResourceKinds.BROKER_AUTHENTICATION.value,
                        MqResourceKinds.BROKER_AUTHORIZATION.value,
                        DataflowResourceKinds.DATAFLOW.value,
                        DataflowResourceKinds.DATAFLOWENDPOINT.value,
                        DataflowResourceKinds.DATAFLOWPROFILE.value,
                    ]
                )
            ),
            help="Only run checks on specific resource kinds. Use space-separated values.",
        ),
        context.argument(
            "detail_level",
            options_list=["--detail-level"],
            default=ResourceOutputDetailLevel.summary.value,
            choices=ResourceOutputDetailLevel.list(),
            arg_type=get_enum_type(ResourceOutputDetailLevel),
            help="Controls the level of detail displayed in the check output. "
            "Choose 0 for a summary view (minimal output), "
            "1 for a detailed view (more comprehensive information), "
            "or 2 for a verbose view (all available information).",
        ),
        context.argument(
            "resource_name",
            options_list=["--resource-name", "--rn"],
            help="Only run checks for the specific resource name. "
            "The name is case insensitive. "
            "Glob patterns '*' and '?' are supported. "
            "Note: Only alphanumeric characters, hyphens, '?' and '*' are allowed.",
            validator=validate_resource_name,
        ),

    with self.argument_context("iot ops dataflow") as context:
        context.argument(
            "instance_name",
            options_list=["--instance", "-i"],
            help="IoT Operations instance name.",
        )
        context.argument(
            "dataflow_name",
            options_list=["--name", "-n"],
            help="Dataflow name.",
        )
        context.argument(
            "profile_name",
            options_list=["--profile", "-p"],
            help="Dataflow profile name.",
        )

    with self.argument_context("iot ops dataflow profile") as context:
        context.argument(
            "profile_name",
            options_list=["--name", "-n"],
            help="Dataflow profile name.",
        )
        context.argument(
            "profile_instances",
            type=int,
            options_list=["--profile-instances"],
            help="The number of pods that run associated dataflows. Min value: 1, max value: 20."
        )
        context.argument(
            "log_level",
            options_list=["--log-level"],
            help="The level of detail given in diagnostic logs. "
            "Levels: 'error', 'warn', 'info', 'debug', 'trace', 'off'. "
            "For advanced usage you can specify a comma-separated list of module=level pairs. "
        )

    with self.argument_context("iot ops dataflow endpoint") as context:
        context.argument(
            "endpoint_name",
            options_list=["--name", "-n"],
            help="Dataflow endpoint name.",
        )
        context.argument(
            "authentication_type",
            options_list=["--auth-type"],
            choices=CaseInsensitiveList(
                [
                    DataflowEndpointAuthenticationType.ACCESSTOKEN.value,
                    DataflowEndpointAuthenticationType.SASL.value,
                    DataflowEndpointAuthenticationType.SERVICEACCESSTOKEN.value,
                    DataflowEndpointAuthenticationType.SYSTEMASSIGNED.value,
                    DataflowEndpointAuthenticationType.USERASSIGNED.value,
                    DataflowEndpointAuthenticationType.X509.value,
                ]
            ),
            help="The authentication type for the dataflow endpoint. "
            "Note: When not specified, the authentication type is determinded by other authentication parameters.",
        )
    
    with self.argument_context("iot ops dataflow endpoint import") as context:
        context.argument(
            "file_path",
            options_list=["--config-file"],
            help="Path to a config file containing resource properties in json format. The config file "
            "should contain an object with properties compatible with the ARM representation of the resource. "
            "The object correlates directly with 'properties:{}' of the ARM resource.",
            arg_group="Config",
        )
    
    with self.argument_context("iot ops dataflow endpoint create") as context:
        context.argument(
            "client_id",
            options_list=["--client-id", "--cid"],
            help="The client ID of the user assigned identity",
            arg_group="User Assigned Managed Identity",
        )
        context.argument(
            "scope",
            options_list=["--scope"],
            help="Resource identifier (application ID URI) of the resource, affixed with the .default suffix.",
            arg_group="User Assigned Managed Identity",
        )
        context.argument(
            "tenant_id",
            options_list=["--tenant-id", "--tid"],
            help="The tenant ID of the user assigned identity.",
            arg_group="User Assigned Managed Identity",
        )
        context.argument(
            "no_auth",
            options_list=["--no-auth"],
            arg_type=get_three_state_flag(),
            help="No authentication for the endpoint.",
        )
        context.argument(
            "latency",
            options_list=["--latency", "-l"],
            help="The batching latency in seconds.",
            type=int,
            arg_group="Batching Configuration",
        )
        context.argument(
            "message_count",
            options_list=["--message-count", "--mc"],
            help="Maximum number of messages in a batch.",
            type=int,
            arg_group="Batching Configuration",
        )
        context.argument(
            "audience",
            options_list=["--audience", "--aud"],
            help="Audience of the service to authenticate against.",
            arg_group="System Assigned Managed Identity",
        )
        context.argument(
            "acks",
            options_list=["--acks"],
            arg_type=get_enum_type(
                DataflowEndpointKafkaAcksType,
                default=DataflowEndpointKafkaAcksType.ALL.value
            ),
            help="Level of acknowledgment from the Kafka broker to "
            "ensure that the message sent by producer is successfully "
            "written to the topic and replicated across the Kafka cluster.",
        )
        context.argument(
            "batching_disabled",
            options_list=["--batching-disabled", "--bd"],
            arg_type=get_three_state_flag(),
            help="Disable batching.",
            arg_group="Batching Configuration",
        )
        context.argument(
            "max_byte",
            options_list=["--max-byte", "--mb"],
            help="Maximum number of bytes in a batch.",
            type=int,
            arg_group="Batching Configuration",
        )
        context.argument(
            "cloud_event_attribute",
            options_list=["--cloud-event-attribute", "--cea"],
            arg_type=get_enum_type(
                KafkaCloudEventAttributeType,
                default=KafkaCloudEventAttributeType.PROPAGATE.value,
            ),
            help="CloudEvent settings type to map events to cloud. "
            "Different message format are required by different setting.",
            arg_group="Cloud Event",
        )
        context.argument(
            "compression",
            options_list=["--compression"],
            arg_type=get_enum_type(
                KafkaCompressionType,
                default=KafkaCompressionType.NONE.value
            ),
            help="Compression type for the messages sent to Kafka topics.",
        )
        context.argument(
            "config_map_reference",
            options_list=["--config-map-ref", "--cm"],
            help="Config map reference for Trusted CA certificate for Kafka/MQTT endpoint. "
            "Note: This ConfigMap should contain the CA certificate in PEM format. "
            "The ConfigMap must be in the same namespace as the Kafka/MQTT data flow resource.",
            arg_group="Transport Layer Security(TLS)",
        )
        context.argument(
            "copy_broker_props_disabled",
            options_list=["--copy-broker-props-disabled", "--cpbd"],
            arg_type=get_three_state_flag(),
            help="Disable copy broker properties.",
        )
        context.argument(
            "group_id",
            options_list=["--group-id", "--gid"],
            help="ID of consumer group that the data flow uses to read messages "
            "from the Kafka topic."
        )
        context.argument(
            "partition_strategy",
            options_list=["--partition-strategy", "--ps"],
            arg_type=get_enum_type(
                KafkaPartitionStrategyType,
                default=KafkaPartitionStrategyType.DEFAULT.value
            ),
            help="The partition handling strategy controls how messages are "
            "assigned to Kafka partitions when sending them to Kafka topics.",
        )
        context.argument(
            "sasl_type",
            options_list=["--sasl-type"],
            arg_type=get_enum_type(AuthenticationSaslType, default=None),
            help="The type of SASL authentication.",
            arg_group="SASL Authentication",
        )
        context.argument(
            "tls_disabled",
            options_list=["--tls-disabled"],
            arg_type=get_three_state_flag(),
            help="The data flow uses an insecure connection to the Kafka/MQTT broker.",
            arg_group="Transport Layer Security(TLS)",
        )
        context.argument(
            "client_id_prefix",
            options_list=["--client-id-pre"],
            help="The client id prefix for MQTT client. "
            "Note: Changing the client ID prefix after IoT "
            "Operations deployment might result in data loss.",
        )
        context.argument(
            "keep_alive",
            options_list=["--keep-alive", "--ka"],
            help="The maximum time in seconds that the data flow client can "
            "be idle before sending a PINGREQ message to the broker.",
            type=int,
        )
        context.argument(
            "max_inflight_messages",
            options_list=["--max-inflight-msg", "--mim"],
            help="the maximum number of inflight messages that the data "
            "flow MQTT client can have.",
            type=int,
        )
        context.argument(
            "protocol",
            options_list=["--protocol"],
            arg_type=get_enum_type(ListenerProtocol, default=ListenerProtocol.MQTT.value),
            help="Enable or disable websockets.",
        )
        context.argument(
            "qos",
            options_list=["--qos"],
            help="Quality of Service (QoS) level for the MQTT messages.",
            type=int,
        )
        context.argument(
            "retain",
            options_list=["--retain"],
            arg_type=get_enum_type(MqttRetainType, default=MqttRetainType.KEEP.value),
            help="Retain setting to specify whether the data flow should keep the retain "
            "flag on MQTT messages. Setting this ensures whether or not the remote broker "
            "has the same messages retained as the local broker.",
        )
        context.argument(
            "session_expiry",
            options_list=["--session-expiry"],
            help="The session expiry interval in seconds for the data flow MQTT client.",
            type=int,
        )
    
    with self.argument_context("iot ops dataflow endpoint create adx") as context:
        context.argument(
            "database_name",
            options_list=["--database-name", "--db"],
            help="The name of the Azure Data Explorer database.",
        )
        context.argument(
            "host",
            options_list=["--host"],
            help="Host of the Azure Data Explorer is "
            "Azure Data Explorer cluster URI. In the form "
            "of https://<cluster>.<region>.kusto.windows.net",
        )
        context.argument(
            "authentication_type",
            options_list=["--auth-type"],
            choices=CaseInsensitiveList(
                [
                    DataflowEndpointAuthenticationType.SYSTEMASSIGNED.value,
                    DataflowEndpointAuthenticationType.USERASSIGNED.value,
                ]
            ),
        )
    
    with self.argument_context("iot ops dataflow endpoint create adls") as context:
        context.argument(
            "secret_name",
            options_list=["--secret-name", "--sn"],
            help="The name for the kubernetes secret that contains SAS token.",
            arg_group="Access Token",
        )
        context.argument(
            "storage_account_name",
            options_list=["--storage-account-name", "--san"],
            help="The name of Azure Data Lake Storage Gen2 account.",
        )

    with self.argument_context("iot ops dataflow endpoint create fabric-onelake") as context:
        context.argument(
            "workspace_name",
            options_list=["--workspace-name", "--wn"],
            help="The Microsoft Fabric workspace name. Note: The default 'my workspace' isn't supported.",
        )
        context.argument(
            "lakehouse_name",
            options_list=["--lakehouse-name", "--ln"],
            help="The Microsoft Fabric lakehouse name under provided workspace.",
        )
        context.argument(
            "path_type",
            options_list=["--path-type", "--pt"],
            arg_type=get_enum_type(DataflowEndpointFabricPathType, default=None),
            help="The type of path used in OneLake.",
        )

    with self.argument_context("iot ops dataflow endpoint create eventhub") as context:
        context.argument(
            "eventhub_namespace",
            options_list=["--eventhub-namespace", "--ehns"],
            help="The name of the Event Hubs namespace.",
        )
        context.argument(
            "latency",
            options_list=["--latency", "-l"],
            help="The batching latency in milliseconds.",
            type=int,
            arg_group="Batching Configuration",
        )
        context.argument(
            "secret_name",
            options_list=["--secret-name", "--sn"],
            help="The name for the kubernetes secret that contains event hub connection string. "
            "Note: The secret must be in the same namespace as the Kafka data flow endpoint. "
            "The secret must have both the username and password as key-value pairs.",
            arg_group="SASL Authentication",
        )
    
    with self.argument_context("iot ops dataflow endpoint create fabric-realtime") as context:
        context.argument(
            "host",
            options_list=["--host"],
            help="Host of the Fabric real-time is the "
            "'Bootstrap server' value. Can be found in event stream destination -- 'SAS Key Authentication' section. In the form "
            "of *.servicebus.windows.net:9093",
        )
        context.argument(
            "latency",
            options_list=["--latency", "-l"],
            help="The batching latency in milliseconds.",
            type=int,
            arg_group="Batching Configuration",
        )
        context.argument(
            "secret_name",
            options_list=["--secret-name", "--sn"],
            help="The name for the kubernetes secret that contains 'Connection string-primary key' Value. "
            "Can be found in event stream destination -- 'SAS Key Authentication' section. "
            "Note: The secret must be in the same namespace as the Kafka data flow endpoint.",
            arg_group="SASL Authentication",
        )

    with self.argument_context("iot ops dataflow endpoint create custom-kafka") as context:
        context.argument(
            "host",
            options_list=["--hostname"],
            help="The hostname of the Kafka broker host setting.",
        )
        context.argument(
            "port",
            options_list=["--port"],
            help="The port number of the Kafka broker host setting.",
            type=int,
        )
        context.argument(
            "latency",
            options_list=["--latency", "-l"],
            help="The batching latency in milliseconds.",
            type=int,
            arg_group="Batching Configuration",
        )
        context.argument(
            "secret_name",
            options_list=["--secret-name", "--sn"],
            help="The name of the Kubernetes secret that contains the SASL token.",
            arg_group="SASL Authentication",
        )

    with self.argument_context("iot ops dataflow endpoint create localstorage") as context:
        context.argument(
            "pvc_reference",
            options_list=["--pvc-ref"],
            help="The name of the PersistentVolumeClaim (PVC) to use for local storage. "
            "Note: The PVC must be in the same namespace as the data flow endpoint.",
        )

    with self.argument_context("iot ops dataflow endpoint create local-mqtt") as context:
        context.argument(
            "host",
            options_list=["--hostname"],
            help="The hostname of the local MQTT broker.",
        )
        context.argument(
            "port",
            options_list=["--port"],
            help="The port number of the local MQTT broker.",
            type=int,
        )
        context.argument(
            "audience",
            options_list=["--audience", "--aud"],
            help="The audience of the Kubernetes service account token (SAT).",
            arg_group="Kubernetes Service Account Token",
        )
        context.argument(
            "secret_name",
            options_list=["--secret-name", "--sn"],
            help="The name for the kubernetes secret that contains the X509 client certificate, private key "
            "corresponding to the client certificate, and intermediate certificates for the client certificate "
            "chain. "
            "Note: The certificate and private key must be in PEM format and not password protected.",
            arg_group="X509 Authentication",
        )

    with self.argument_context("iot ops dataflow endpoint create eventgrid") as context:
        context.argument(
            "host",
            options_list=["--hostname"],
            help="The hostname of the event grid namespace. Can"
            " be found in 'Http hostname' property. In the form "
            "of <NAMESPACE>.<REGION>-1.ts.eventgrid.azure.net",
        )
        context.argument(
            "port",
            options_list=["--port"],
            help="The port number of the event grid namespace.",
            type=int,
        )
        context.argument(
            "secret_name",
            options_list=["--secret-name", "--sn"],
            help="The name for the kubernetes secret that contains the X509 client certificate, private key "
            "corresponding to the client certificate, and intermediate certificates for the client certificate "
            "chain. "
            "Note: The certificate and private key must be in PEM format and not password protected.",
            arg_group="X509 Authentication",
        )
    
    with self.argument_context("iot ops dataflow endpoint create custom-mqtt") as context:
        context.argument(
            "host",
            options_list=["--hostname"],
            help="The hostname of the custom MQTT broker host setting.",
        )
        context.argument(
            "port",
            options_list=["--port"],
            help="The port number of the custom MQTT broker host setting.",
            type=int,
        )
        context.argument(
            "secret_name",
            options_list=["--secret-name", "--sn"],
            help="The name for the kubernetes secret that contains the X509 client certificate, private key "
            "corresponding to the client certificate, and intermediate certificates for the client certificate "
            "chain. "
            "Note: The certificate and private key must be in PEM format and not password protected.",
            arg_group="X509 Authentication",
        )
        context.argument(
            "sami_audience",
            options_list=["--sami-audience", "--sami-aud"],
            help="The audience of the system assigned managed identity.",
            arg_group="System Assigned Managed Identity",
        )
        context.argument(
            "sat_audience",
            options_list=["--sat-audience", "--sat-aud"],
            help="The audience of the Kubernetes service account token (SAT).",
            arg_group="Kubernetes Service Account Token",
        )

    with self.argument_context("iot ops broker") as context:
        context.argument(
            "instance_name",
            options_list=["--instance", "-i"],
            help="IoT Operations instance name.",
        )
        context.argument(
            "broker_name",
            options_list=["--name", "-n"],
            help="Broker name.",
        )

    with self.argument_context("iot ops broker listener") as context:
        context.argument(
            "listener_name",
            options_list=["--name", "-n"],
            help="Listener name.",
        )
        context.argument(
            "broker_name",
            options_list=["--broker", "-b"],
            help="Broker name.",
        )

    with self.argument_context("iot ops broker listener port") as context:
        context.argument(
            "listener_name",
            options_list=["--listener", "-n"],
            help="Listener name.",
        )
        context.argument(
            "port",
            type=int,
            options_list=["--port"],
            help="Listener service port.",
        )
        context.argument(
            "nodeport",
            type=int,
            options_list=["--nodeport"],
            help="The listener service will exposes a static port on each Node's IP address. "
            "Only relevant when this port is associated with a NodePort listener.",
            arg_group="Node Port",
        )
        context.argument(
            "service_name",
            options_list=["--service-name"],
            help="Kubernetes service name of the listener. Used when a target listener does not exist.",
        )
        context.argument(
            "service_type",
            options_list=["--service-type"],
            arg_type=get_enum_type(MqServiceType, default=None),
            help="Kubernetes service type of the listener. Used when a target listener does not exist.",
        )
        context.argument(
            "protocol",
            options_list=["--protocol"],
            arg_type=get_enum_type(ListenerProtocol, default=None),
            help="Protocol to use for client connections.",
        )
        context.argument(
            "authn_ref", options_list=["--authn-ref"], help="Authentication reference (name).", arg_group="Auth"
        )
        context.argument(
            "authz_ref", options_list=["--authz-ref"], help="Authorization reference (name).", arg_group="Auth"
        )
        context.argument(
            "tls_auto_issuer_ref",
            options_list=["--tls-issuer-ref"],
            nargs="+",
            help="Cert-manager issuer reference. Format is space-separated "
            f"key=value pairs. The following keys are supported: `{'`, `'.join(X509_ISSUER_REF_KEYS)}`. "
            "`kind` and `name` are required, while `group` has a default value of 'cert-manager.io'.",
            arg_group="TLS Auto",
        )
        context.argument(
            "tls_auto_duration",
            options_list=["--tls-duration"],
            help="Lifetime of certificate. Must be specified using a time.Duration format (h|m|s). "
            "E.g. 240h for 240 hours and 45m for 45 minutes.",
            arg_group="TLS Auto",
        )
        context.argument(
            "tls_auto_key_algo",
            options_list=["--tls-key-algo"],
            arg_type=get_enum_type(TlsKeyAlgo, default=None),
            help="Algorithm for private key. ",
            arg_group="TLS Auto",
        )
        context.argument(
            "tls_auto_key_rotation_policy",
            options_list=["--tls-key-rotation"],
            arg_type=get_enum_type(TlsKeyRotation, default=None),
            help="Cert-manager private key rotation policy.",
            arg_group="TLS Auto",
        )
        context.argument(
            "tls_auto_renew_before",
            options_list=["--tls-renew-before"],
            help="When to begin renewing certificate. Must be specified using a Go time.Duration format (h|m|s). "
            "E.g. 240h for 240 hours and 45m for 45 minutes.",
            arg_group="TLS Auto",
        )
        context.argument(
            "tls_auto_san_dns",
            options_list=["--tls-san-dns"],
            nargs="+",
            help="DNS subject alternative names for the certificate. Use space-separated values.",
            arg_group="TLS Auto",
        )
        context.argument(
            "tls_auto_san_ip",
            options_list=["--tls-san-ip"],
            nargs="+",
            help="IP subject alternative names for the certificate. Use space-separated values.",
            arg_group="TLS Auto",
        )
        context.argument(
            "tls_auto_secret_name",
            options_list=["--tls-secret-name"],
            help="Secret for storing server certificate. Any existing data will be overwritten. This is a reference to "
            "the secret through an identifying name, not the secret itself.",
            arg_group="TLS Auto",
        )
        context.argument(
            "tls_manual_secret_ref",
            options_list=["--tls-man-secret-ref"],
            help="Secret containing an X.509 client certificate. This is a "
            "reference to the secret through an identifying name, not the secret itself.",
            arg_group="TLS Manual",
        )

    with self.argument_context("iot ops broker authn") as context:
        context.argument(
            "authn_name",
            options_list=["--name", "-n"],
            help="Mqtt broker authentication resource name.",
        )
        context.argument(
            "broker_name",
            options_list=["--broker", "-b"],
            help="Mqtt broker name.",
        )

    with self.argument_context("iot ops broker authn method add") as context:
        context.argument(
            "authn_name",
            options_list=["--authn", "-n"],
            help="Mqtt broker authentication resource name.",
        )
        context.argument(
            "sat_audiences",
            options_list=["--sat-aud"],
            nargs="+",
            help="Space-separated list of allowed audiences.",
            arg_group="SAT",
        )
        context.argument(
            "x509_client_ca_cm",
            options_list=["--x509-client-ca-ref"],
            help="Name of the configmap containing the trusted client ca cert resource. Default value is 'client-ca'.",
            arg_group="x509",
        )
        context.argument(
            "x509_attrs",
            options_list=["--x509-attr"],
            nargs="+",
            action="extend",
            help="Specify attributes in the authentication resource for authorizing clients based on their "
            "certificate properties. You can apply authorization rules to clients by using x509 certificates "
            "with these attributes. Format is space-separated key=value pairs where the key uses object dot notation "
            "such as 'a.b.c=value'. Can be used one or more times.",
            arg_group="x509",
        )
        context.argument(
            "custom_endpoint",
            options_list=["--custom-ep"],
            help="Endpoint to use for the custom auth service. Format is `https://.*`.",
            arg_group="Custom",
        )
        context.argument(
            "custom_ca_cm",
            options_list=["--custom-ca-ref"],
            help="Name of the configmap containing the CA certificate for validating the "
            "custom authentication server's certificate.",
            arg_group="Custom",
        )
        context.argument(
            "custom_x509_secret_ref",
            options_list=["--custom-x509-secret-ref"],
            help="Reference to Kubernetes secret containing a client certificate.",
            arg_group="Custom",
        )
        context.argument(
            "custom_http_headers",
            options_list=["--custom-header"],
            nargs="+",
            action="extend",
            help="http headers to pass to the custom authentication server. Format is space-separated key=value pairs. "
            "Can be used one or more times.",
            arg_group="Custom",
        )

    with self.argument_context("iot ops broker authz") as context:
        context.argument(
            "authz_name",
            options_list=["--name", "-n"],
            help="Mqtt broker authorization resource name.",
        )
        context.argument(
            "broker_name",
            options_list=["--broker", "-b"],
            help="Mqtt broker name.",
        )

    for cmd_space in ["iot ops init", "iot ops create"]:
        with self.argument_context(cmd_space) as context:
            context.argument(
                "cluster_name",
                options_list=["--cluster"],
                help="Target cluster name for IoT Operations deployment.",
            )
            context.argument(
                "cluster_namespace",
                options_list=["--cluster-namespace"],
                help="The cluster namespace IoT Operations infra will be deployed to. Must be lowercase.",
            )
            context.argument(
                "custom_location_name",
                options_list=["--custom-location"],
                help="The custom location name corresponding to the IoT Operations deployment. "
                "The default is in the form 'location-{hash(5)}'.",
            )
            context.argument(
                "location",
                options_list=["--location"],
                help="The region that will be used for provisioned resource collateral. "
                "If not provided the connected cluster location will be used.",
            )
            context.argument(
                "enable_rsync_rules",
                options_list=["--enable-rsync"],
                arg_type=get_three_state_flag(),
                help="Resource sync rules will be included in the IoT Operations deployment.",
            )
            context.argument(
                "ensure_latest",
                options_list=["--ensure-latest"],
                arg_type=get_three_state_flag(),
                help="Ensure the latest IoT Ops CLI is being used, raising an error if an upgrade is available.",
            )
            # Schema Registry
            context.argument(
                "schema_registry_resource_id",
                options_list=["--sr-resource-id"],
                help="The schema registry resource Id to use with IoT Operations.",
            )
            # Akri
            context.argument(
                "container_runtime_socket",
                options_list=["--runtime-socket"],
                help="The default node path of the container runtime socket. If not provided (default), the "
                "socket path is determined by --kubernetes-distro.",
                arg_group="Akri",
            )
            context.argument(
                "kubernetes_distro",
                arg_type=get_enum_type(KubernetesDistroType),
                options_list=["--kubernetes-distro"],
                help="The Kubernetes distro to use for Akri configuration. The selected distro implies the "
                "default container runtime socket path when no --runtime-socket value is provided.",
                arg_group="Akri",
            )
            # Broker
            context.argument(
                "custom_broker_config_file",
                options_list=["--broker-config-file"],
                help="Path to a json file with custom broker config properties. "
                "File config content is used over individual broker config parameters. "
                "Useful for advanced scenarios. "
                "The expected format is described at https://aka.ms/aziotops-broker-config.",
                arg_group="Broker",
            )
            context.argument(
                "add_insecure_listener",
                options_list=[
                    "--add-insecure-listener",
                    context.deprecate(
                        target="--mq-insecure",
                        redirect="--add-insecure-listener",
                        hide=True,
                    ),
                ],
                arg_type=get_three_state_flag(),
                help="When enabled the mqtt broker deployment will include a listener "
                f"of service type {MqServiceType.LOADBALANCER.value}, bound to port 1883 with no authN or authZ. "
                "For non-production workloads only.",
                arg_group="Broker",
            )
            # Broker Config
            context.argument(
                "broker_frontend_replicas",
                type=int,
                options_list=["--broker-frontend-replicas", "--fr"],
                help="Mqtt broker frontend replicas. Min value: 1, max value: 16.",
                arg_group="Broker",
            )
            context.argument(
                "broker_frontend_workers",
                type=int,
                options_list=["--broker-frontend-workers", "--fw"],
                help="Mqtt broker frontend workers. Min value: 1, max value: 16.",
                arg_group="Broker",
            )
            context.argument(
                "broker_backend_redundancy_factor",
                type=int,
                options_list=["--broker-backend-rf", "--br"],
                help="Mqtt broker backend redundancy factor. Min value: 1, max value: 5.",
                arg_group="Broker",
            )
            context.argument(
                "broker_backend_workers",
                type=int,
                options_list=["--broker-backend-workers", "--bw"],
                help="Mqtt broker backend workers. Min value: 1, max value: 16.",
                arg_group="Broker",
            )
            context.argument(
                "broker_backend_partitions",
                type=int,
                options_list=["--broker-backend-part", "--bp"],
                help="Mqtt broker backend partitions. Min value: 1, max value: 16.",
                arg_group="Broker",
            )
            context.argument(
                "broker_memory_profile",
                arg_type=get_enum_type(MqMemoryProfile),
                options_list=["--broker-mem-profile", "--mp"],
                help="Mqtt broker memory profile.",
                arg_group="Broker",
            )
            context.argument(
                "broker_service_type",
                arg_type=get_enum_type(MqServiceType),
                options_list=["--broker-listener-type", "--lt"],
                help="Service type associated with the default mqtt broker listener.",
                arg_group="Broker",
                deprecate_info=context.deprecate(hide=True),
            )
            context.argument(
                "enable_fault_tolerance",
                arg_type=get_three_state_flag(),
                options_list=["--enable-fault-tolerance"],
                help="Enable fault tolerance for Azure Arc Container Storage. At least 3 cluster nodes are required.",
                arg_group="Container Storage",
            )
            context.argument(
                "dataflow_profile_instances",
                type=int,
                options_list=["--df-profile-instances"],
                help="The instance count associated with the default dataflow profile.",
                arg_group="Dataflow",
            )
            context.argument(
                "trust_settings",
                options_list=["--trust-settings"],
                nargs="+",
                action="store",
                help="Settings for user provided trust bundle. Used for component TLS. Format is space-separated "
                f"key=value pairs. The following keys are required: `{'`, `'.join(TRUST_SETTING_KEYS)}`. If not "
                "used, a system provided self-signed trust bundle is configured.",
                arg_group="Trust",
            )
            context.argument(
                "user_trust",
                options_list=["--user-trust", "--ut"],
                arg_type=get_three_state_flag(),
                help="Skip the deployment of the system cert-manager and trust-manager "
                "in favor of a user-provided configuration.",
                arg_group="Trust",
            )

            for moniker in EXTENSION_MONIKER_TO_ALIAS_MAP:
                alias = EXTENSION_MONIKER_TO_ALIAS_MAP[moniker]
                if alias in ["acs", "ssc", "ops"]:
                    context.argument(
                        f"{alias}_config",
                        options_list=[f"--{alias}-config"],
                        nargs="+",
                        action="extend",
                        help=f"{moniker} arc extension custom config. Format is space-separated key=value pairs "
                        f"or just the key. This option can be used one or more times.",
                        arg_group="Extension Config",
                    )
                    context.argument(
                        f"{alias}_version",
                        options_list=[f"--{alias}-version"],
                        help=f"Use to override the built-in {moniker} arc extension version.",
                        arg_group="Extension Config",
                        deprecate_info=context.deprecate(hide=True),
                    )
                    context.argument(
                        f"{alias}_train",
                        options_list=[f"--{alias}-train"],
                        help=f"Use to override the built-in {moniker} arc extension release train.",
                        arg_group="Extension Config",
                        deprecate_info=context.deprecate(hide=True),
                    )

    for cmd_space in ["iot ops create", "iot ops update"]:
        with self.argument_context(cmd_space) as context:
            context.argument(
                "instance_features",
                options_list=["--feature"],
                nargs="+",
                action="extend",
                help="Instance feature config. The settings of a component and/or it's mode can be configured. "
                "Component mode syntax is `{component}.mode={mode}` where known mode values are: "
                "`Stable`, `Preview` and `Disabled`. Component setting syntax is "
                "`{component}.settings.{setting}={value}` where known setting values are `Enabled` or `Disabled`. "
                "This option can be used one or more times.",
            )

    with self.argument_context("iot ops upgrade") as context:
        for moniker in EXTENSION_MONIKER_TO_ALIAS_MAP:
            alias = EXTENSION_MONIKER_TO_ALIAS_MAP[moniker]
            context.argument(
                f"{alias}_config",
                options_list=[f"--{alias}-config"],
                nargs="+",
                action="extend",
                help=f"{moniker} arc extension custom config. Format is space-separated key=value pairs "
                f"or just the key. This option can be used one or more times.",
                arg_group="Extension Config",
            )
            context.argument(
                f"{alias}_config_sync_mode",
                options_list=[f"--{alias}-config-sync"],
                help=f"{moniker} arc extension config sync mode. This option is applicable if an upgrade is "
                "requested to a known version. Mode 'full' will alter current config to the target, "
                "'add' will apply additive changes only, 'none' is a no-op.",
                arg_type=get_enum_type(ConfigSyncModeType, default=ConfigSyncModeType.FULL.value),
                arg_group="Extension Config",
                deprecate_info=context.deprecate(hide=True),
            )
            context.argument(
                f"{alias}_version",
                options_list=[f"--{alias}-version"],
                help=f"Use to override the built-in {moniker} arc extension version.",
                arg_group="Extension Config",
                deprecate_info=context.deprecate(hide=True),
            )
            context.argument(
                f"{alias}_train",
                options_list=[f"--{alias}-train"],
                help=f"Use to override the built-in {moniker} arc extension release train.",
                arg_group="Extension Config",
                deprecate_info=context.deprecate(hide=True),
            )
        context.argument(
            "force",
            options_list=["--force"],
            arg_type=get_three_state_flag(),
            help="Force the operation to continue. Use to get around guards, such as those preventing downgrade.",
            arg_group="Extension Config",
            deprecate_info=context.deprecate(hide=True),
        )

    with self.argument_context("iot ops delete") as context:
        context.argument(
            "include_dependencies",
            options_list=["--include-deps"],
            arg_type=get_three_state_flag(),
            help="Indicates the command should remove IoT Operations dependencies. "
            "This option is intended to reverse the application of init.",
        )
        context.argument(
            "cluster_name",
            options_list=["--cluster"],
            help="Target cluster name for IoT Operations deletion.",
        )

    with self.argument_context("iot ops secretsync") as context:
        context.argument(
            "keyvault_resource_id",
            options_list=["--kv-resource-id"],
            help="Key Vault ARM resource Id.",
        )
        context.argument(
            "spc_name",
            options_list=["--spc"],
            help="The default secret provider class name for secret sync enablement. "
            "The default pattern is 'spc-ops-{hash}'.",
        )
        context.argument(
            "skip_role_assignments",
            options_list=["--skip-ra"],
            arg_type=get_three_state_flag(),
            help="When used the role assignment step of the operation will be skipped.",
        )
        context.argument(
            "instance_name",
            options_list=["--instance", "-i", "-n"],
            help="IoT Operations instance name.",
        )

    with self.argument_context("iot ops schema") as context:
        context.argument(
            "schema_name",
            options_list=["--name", "-n"],
            help="Schema name.",
        )
        context.argument(
            "schema_registry_name",
            options_list=["--registry"],
            help="Schema registry name.",
        )
        context.argument(
            "schema_format", options_list=["--format"], help="Schema format.", arg_type=get_enum_type(SchemaFormat)
        )
        context.argument(
            "schema_type", options_list=["--type"], help="Schema type.", arg_type=get_enum_type(SchemaType)
        )
        context.argument(
            "description",
            options_list=["--desc"],
            help="Description for the schema.",
        )
        context.argument(
            "display_name",
            options_list=["--display-name"],
            help="Display name for the schema.",
        )
        context.argument(
            "schema_version",
            options_list=["--version", "--ver"],
            help="Schema version name.",
            type=int,
            arg_group="Version",
        )
        context.argument(
            "schema_version_content",
            options_list=["--version-content", "--vc"],
            help="File path containing or inline content for the version.",
            arg_group="Version",
        )
        context.argument(
            "schema_version_description",
            options_list=["--version-desc", "--vd"],
            help="Description for the version.",
            arg_group="Version",
        )

    with self.argument_context("iot ops schema show-dataflow-refs") as context:
        context.argument(
            "schema_name",
            options_list=["--schema"],
            help="Schema name. Required if using --version.",
        )
        context.argument(
            "schema_version",
            options_list=["--version", "--ver"],
            help="Schema version name. If used, --latest will be ignored.",
            type=int,
            arg_group=None,
        )
        context.argument(
            "latest",
            options_list=["--latest"],
            help="Flag to show only the latest version(s).",
            arg_type=get_three_state_flag(),
        )

    with self.argument_context("iot ops schema registry") as context:
        context.argument(
            "schema_registry_name",
            options_list=["--name", "-n"],
            help="Schema registry name.",
        )
        context.argument(
            "registry_namespace",
            options_list=["--registry-namespace", "--rn"],
            help="Schema registry namespace. Uniquely identifies a schema registry within a tenant.",
        )
        context.argument(
            "tags",
            options_list=["--tags"],
            arg_type=tags_type,
        )
        context.argument(
            "description",
            options_list=["--desc"],
            help="Description for the schema registry.",
        )
        context.argument(
            "display_name",
            options_list=["--display-name"],
            help="Display name for the schema registry.",
        )
        context.argument(
            "location",
            options_list=["--location", "-l"],
            help="Region to create the schema registry. "
            "If no location is provided the resource group location will be used.",
        )
        context.argument(
            "storage_account_resource_id",
            options_list=["--sa-resource-id"],
            help="Storage account resource Id to be used with the schema registry.",
        )
        context.argument(
            "storage_container_name",
            options_list=["--sa-container"],
            help="Storage account container name where schemas will be stored.",
        )

    with self.argument_context("iot ops connector opcua") as context:
        context.argument(
            "instance_name",
            options_list=["--instance", "-i", "-n"],
            help="IoT Operations instance name.",
        )
        context.argument(
            "resource_group",
            options_list=["--resource-group", "-g"],
            help="Instance resource group.",
        )
        context.argument(
            "include_secrets",
            options_list=["--include-secrets"],
            help="Indicates the command should remove the key vault secrets "
            "associated with the certificate(s). This option will delete and "
            "purge the secrets.",
            arg_type=get_three_state_flag(),
        )
        context.argument(
            "certificate_names",
            options_list=["--certificate-names", "--cn"],
            nargs="+",
            help="Space-separated certificate names to remove. "
            "Note: the names can be found under the corresponding "
            "secretsync resource property 'targetKey'.",
        )
        context.argument(
            "overwrite_secret",
            options_list=["--overwrite-secret"],
            arg_type=get_three_state_flag(),
            help="Confirm [y]es without a prompt to overwrite secret. "
            "if secret name existed in Azure key vault. Useful for "
            "CI and automation scenarios.",
        )

    with self.argument_context("iot ops connector opcua trust") as context:
        context.argument(
            "file",
            options_list=["--certificate-file", "--cf"],
            help="Path to the certificate file in .der or .crt format.",
        )
        context.argument(
            "secret_name",
            options_list=["--secret-name", "-s"],
            help="Secret name in the Key Vault. If not provided, the "
            "certificate file name will be used to generate the secret name.",
        )

    with self.argument_context("iot ops connector opcua issuer") as context:
        context.argument(
            "file",
            options_list=["--certificate-file", "--cf"],
            help="Path to the certificate file in .der, .crt or .crl format.",
        )
        context.argument(
            "secret_name",
            options_list=["--secret-name", "-s"],
            help="Secret name in the Key Vault. If not provided, the "
            "certificate file name will be used to generate the secret name.",
        )

    with self.argument_context("iot ops connector opcua client") as context:
        context.argument(
            "public_key_file",
            options_list=["--public-key-file", "--pkf"],
            help="File that contains the enterprise grade application "
            "instance certificate public key in .der format. File "
            "name will be used to generate the public key secret name.",
        )
        context.argument(
            "private_key_file",
            options_list=["--private-key-file", "--prkf"],
            help="File that contains the enterprise grade application "
            "instance certificate private key in .pem format. File name "
            "will be used to generate the private key secret name.",
        )
        context.argument(
            "subject_name",
            options_list=["--subject-name", "--sn"],
            help="The subject name string embedded in the application instance certificate. "
            "Can be found under public key certificate. When provided, the value will be used to "
            "validate the certificate's subject name.",
        )
        context.argument(
            "application_uri",
            options_list=["--application-uri", "--au"],
            help="The application instance URI embedded in the application instance. "
            "Can be found under public key certificate. When provided, the value will be used to "
            "validate the certificate's application URI.",
        )
        context.argument(
            "public_key_secret_name",
            options_list=["--public-key-secret-name", "--pks"],
            help="Public key secret name in the Key Vault. If not provided, the "
            "certificate file name will be used to generate the secret name.",
        )
        context.argument(
            "private_key_secret_name",
            options_list=["--private-key-secret-name", "--prks"],
            help="Private key secret name in the Key Vault. If not provided, the "
            "certificate file name will be used to generate the secret name.",
        )

    with self.argument_context("iot ops schema version") as context:
        context.argument("version_name", options_list=["--name", "-n"], help="Schema version name.", type=int)
        context.argument(
            "schema_name",
            options_list=["--schema"],
            help="Schema name.",
        )
        context.argument(
            "description",
            options_list=["--desc"],
            help="Description for the schema version.",
        )
        context.argument(
            "schema_version_content",
            options_list=["--content"],
            help="File path containing or inline content for the version.",
            arg_group=None,
        )

    with self.argument_context("iot ops clone") as context:
        context.argument(
            "summary_mode",
            options_list=["--summary"],
            arg_type=get_enum_type(CloneSummaryMode, default=CloneSummaryMode.SIMPLE.value),
            help="Deployment summary option.",
        )
        context.argument(
            "instance_name",
            options_list=["--name", "-n"],
            help="The model instance to clone.",
        )
        context.argument(
            "resource_group_name",
            options_list=["--resource-group", "-g"],
            help="The resource group the model instance to clone resides in.",
        )
        context.argument(
            "to_dir",
            options_list=["--to-dir"],
            help="The local directory the instance clone definitions will be stored in.",
            arg_group="Local Target",
        )
        context.argument(
            "template_mode",
            options_list=["--mode"],
            arg_type=get_enum_type(CloneTemplateMode, default=CloneTemplateMode.NESTED.value),
            help="When mode 'nested' is used, sub-deployments will be self-contained in the root deployment. "
            "When mode 'linked' is used, asset related sub-deployments will be split and stored as separate files "
            "linked by the root deployment.",
        )
        context.argument(
            "linked_base_uri",
            options_list=["--base-uri"],
            help="Base URI to use for template links. If not provided a relative path strategy will be used. "
            "Relevant when --mode is set to 'linked'. "
            "Example: `https://raw.githubusercontent.com/myorg/myproject/main/myclones/`.",
            arg_group="Local Target",
        )
        context.argument(
            "to_cluster_id",
            options_list=["--to-cluster-id"],
            help="The resource Id of the connected cluster the clone will be applied to.",
            arg_group="Cluster Target",
        )
        context.argument(
            "to_cluster_params",
            options_list=["--param", "-p"],
            nargs="+",
            action="extend",
            help="Parameter overrides when replicating the clone to a connected cluster. If omitted "
            "default values from the model instance are used. Format is space-separated key=value pairs where the "
            "key represents a clone definition parameter. The following keys can be set: "
            f"{', '.join([m.value for m in CloneTemplateParams])}. Can be used one or more times.",
            arg_group="Cluster Target",
        )
        context.argument(
            "use_self_hosted_issuer",
            options_list=["--self-hosted-issuer"],
            arg_type=get_three_state_flag(),
            help="Use the self-hosted oidc issuer for federation. Only applicable if "
            "user-assigned managed identities are associated to the model instance.",
            arg_group="Cluster Target",
        )<|MERGE_RESOLUTION|>--- conflicted
+++ resolved
@@ -31,13 +31,10 @@
     EXTENSION_MONIKER_TO_ALIAS_MAP,
     TRUST_SETTING_KEYS,
     X509_ISSUER_REF_KEYS,
-<<<<<<< HEAD
     AuthenticationSaslType,
-=======
     CloneSummaryMode,
     CloneTemplateMode,
     CloneTemplateParams,
->>>>>>> dd132b6e
     ConfigSyncModeType,
     DataflowEndpointAuthenticationType,
     DataflowEndpointFabricPathType,
