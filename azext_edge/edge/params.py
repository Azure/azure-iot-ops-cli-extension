--- conflicted
+++ resolved
@@ -36,13 +36,9 @@
             "namespace",
             options_list=["--namespace", "-n"],
             help="K8s cluster namespace the command should operate against. "
-<<<<<<< HEAD
             "If no namespace is provided the kubeconfig current_context namespace will be used. "
             "If not defined, the fallback value `default` will be used. ",
-=======
-            "If no namespace is provided `default` will be used.",
             validator=validate_namespace
->>>>>>> 3a07dfd4
         )
 
     with self.argument_context("edge support") as context:
