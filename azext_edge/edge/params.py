# coding=utf-8
# ----------------------------------------------------------------------------------------------
# Copyright (c) Microsoft Corporation. All rights reserved.
# Licensed under the MIT License. See License file in the project root for license information.
# ----------------------------------------------------------------------------------------------

"""
CLI parameter definitions.
"""

from azure.cli.core.commands.parameters import (
    get_enum_type,
    get_three_state_flag,
    tags_type,
)
from knack.arguments import CaseInsensitiveList

from azext_edge.edge.providers.edge_api.dataflow import DataflowResourceKinds

from ._validators import validate_namespace, validate_resource_name
from .common import FileType, OpsServiceType
from .providers.check.common import ResourceOutputDetailLevel
from .providers.edge_api import (
    AkriResourceKinds,
    DeviceRegistryResourceKinds,
    MqResourceKinds,
    OpcuaResourceKinds,
)
from .providers.orchestration.common import (
    IdentityUsageType,
    KubernetesDistroType,
    MqMemoryProfile,
    MqServiceType,
    TrustSourceType,
)


def load_iotops_arguments(self, _):
    """
    Load CLI Args for Knack parser
    """

    with self.argument_context("iot ops") as context:
        context.argument(
            "context_name",
            options_list=["--context"],
            help="Kubeconfig context name to use for k8s cluster communication. "
            "If no context is provided current_context is used.",
            arg_group="K8s Cluster",
        )
        context.argument(
            "namespace",
            options_list=["--namespace", "-n"],
            help="K8s cluster namespace the command should operate against. "
            "If no namespace is provided the kubeconfig current_context namespace will be used. "
            "If not defined, the fallback value `azure-iot-operations` will be used. ",
            validator=validate_namespace,
        )
        context.argument(
            "confirm_yes",
            options_list=["--yes", "-y"],
            arg_type=get_three_state_flag(),
            help="Confirm [y]es without a prompt. Useful for CI and automation scenarios.",
        )
        context.argument(
            "no_progress",
            options_list=["--no-progress"],
            arg_type=get_three_state_flag(),
            help="Disable visual representation of work.",
        )
        context.argument(
            "force",
            options_list=["--force"],
            arg_type=get_three_state_flag(),
            help="Force the operation to execute.",
        )
        context.argument(
            "tags",
            options_list=["--tags"],
            arg_type=tags_type,
            help="Instance tags. Property bag in key-value pairs with the following format: a=b c=d. "
            'Use --tags "" to remove all tags.',
        )
        context.argument(
            "instance_name",
            options_list=["--name", "-n"],
            help="IoT Operations instance name.",
        )
        context.argument(
            "instance_description",
            options_list=["--description"],
            help="Description of the IoT Operations instance.",
        )
        context.argument(
            "broker_name",
            options_list=["--broker", "-b"],
            help="Mqtt broker name.",
        )
<<<<<<< HEAD
=======
        context.argument(
            "mi_user_assigned",
            options_list=["--mi-user-assigned"],
            help="The resource Id for the desired user-assigned managed identity to use with the instance.",
        )
        context.argument(
            "federated_credential_name",
            options_list=["--fc"],
            help="The federated credential name.",
        )

    with self.argument_context("iot ops identity") as context:
        context.argument(
            "usage_type",
            options_list=["--usage"],
            arg_type=get_enum_type(IdentityUsageType),
            help="Indicates the usage type of the associated identity.",
        )
>>>>>>> d21e54d8

    with self.argument_context("iot ops show") as context:
        context.argument(
            "show_tree",
            options_list=["--tree"],
            arg_type=get_three_state_flag(),
            help="Use to visualize the IoT Operations deployment against the backing cluster.",
        )

    with self.argument_context("iot ops support") as context:
        context.argument(
            "ops_service",
            options_list=["--ops-service", "--svc"],
            choices=CaseInsensitiveList(OpsServiceType.list()),
            help="The IoT Operations service the support bundle creation should apply to. "
            "If auto is selected, the operation will detect which services are available.",
        )
        context.argument(
            "log_age_seconds",
            options_list=["--log-age"],
            help="Container log age in seconds.",
            type=int,
        )
        context.argument(
            "bundle_dir",
            options_list=["--bundle-dir"],
            help="The local directory the produced bundle will be saved to. "
            "If no directory is provided the current directory is used.",
        )
        context.argument(
            "include_mq_traces",
            options_list=["--broker-traces"],
            arg_type=get_three_state_flag(),
            help="Include mqtt broker traces in the support bundle. "
            "Usage may add considerable size to the produced bundle.",
        )

    with self.argument_context("iot ops check") as context:
        context.argument(
            "pre_deployment_checks",
            options_list=["--pre"],
            help="Run pre-requisite checks to determine if the minimum "
            "requirements of a service deployment are fulfilled.",
            arg_type=get_three_state_flag(),
        )
        context.argument(
            "post_deployment_checks",
            options_list=["--post"],
            help="Run post-deployment checks.",
            arg_type=get_three_state_flag(),
        )
        context.argument(
            "as_object",
            options_list=["--as-object"],
            help="Output check content and validations in a CI friendly data structure.",
            arg_type=get_three_state_flag(),
            arg_group="Format",
        )
        context.argument(
            "ops_service",
            options_list=["--ops-service", "--svc"],
            choices=CaseInsensitiveList(OpsServiceType.list_check_services()),
            help="The IoT Operations service deployment that will be evaluated.",
        )
        context.argument(
            "resource_kinds",
            nargs="*",
            options_list=["--resources"],
            choices=CaseInsensitiveList(
                set(
                    [
                        DeviceRegistryResourceKinds.ASSET.value,
                        DeviceRegistryResourceKinds.ASSETENDPOINTPROFILE.value,
                        MqResourceKinds.BROKER.value,
                        MqResourceKinds.BROKER_LISTENER.value,
                        OpcuaResourceKinds.ASSET_TYPE.value,
                        AkriResourceKinds.CONFIGURATION.value,
                        AkriResourceKinds.INSTANCE.value,
                        DataflowResourceKinds.DATAFLOW.value,
                        DataflowResourceKinds.DATAFLOWENDPOINT.value,
                        DataflowResourceKinds.DATAFLOWPROFILE.value,
                    ]
                )
            ),
            help="Only run checks on specific resource kinds. Use space-separated values.",
        ),
        context.argument(
            "detail_level",
            options_list=["--detail-level"],
            default=ResourceOutputDetailLevel.summary.value,
            choices=ResourceOutputDetailLevel.list(),
            arg_type=get_enum_type(ResourceOutputDetailLevel),
            help="Controls the level of detail displayed in the check output. "
            "Choose 0 for a summary view (minimal output), "
            "1 for a detailed view (more comprehensive information), "
            "or 2 for a verbose view (all available information).",
        ),
        context.argument(
            "resource_name",
            options_list=["--resource-name", "--rn"],
            help="Only run checks for the specific resource name. "
            "The name is case insensitive. "
            "Glob patterns '*' and '?' are supported. "
            "Note: Only alphanumeric characters, hyphens, '?' and '*' are allowed.",
            validator=validate_resource_name,
        ),

    with self.argument_context("iot ops dataflow") as context:
        context.argument(
            "instance_name",
            options_list=["--instance", "-i"],
            help="IoT Operations instance name.",
        )
        context.argument(
            "dataflow_name",
            options_list=["--name", "-n"],
            help="Dataflow name.",
        )
        context.argument(
            "profile_name",
            options_list=["--profile", "-p"],
            help="Dataflow profile name.",
        )

    with self.argument_context("iot ops dataflow profile") as context:
        context.argument(
            "profile_name",
            options_list=["--name", "-n"],
            help="Dataflow profile name.",
        )

    with self.argument_context("iot ops dataflow endpoint") as context:
        context.argument(
            "endpoint_name",
            options_list=["--name", "-n"],
            help="Dataflow endpoint name.",
        )

    with self.argument_context("iot ops broker") as context:
        context.argument(
            "instance_name",
            options_list=["--instance", "-i"],
            help="IoT Operations instance name.",
        )
        context.argument(
            "broker_name",
            options_list=["--name", "-n"],
            help="Mqtt broker name.",
        )

    with self.argument_context("iot ops broker listener") as context:
        context.argument(
            "listener_name",
            options_list=["--name", "-n"],
            help="Mqtt broker listener name.",
        )
        context.argument(
            "broker_name",
            options_list=["--broker", "-b"],
            help="Mqtt broker name.",
        )

    with self.argument_context("iot ops broker authn") as context:
        context.argument(
            "authn_name",
            options_list=["--name", "-n"],
            help="Mqtt broker authentication resource name.",
        )
        context.argument(
            "broker_name",
            options_list=["--broker", "-b"],
            help="Mqtt broker name.",
        )

    with self.argument_context("iot ops broker authz") as context:
        context.argument(
            "authz_name",
            options_list=["--name", "-n"],
            help="Mqtt broker authorization resource name.",
        )
        context.argument(
            "broker_name",
            options_list=["--broker", "-b"],
            help="Mqtt broker name.",
        )

    with self.argument_context("iot ops broker stats") as context:
        context.argument(
            "refresh_in_seconds",
            options_list=["--refresh"],
            help="Number of seconds between a stats refresh. Applicable with --watch.",
            type=int,
        )
        context.argument(
            "watch",
            options_list=["--watch"],
            help="The operation blocks and dynamically updates a stats table.",
            arg_type=get_three_state_flag(),
        )
        context.argument(
            "diag_service_pod_prefix",
            options_list=["--diag-svc-pod"],
            help="The diagnostic service pod prefix. The first pod fulfilling the condition will be connected to.",
            arg_group="Diagnostics Pod",
        )
        context.argument(
            "pod_metrics_port",
            type=int,
            options_list=["--metrics-port"],
            help="Diagnostic service metrics API port.",
            arg_group="Diagnostics Pod",
        )
        context.argument(
            "pod_protobuf_port",
            type=int,
            options_list=["--protobuf-port"],
            help="Diagnostic service protobuf API port.",
            arg_group="Diagnostics Pod",
        )
        context.argument(
            "raw_response_print",
            options_list=["--raw"],
            arg_type=get_three_state_flag(),
            help="Return raw output from the metrics API.",
        )
        context.argument(
            "trace_ids",
            nargs="*",
            options_list=["--trace-ids"],
            help="Space-separated trace ids in hex format.",
            arg_group="Trace",
        )
        context.argument(
            "trace_dir",
            options_list=["--trace-dir"],
            help="Local directory where traces will be bundled and stored at.",
            arg_group="Trace",
        )

    for cmd_space in ["iot ops init", "iot ops create"]:
        with self.argument_context(cmd_space) as context:
            context.argument(
                "instance_name",
                options_list=["--name", "-n"],
                help="IoT Operations instance name. An instance name must be provided to "
                "deploy an instance during init orchestration.",
            )
            context.argument(
                "cluster_name",
                options_list=["--cluster"],
                help="Target cluster name for IoT Operations deployment.",
            )
            context.argument(
                "cluster_namespace",
                options_list=["--cluster-namespace"],
                help="The cluster namespace IoT Operations infra will be deployed to. Must be lowercase.",
            )
            context.argument(
                "custom_location_name",
                options_list=["--custom-location"],
                help="The custom location name corresponding to the IoT Operations deployment. "
                "The default is in the form 'location-{hash(5)}'.",
            )
            context.argument(
                "location",
                options_list=["--location"],
                help="The region that will be used for provisioned resource collateral. "
                "If not provided the connected cluster location will be used.",
            )
            context.argument(
                "disable_rsync_rules",
                options_list=["--disable-rsync-rules"],
                arg_type=get_three_state_flag(),
                help="Resource sync rules will not be included in the IoT Operations deployment.",
            )
            context.argument(
                "ensure_latest",
                options_list=["--ensure-latest"],
                arg_type=get_three_state_flag(),
                help="Ensure the latest IoT Ops CLI is being used, raising an error if an upgrade is available.",
            )
            # Schema Registry
            context.argument(
                "schema_registry_resource_id",
                options_list=["--sr-resource-id"],
                help="The schema registry resource Id to use with IoT Operations.",
            )
            # Akri
            context.argument(
                "container_runtime_socket",
                options_list=["--runtime-socket"],
                help="The default node path of the container runtime socket. If not provided (default), the "
                "socket path is determined by --kubernetes-distro.",
                arg_group="Akri",
            )
            context.argument(
                "kubernetes_distro",
                arg_type=get_enum_type(KubernetesDistroType),
                options_list=["--kubernetes-distro"],
                help="The Kubernetes distro to use for Akri configuration. The selected distro implies the "
                "default container runtime socket path when no --runtime-socket value is provided.",
                arg_group="Akri",
            )
            # Broker
            context.argument(
                "custom_broker_config_file",
                options_list=["--broker-config-file"],
                help="Path to a json file with custom broker config properties. Useful for advanced scenarios. "
                "The expected format is described at https://aka.ms/aziotops-broker-config.",
                arg_group="Broker",
            )
            context.argument(
                "add_insecure_listener",
                options_list=[
                    "--add-insecure-listener",
                    context.deprecate(
                        target="--mq-insecure",
                        redirect="--add-insecure-listener",
                        hide=True,
                    ),
                ],
                arg_type=get_three_state_flag(),
                help="When enabled the mqtt broker deployment will include a listener "
                f"of service type {MqServiceType.load_balancer.value}, bound to port 1883 with no authN or authZ. "
                "For non-production workloads only.",
                arg_group="Broker",
            )
            # Broker Config
            context.argument(
                "broker_frontend_replicas",
                type=int,
                options_list=["--broker-frontend-replicas", "--fr"],
                help="Mqtt broker frontend replicas. Min value: 1, max value: 16.",
                arg_group="Broker",
            )
            context.argument(
                "broker_frontend_workers",
                type=int,
                options_list=["--broker-frontend-workers", "--fw"],
                help="Mqtt broker frontend workers. Min value: 1, max value: 16.",
                arg_group="Broker",
            )
            context.argument(
                "broker_backend_redundancy_factor",
                type=int,
                options_list=["--broker-backend-rf", "--br"],
                help="Mqtt broker backend redundancy factor. Min value: 1, max value: 5.",
                arg_group="Broker",
            )
            context.argument(
                "broker_backend_workers",
                type=int,
                options_list=["--broker-backend-workers", "--bw"],
                help="Mqtt broker backend workers. Min value: 1, max value: 16.",
                arg_group="Broker",
            )
            context.argument(
                "broker_backend_partitions",
                type=int,
                options_list=["--broker-backend-part", "--bp"],
                help="Mqtt broker backend partitions. Min value: 1, max value: 16.",
                arg_group="Broker",
            )
            context.argument(
                "broker_memory_profile",
                arg_type=get_enum_type(MqMemoryProfile),
                options_list=["--broker-mem-profile", "--mp"],
                help="Mqtt broker memory profile.",
                arg_group="Broker",
            )
            context.argument(
                "broker_service_type",
                arg_type=get_enum_type(MqServiceType),
                options_list=["--broker-listener-type", "--lt"],
                help="Service type associated with the default mqtt broker listener.",
                arg_group="Broker",
            )
<<<<<<< HEAD
            # AKV CSI Driver TODO - @digimaun
            # context.argument(
            #     "keyvault_resource_id",
            #     options_list=[
            #         "--kv-resource-id",
            #         context.deprecate(
            #             target="--kv-id",
            #             redirect="--kv-resource-id",
            #             hide=True,
            #         ),
            #     ],
            #     help="Key Vault ARM resource Id. Providing this resource Id will enable the client "
            #     "to setup all necessary resources and cluster side configuration to enable "
            #     "the Key Vault CSI driver for IoT Operations.",
            #     arg_group="Key Vault CSI Driver",
            # )
=======
>>>>>>> d21e54d8
            context.argument(
                "ops_config",
                options_list=["--ops-config"],
                nargs="+",
                action="extend",
                help="IoT Operations arc extension custom configuration. Format is space-separated key=value pairs. "
                "--ops-config can be used one or more times. For advanced use cases.",
            )
            context.argument(
<<<<<<< HEAD
                "dataflow_profile_instances",
                type=int,
                options_list=["--df-profile-instances"],
                help="The instance count associated with the default dataflow profile.",
                arg_group="Dataflow Profile",
            )
            context.argument(
=======
>>>>>>> d21e54d8
                "enable_fault_tolerance",
                arg_type=get_three_state_flag(),
                options_list=["--enable-fault-tolerance"],
                help="Enable fault tolerance for Azure Arc Container Storage. At least 3 cluster nodes are required.",
                arg_group="Container Storage",
            )
            context.argument(
<<<<<<< HEAD
                "mi_user_assigned_identities",
                nargs="*",
                action="extend",
                options_list=["--mi-user-assigned"],
                help="Space-separated resource Ids for the desired user managed identities "
                "to associate with the instance. Can be used one or more times.",
                arg_group="Identity",
=======
                "dataflow_profile_instances",
                type=int,
                options_list=["--df-profile-instances"],
                help="The instance count associated with the default dataflow profile.",
                arg_group="Dataflow",
>>>>>>> d21e54d8
            )
            context.argument(
                "trust_source",
                arg_type=get_enum_type(TrustSourceType),
                options_list=["--trust-source"],
                help="Indicates whether a built-in self-signed or user managed trust bundle config should be used.",
                arg_group="Trust",
            )

    with self.argument_context("iot ops delete") as context:
        context.argument(
            "include_dependencies",
            options_list=["--include-deps"],
            arg_type=get_three_state_flag(),
            help="Indicates the command should remove IoT Operations dependencies. "
            "This option is intended to reverse the application of init.",
<<<<<<< HEAD
=======
        )
        context.argument(
            "cluster_name",
            options_list=["--cluster"],
            help="Target cluster name for IoT Operations deletion.",
        )

    with self.argument_context("iot ops secretsync") as context:
        context.argument(
            "keyvault_resource_id",
            options_list=["--kv-resource-id"],
            help="Key Vault ARM resource Id.",
        )
        context.argument(
            "spc_name",
            options_list=["--spc"],
            help="The secret provider class name for secret sync enablement. "
            "The default pattern is '{instance_name}-spc'.",
        )
        context.argument(
            "skip_role_assignments",
            options_list=["--skip-ra"],
            arg_type=get_three_state_flag(),
            help="When used the role assignment step of the operation will be skipped.",
>>>>>>> d21e54d8
        )

    with self.argument_context("iot ops asset") as context:
        context.argument(
            "asset_name",
            options_list=["--name", "-n"],
            help="Asset name.",
        )
        context.argument(
            "endpoint_profile",
            options_list=["--endpoint-profile", "--ep"],
            help="Asset endpoint profile name.",
        )
        context.argument(
            "instance_name",
            options_list=["--instance"],
            help="Instance name to associate the created asset with."
        )
        context.argument(
            "instance_resource_group",
            options_list=["--instance-resource-group", "--ig"],
            help="Instance resource group. If not provided, asset resource group will be used."
        )
        context.argument(
            "instance_subscription",
            options_list=["--instance-subscription", "--is"],
            help="Instance subscription id. If not provided, asset subscription id will be used."
        )
        context.argument(
            "custom_attributes",
            options_list=["--custom-attribute", "--attr"],
            help="Space-separated key=value pairs corresponding to additional custom attributes for the asset.",
            nargs="+",
            arg_group="Additional Info",
            action="extend",
        )
        context.argument(
            "data_points",
            options_list=["--data"],
            nargs="+",
            action="append",
            help="Space-separated key=value pairs corresponding to properties of the data point to create. "
            "The following key values are supported: `data_source` (required), `name` (required), "
            "`observability_mode` (None, Gauge, Counter, Histogram, or Log), `sampling_interval` (int), "
            "`queue_size` (int). "
            "--data can be used 1 or more times. Review help examples for full parameter usage",
            arg_group="Additional Info",
        )
        context.argument(
            "data_points_file_path",
            options_list=["--data-file", "--df"],
            help="File path for the file containing the data points. The following file types are supported: "
            f"{', '.join(FileType.list())}.",
            arg_group="Additional Info",
        )
        context.argument(
            "description",
            options_list=["--description", "-d"],
            help="Description.",
            arg_group="Additional Info",
        )
        context.argument(
            "display_name",
            options_list=["--display-name", "--dn"],
            help="Display name.",
            arg_group="Additional Info",
        )
        context.argument(
            "disabled",
            options_list=["--disable"],
            help="Disable an asset.",
            arg_group="Additional Info",
            arg_type=get_three_state_flag(),
        )
        context.argument(
            "discovered",
            options_list=["--discovered"],
            help="Flag to determine if an asset was discovered on the cluster.",
            arg_group="Additional Info",
            arg_type=get_three_state_flag(),
        )
        context.argument(
            "documentation_uri",
            options_list=["--documentation-uri", "--du"],
            help="Documentation URI.",
            arg_group="Additional Info",
        )
        context.argument(
            "events",
            options_list=["--event"],
            nargs="+",
            action="append",
            help="Space-separated key=value pairs corresponding to properties of the event to create. "
            "The following key values are supported: `event_notifier` (required), "
            "`name` (required), `observability_mode` (none or log), `sampling_interval` "
            "(int), `queue_size` (int). "
            "--event can be used 1 or more times. Review help examples for full parameter usage",
            arg_group="Additional Info",
        )
        context.argument(
            "events_file_path",
            options_list=["--event-file", "--ef"],
            help="File path for the file containing the events. The following file types are supported: "
            f"{', '.join(FileType.list())}.",
            arg_group="Additional Info",
        )
        context.argument(
            "external_asset_id",
            options_list=["--external-asset-id", "--eai"],
            help="External asset Id.",
            arg_group="Additional Info",
        )
        context.argument(
            "hardware_revision",
            options_list=["--hardware-revision", "--hr"],
            help="Hardware revision.",
            arg_group="Additional Info",
        )
        context.argument(
            "manufacturer",
            options_list=["--manufacturer"],
            help="Manufacturer.",
            arg_group="Additional Info",
        )
        context.argument(
            "manufacturer_uri",
            options_list=["--manufacturer-uri", "--mu"],
            help="Manufacturer URI.",
            arg_group="Additional Info",
        )
        context.argument(
            "model",
            options_list=["--model"],
            help="Model.",
            arg_group="Additional Info",
        )
        context.argument(
            "product_code",
            options_list=["--product-code", "--pc"],
            help="Product code.",
            arg_group="Additional Info",
        )
        context.argument(
            "serial_number",
            options_list=["--serial-number", "--sn"],
            help="Serial number.",
            arg_group="Additional Info",
        )
        context.argument(
            "software_revision",
            options_list=["--software-revision", "--sr"],
            help="Software revision.",
            arg_group="Additional Info",
        )
        context.argument(
            "ds_publishing_interval",
            options_list=["--dataset-publish-int", "--dpi"],
            help="Default publishing interval for datasets.",
            arg_group="Dataset Default",
        )
        context.argument(
            "ds_sampling_interval",
            options_list=["--dataset-sample-int", "--dsi"],
            help="Default sampling interval (in milliseconds) for datasets.",
            arg_group="Dataset Default",
        )
        context.argument(
            "ds_queue_size",
            options_list=["--dataset-queue-size", "--dqs"],
            help="Default queue size for datasets.",
            arg_group="Dataset Default",
        )
        context.argument(
            "ev_publishing_interval",
            options_list=["--event-publish-int", "--epi"],
            help="Default publishing interval for events.",
            arg_group="Event Default",
        )
        context.argument(
            "ev_sampling_interval",
            options_list=["--event-sample-int", "--esi"],
            help="Default sampling interval (in milliseconds) for events.",
            arg_group="Event Default",
        )
        context.argument(
            "ev_queue_size",
            options_list=["--event-queue-size", "--eqs"],
            help="Default queue size for events.",
            arg_group="Event Default",
        )
        context.argument(
            "default_topic_path",
            options_list=["--topic-path", "--tp"],
            help="Default topic path.",
            arg_group="Topic Default",
        )
        context.argument(  # TODO: add in enum
            "default_topic_retain",
            options_list=["--topic-retain", "--tr"],
            help="Default topic retain policy.",
            arg_group="Topic Default",
        )
        context.argument(
            "tags",
            options_list=["--tags"],
            help="Asset resource tags. Property bag in key-value pairs with the following format: a=b c=d",
            arg_type=tags_type,
        )
        context.argument(
            "queue_size",
            options_list=["--queue-size", "--qs"],
            help="Custom queue size.",
        )
        context.argument(
            "publishing_interval",
            options_list=["--publishing-interval", "--pi"],
            help="Custom publishing interval (in milliseconds).",
        )
        context.argument(
            "sampling_interval",
            options_list=["--sampling-interval", "--si"],
            help="Custom sampling interval (in milliseconds).",
        )
        context.argument(
            "extension",
            options_list=["--format", "-f"],
            help="File format.",
            choices=FileType.list(),
            arg_type=get_enum_type(FileType),
        )
        context.argument(
            "output_dir",
            options_list=["--output-dir", "--od"],
            help="Output directory for exported file.",
        )
        context.argument(  # TODO: figure out better wording
            "custom_query",
            options_list=["--custom-query", "--cq"],
            help="Custom query to use. All other query arguments will be ignored.",
        )

    with self.argument_context("iot ops asset query") as context:
        context.argument(
            "disabled",
            options_list=["--disabled"],
            help="State of asset.",
            arg_group="Additional Info",
            arg_type=get_three_state_flag(),
        )

    with self.argument_context("iot ops asset update") as context:
        context.argument(
            "custom_attributes",
            options_list=["--custom-attribute", "--attr"],
            help="Space-separated key=value pairs corresponding to additional custom attributes for the asset. "
            'To remove a custom attribute, please set the attribute\'s value to "".',
            nargs="+",
            arg_group="Additional Info",
            action="extend",
        )

    with self.argument_context("iot ops asset dataset") as context:
        context.argument(
            "asset_name",
            options_list=["--asset", "-a"],
            help="Asset name.",
        )
        context.argument(
            "dataset_name",
            options_list=["--name", "-n"],
            help="Dataset name.",
        )

    with self.argument_context("iot ops asset dataset data-point") as context:
        context.argument(
            "capability_id",
            options_list=["--capability-id", "--ci"],
            help="Capability Id. If not provided, data point name will be used.",
        )
        context.argument(
            "dataset_name",
            options_list=["--dataset", "-d"],
            help="Dataset name.",
        )
        context.argument(
            "data_point_name",
            options_list=["--name", "-n"],
            help="Data point name.",
        )
        context.argument(
            "data_source",
            options_list=["--data-source", "--ds"],
            help="Data source.",
        )
        context.argument(
            "observability_mode",
            options_list=["--observability-mode", "--om"],
            help="Observability mode. Must be none, gauge, counter, histogram, or log.",
        )

    with self.argument_context("iot ops asset dataset data-point export") as context:
        context.argument(
            "replace",
            options_list=["--replace"],
            help="Replace the local file if present.",
            arg_type=get_three_state_flag(),
        )

    with self.argument_context("iot ops asset dataset data-point import") as context:
        context.argument(
            "replace",
            options_list=["--replace"],
            help="Replace all asset data points with those from the file. If false, the file data points "
            "will be appended.",
            arg_type=get_three_state_flag(),
        )
        context.argument(
            "file_path",
            options_list=["--input-file", "--if"],
            help="File path for the file containing the data points. The following file types are supported: "
            f"{', '.join(FileType.list())}.",
        )

    with self.argument_context("iot ops asset event") as context:
        context.argument(
            "asset_name",
            options_list=["--asset", "-a"],
            help="Asset name.",
        )
        context.argument(
            "capability_id",
            options_list=["--capability-id", "--ci"],
            help="Capability Id. If not provided, event name will be used.",
        )
        context.argument(
            "event_name",
            options_list=["--name", "-n"],
            help="Event name.",
        )
        context.argument(
            "event_notifier",
            options_list=["--event-notifier", "--en"],
            help="Event notifier.",
        )
        context.argument(
            "observability_mode",
            options_list=["--observability-mode", "--om"],
            help="Observability mode. Must be none or log.",
        )

    with self.argument_context("iot ops asset event export") as context:
        context.argument(
            "replace",
            options_list=["--replace"],
            help="Replace the local file if present.",
            arg_type=get_three_state_flag(),
        )

    with self.argument_context("iot ops asset event import") as context:
        context.argument(
            "replace",
            options_list=["--replace"],
            help="Replace all asset events with those from the file. If false, the file events will be appended.",
            arg_type=get_three_state_flag(),
        )
        context.argument(
            "file_path",
            options_list=["--input-file", "--if"],
            help="File path for the file containing the events. The following file types are supported: "
            f"{', '.join(FileType.list())}.",
        )

    with self.argument_context("iot ops asset endpoint") as context:
        context.argument(
            "asset_endpoint_profile_name",
            options_list=["--name", "-n"],
            help="Asset Endpoint Profile name.",
        )
        context.argument(
            "discovered",
            options_list=["--discovered"],
            help="Flag to determine if an asset endpoint profile was discovered on the cluster.",
            arg_group="Additional Info",
            arg_type=get_three_state_flag(),
        )
        context.argument(
            "target_address",
            options_list=["--target-address", "--ta"],
            help="Target Address. Must be a valid local address that follows the opc.tcp protocol.",
        )
        context.argument(
            "endpoint_profile_type",
            options_list=["--endpoint-profile-type", "--ept"],
            help="Connector type for the endpoint profile.",
        )
        context.argument(
            "auth_mode",
            options_list=["--authentication-mode", "--am"],
            help="Authentication Mode.",
            arg_group="Authentication",
        )
        context.argument(
            "certificate_reference",
            options_list=["--certificate-ref", "--cert-ref", "--cr"],
            help="Reference for the certificate used in authentication. This method of user authentication is not "
            "supported yet.",
            arg_group="Authentication",
        )
        context.argument(
            "password_reference",
            options_list=["--password-ref", "--pr"],
            help="Reference for the password used in authentication.",
            arg_group="Authentication",
        )
        context.argument(
            "username_reference",
            options_list=["--username-reference", "--ur"],
            help="Reference for the username used in authentication.",
            arg_group="Authentication",
        )
        context.argument(
            "tags",
            options_list=["--tags"],
            help="Asset Endpoint Profile resource tags. Property bag in key-value pairs with the following "
            "format: a=b c=d",
            arg_type=tags_type,
        )

    with self.argument_context("iot ops asset endpoint create opcua") as context:
        context.argument(
            "application_name",
            options_list=["--application", "--app"],
            help="Application name.",
            arg_group="Connector",
        )
        context.argument(
            "auto_accept_untrusted_server_certs",
            options_list=["--accept-untrusted-certs", "--auc"],
            help="Auto accept untrusted server certificates.",
            arg_type=get_three_state_flag(),
            arg_group="Connector",
        )
        context.argument(
            "default_publishing_interval",
            options_list=["--default-publishing-int", "--dpi"],
            help="Default publishing interval in milliseconds.",
            arg_group="Connector",
        )
        context.argument(
            "default_sampling_interval",
            options_list=["--default-sampling-int", "--dsi"],
            help="Default sampling interval in milliseconds.",
            arg_group="Connector",
        )
        context.argument(
            "default_queue_size",
            options_list=["--default-queue-size", "--dqs"],
            help="Default queue size.",
            arg_group="Connector",
        )
        context.argument(
            "keep_alive",
            options_list=["--keep-alive", "--ka"],
            help="Keep alive in milliseconds.",
            arg_group="Connector",
        )
        context.argument(  # TODO: change to disable
            "run_asset_discovery",
            options_list=["--run-asset-discovery", "--rad"],
            help="Flag to determine if asset discovery should be run.",
            arg_type=get_three_state_flag(),
            arg_group="Connector",
        )
        context.argument(
            "session_timeout",
            options_list=["--session-timeout", "--st"],
            help="Session timeout in milliseconds.",
            arg_group="Connector",
        )
        context.argument(
            "session_keep_alive",
            options_list=["--session-keep-alive", "--ska"],
            help="Session keep alive in milliseconds.",
            arg_group="Connector",
        )
        context.argument(
            "session_reconnect_period",
            options_list=["--session-reconnect-period", "--srp"],
            help="Session reconnect period in milliseconds.",
            arg_group="Connector",
        )
        context.argument(
            "session_reconnect_exponential_back_off",
            options_list=["--session-reconnect-backoff", "--srb"],
            help="Session reconnect exponential back off in milliseconds.",
            arg_group="Connector",
        )
        context.argument(
            "security_policy",
            options_list=["--security-policy", "--sp"],
            help="Security policy.",
            arg_group="Connector",
        )
        context.argument(
            "security_mode",
            options_list=["--security-mode", "--sm"],
            help="Security mode.",
            arg_group="Connector",
        )
        context.argument(
            "sub_max_items",
            options_list=["--subscription-max-items", "--smi"],
            help="Maximum number of items for the subscription.",
            arg_group="Connector",
        )
        context.argument(
            "sub_life_time",
            options_list=["--subscription-life-time", "--slt"],
            help="Life time in Milliseconds for the subscription.",
            arg_group="Connector",
        )

    with self.argument_context("iot ops schema registry") as context:
        context.argument(
            "schema_registry_name",
            options_list=["--name", "-n"],
            help="Schema registry name.",
        )
        context.argument(
            "registry_namespace",
            options_list=["--registry-namespace", "--rn"],
            help="Schema registry namespace. Uniquely identifies a schema registry within a tenant.",
        )
        context.argument(
            "tags",
            options_list=["--tags"],
            arg_type=tags_type,
            help="Schema registry tags. Property bag in key-value pairs with the following format: a=b c=d. "
            'Use --tags "" to remove all tags.',
        )
        context.argument(
            "description",
            options_list=["--desc"],
            help="Description for the schema registry.",
        )
        context.argument(
            "display_name",
            options_list=["--display-name"],
            help="Display name for the schema registry.",
        )
        context.argument(
            "location",
            options_list=["--location", "-l"],
            help="Region to create the schema registry. "
            "If no location is provided the resource group location will be used.",
        )
        context.argument(
            "storage_account_resource_id",
            options_list=["--sa-resource-id"],
            help="Storage account resource Id to be used with the schema registry.",
        )
        context.argument(
            "storage_container_name",
            options_list=["--sa-container"],
            help="Storage account container name where schemas will be stored.",
        )
        context.argument(
<<<<<<< HEAD
=======
            "thumbprint",
            options_list=["--thumbprint", "-t"],
            help="Certificate thumbprint.",
        )

    with self.argument_context("iot ops schema registry") as context:
        context.argument(
            "schema_registry_name",
            options_list=["--name", "-n"],
            help="Schema registry name.",
        )
        context.argument(
            "registry_namespace",
            options_list=["--registry-namespace", "--rn"],
            help="Schema registry namespace. Uniquely identifies a schema registry within a tenant.",
        )
        context.argument(
            "tags",
            options_list=["--tags"],
            arg_type=tags_type,
            help="Schema registry tags. Property bag in key-value pairs with the following format: a=b c=d. "
            'Use --tags "" to remove all tags.',
        )
        context.argument(
            "description",
            options_list=["--desc"],
            help="Description for the schema registry.",
        )
        context.argument(
            "display_name",
            options_list=["--display-name"],
            help="Display name for the schema registry.",
        )
        context.argument(
            "location",
            options_list=["--location", "-l"],
            help="Region to create the schema registry. "
            "If no location is provided the resource group location will be used.",
        )
        context.argument(
            "storage_account_resource_id",
            options_list=["--sa-resource-id"],
            help="Storage account resource Id to be used with the schema registry.",
        )
        context.argument(
            "storage_container_name",
            options_list=["--sa-container"],
            help="Storage account container name where schemas will be stored.",
        )
        context.argument(
>>>>>>> d21e54d8
            "custom_role_id",
            options_list=["--custom-role-id"],
            help="Fully qualified role definition Id in the following format: "
            "/subscriptions/{subscriptionId}/providers/Microsoft.Authorization/roleDefinitions/{roleId}",
        )<|MERGE_RESOLUTION|>--- conflicted
+++ resolved
@@ -96,8 +96,6 @@
             options_list=["--broker", "-b"],
             help="Mqtt broker name.",
         )
-<<<<<<< HEAD
-=======
         context.argument(
             "mi_user_assigned",
             options_list=["--mi-user-assigned"],
@@ -116,7 +114,6 @@
             arg_type=get_enum_type(IdentityUsageType),
             help="Indicates the usage type of the associated identity.",
         )
->>>>>>> d21e54d8
 
     with self.argument_context("iot ops show") as context:
         context.argument(
@@ -494,25 +491,6 @@
                 help="Service type associated with the default mqtt broker listener.",
                 arg_group="Broker",
             )
-<<<<<<< HEAD
-            # AKV CSI Driver TODO - @digimaun
-            # context.argument(
-            #     "keyvault_resource_id",
-            #     options_list=[
-            #         "--kv-resource-id",
-            #         context.deprecate(
-            #             target="--kv-id",
-            #             redirect="--kv-resource-id",
-            #             hide=True,
-            #         ),
-            #     ],
-            #     help="Key Vault ARM resource Id. Providing this resource Id will enable the client "
-            #     "to setup all necessary resources and cluster side configuration to enable "
-            #     "the Key Vault CSI driver for IoT Operations.",
-            #     arg_group="Key Vault CSI Driver",
-            # )
-=======
->>>>>>> d21e54d8
             context.argument(
                 "ops_config",
                 options_list=["--ops-config"],
@@ -522,16 +500,6 @@
                 "--ops-config can be used one or more times. For advanced use cases.",
             )
             context.argument(
-<<<<<<< HEAD
-                "dataflow_profile_instances",
-                type=int,
-                options_list=["--df-profile-instances"],
-                help="The instance count associated with the default dataflow profile.",
-                arg_group="Dataflow Profile",
-            )
-            context.argument(
-=======
->>>>>>> d21e54d8
                 "enable_fault_tolerance",
                 arg_type=get_three_state_flag(),
                 options_list=["--enable-fault-tolerance"],
@@ -539,21 +507,11 @@
                 arg_group="Container Storage",
             )
             context.argument(
-<<<<<<< HEAD
-                "mi_user_assigned_identities",
-                nargs="*",
-                action="extend",
-                options_list=["--mi-user-assigned"],
-                help="Space-separated resource Ids for the desired user managed identities "
-                "to associate with the instance. Can be used one or more times.",
-                arg_group="Identity",
-=======
                 "dataflow_profile_instances",
                 type=int,
                 options_list=["--df-profile-instances"],
                 help="The instance count associated with the default dataflow profile.",
                 arg_group="Dataflow",
->>>>>>> d21e54d8
             )
             context.argument(
                 "trust_source",
@@ -570,8 +528,6 @@
             arg_type=get_three_state_flag(),
             help="Indicates the command should remove IoT Operations dependencies. "
             "This option is intended to reverse the application of init.",
-<<<<<<< HEAD
-=======
         )
         context.argument(
             "cluster_name",
@@ -596,7 +552,6 @@
             options_list=["--skip-ra"],
             arg_type=get_three_state_flag(),
             help="When used the role assignment step of the operation will be skipped.",
->>>>>>> d21e54d8
         )
 
     with self.argument_context("iot ops asset") as context:
@@ -1164,59 +1119,6 @@
             help="Storage account container name where schemas will be stored.",
         )
         context.argument(
-<<<<<<< HEAD
-=======
-            "thumbprint",
-            options_list=["--thumbprint", "-t"],
-            help="Certificate thumbprint.",
-        )
-
-    with self.argument_context("iot ops schema registry") as context:
-        context.argument(
-            "schema_registry_name",
-            options_list=["--name", "-n"],
-            help="Schema registry name.",
-        )
-        context.argument(
-            "registry_namespace",
-            options_list=["--registry-namespace", "--rn"],
-            help="Schema registry namespace. Uniquely identifies a schema registry within a tenant.",
-        )
-        context.argument(
-            "tags",
-            options_list=["--tags"],
-            arg_type=tags_type,
-            help="Schema registry tags. Property bag in key-value pairs with the following format: a=b c=d. "
-            'Use --tags "" to remove all tags.',
-        )
-        context.argument(
-            "description",
-            options_list=["--desc"],
-            help="Description for the schema registry.",
-        )
-        context.argument(
-            "display_name",
-            options_list=["--display-name"],
-            help="Display name for the schema registry.",
-        )
-        context.argument(
-            "location",
-            options_list=["--location", "-l"],
-            help="Region to create the schema registry. "
-            "If no location is provided the resource group location will be used.",
-        )
-        context.argument(
-            "storage_account_resource_id",
-            options_list=["--sa-resource-id"],
-            help="Storage account resource Id to be used with the schema registry.",
-        )
-        context.argument(
-            "storage_container_name",
-            options_list=["--sa-container"],
-            help="Storage account container name where schemas will be stored.",
-        )
-        context.argument(
->>>>>>> d21e54d8
             "custom_role_id",
             options_list=["--custom-role-id"],
             help="Fully qualified role definition Id in the following format: "
