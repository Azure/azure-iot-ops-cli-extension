--- conflicted
+++ resolved
@@ -87,11 +87,7 @@
         context.argument(
             "edge_service",
             options_list=["--edge-service", "-e"],
-<<<<<<< HEAD
-            choices=CaseInsensitiveList(["e4k", "lnm"]),
-=======
-            choices=CaseInsensitiveList(["mq"]),
->>>>>>> 8a32567b
+            choices=CaseInsensitiveList(["mq", "lnm"]),
             help="The edge service deployment that will be evaluated.",
         )
         context.argument(
