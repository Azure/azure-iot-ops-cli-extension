--- conflicted
+++ resolved
@@ -1260,7 +1260,6 @@
             "/subscriptions/{subscriptionId}/providers/Microsoft.Authorization/roleDefinitions/{roleId}",
         )
 
-<<<<<<< HEAD
     with self.argument_context("iot ops connector opcua trust") as context:
         context.argument(
             "instance_name",
@@ -1305,7 +1304,8 @@
             options_list=["--secret", "-s"],
             help="Secret name in the Key Vault. If not provided, the "
             "certificate file name will be used to generate the secret name.",
-=======
+        )
+
     with self.argument_context("iot ops schema version") as context:
         context.argument(
             "version_name",
@@ -1328,5 +1328,4 @@
             options_list=["--content"],
             help="File path containing or inline content for the version.",
             arg_group=None
->>>>>>> 1c850583
         )