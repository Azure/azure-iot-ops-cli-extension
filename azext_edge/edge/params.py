--- conflicted
+++ resolved
@@ -85,12 +85,12 @@
             help="The edge service deployment that will be evaluated.",
         )
         context.argument(
-<<<<<<< HEAD
             "extended",
             options_list=["--extended", "-x"],
             help="The edge service deployment that will be evaluated.",
             arg_type=get_three_state_flag(),
-=======
+        )
+        context.argument(
             "resource_kinds",
             nargs="*",
             options_list=["--resources"],
@@ -104,7 +104,6 @@
                 ]
             ),
             help="Only run checks on specific resource kinds. Use space-separated values.",
->>>>>>> 981e608a
         )
 
     with self.argument_context("edge e4k get-password-hash") as context:
