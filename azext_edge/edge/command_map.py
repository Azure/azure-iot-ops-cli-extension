--- conflicted
+++ resolved
@@ -35,8 +35,6 @@
         cmd_group.command("list", "list_instances")
         cmd_group.command("delete", "delete")
         cmd_group.command("verify-host", "verify_host")
-<<<<<<< HEAD
-=======
 
     with self.command_group(
         "iot ops identity",
@@ -53,7 +51,6 @@
         cmd_group.command("enable", "secretsync_enable")
         cmd_group.command("disable", "secretsync_disable")
         cmd_group.show_command("show", "secretsync_show")
->>>>>>> d21e54d8
 
     with self.command_group(
         "iot ops support",
@@ -166,13 +163,7 @@
         "iot ops asset endpoint create",
         command_type=aep_resource_ops,
     ) as cmd_group:
-<<<<<<< HEAD
         cmd_group.command("opcua", "create_opcua_asset_endpoint_profile")
-=======
-        cmd_group.command("add", "add_asset_endpoint_profile_transport_auth")
-        cmd_group.command("list", "list_asset_endpoint_profile_transport_auth")
-        cmd_group.command("remove", "remove_asset_endpoint_profile_transport_auth")
->>>>>>> d21e54d8
 
     with self.command_group(
         "iot ops schema registry",
