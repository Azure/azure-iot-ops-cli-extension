--- conflicted
+++ resolved
@@ -78,15 +78,11 @@
 
         - name: Include mqtt broker traces in the support bundle. This is an alias for stats trace fetch capability.
           text: >
-<<<<<<< HEAD
-            az iot ops support create-bundle --ops-service mq --mq-traces
+            az iot ops support create-bundle --ops-service broker --broker-traces
 
         - name: Include arc agents resources in the support bundle.
           text: >
             az iot ops support create-bundle --arc-agents
-=======
-            az iot ops support create-bundle --ops-service broker --broker-traces
->>>>>>> 09584c9f
     """
 
     helps[
