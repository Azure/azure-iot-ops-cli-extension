# coding=utf-8
# ----------------------------------------------------------------------------------------------
# Copyright (c) Microsoft Corporation. All rights reserved.
# Licensed under the MIT License. See License file in the project root for license information.
# ----------------------------------------------------------------------------------------------
"""
Help definitions for Digital Twins commands.
"""

from knack.help_files import helps

from azext_edge.edge.providers.edge_api import SECRETSTORE_API_V1, SECRETSYNC_API_V1

from .providers.edge_api import MQ_ACTIVE_API
from .providers.support_bundle import (
    COMPAT_ARCCONTAINERSTORAGE_APIS,
    COMPAT_CLUSTER_CONFIG_APIS,
    COMPAT_DEVICEREGISTRY_APIS,
    COMPAT_MQTT_BROKER_APIS,
    COMPAT_OPCUA_APIS,
    COMPAT_DATAFLOW_APIS,
)


def load_iotops_help():
    helps[
        "iot ops"
    ] = """
        type: group
        short-summary: Manage Azure IoT Operations.
        long-summary: |
            Azure IoT Operations is a set of highly aligned, but loosely coupled, first-party
            Kubernetes services that enable you to aggregate data from on-prem assets into an
            industrial-grade MQTT Broker, add edge compute and set up bi-directional data flow with
            a variety of services in the cloud.

            By default IoT Operations CLI commands will periodically check to see if a new extension version is available.
            This behavior can be disabled with `az config set iotops.check_latest=false`.
    """

    helps[
        "iot ops support"
    ] = """
        type: group
        short-summary: IoT Operations support operations.
    """

    helps[
        "iot ops support create-bundle"
    ] = f"""
        type: command
        short-summary: Creates a standard support bundle zip archive for use in troubleshooting and diagnostics.
        long-summary: |
            {{Supported service APIs}}
            - {COMPAT_MQTT_BROKER_APIS.as_str()}
            - {COMPAT_OPCUA_APIS.as_str()}
            - {COMPAT_DEVICEREGISTRY_APIS.as_str()}
            - {COMPAT_CLUSTER_CONFIG_APIS.as_str()}
            - {COMPAT_DATAFLOW_APIS.as_str()}
            - {COMPAT_ARCCONTAINERSTORAGE_APIS.as_str()}
            - {SECRETSYNC_API_V1.as_str()}
            - {SECRETSTORE_API_V1.as_str()}

            Note: logs from evicted pod will not be captured, as they are inaccessible. For details
            on why a pod was evicted, please refer to the related pod and node files.

        examples:
        - name: Basic usage with default options. This form of the command will auto detect IoT Operations APIs and build a suitable bundle
                capturing the last 24 hours of container logs. The bundle will be produced in the current working directory.
          text: >
            az iot ops support create-bundle

        - name: Constrain data capture on a specific service as well as producing the bundle in a custom output dir.
          text: >
            az iot ops support create-bundle --ops-service opcua --bundle-dir ~/ops

        - name: Specify a custom container log age in seconds.
          text: >
            az iot ops support create-bundle --ops-service broker --log-age 172800

        - name: Include mqtt broker traces in the support bundle. This is an alias for stats trace fetch capability.
          text: >
            az iot ops support create-bundle --ops-service broker --broker-traces

        - name: Include arc container storage resources in the support bundle.
          text: >
            az iot ops support create-bundle --ops-service acs

        - name: Include secretstore resources in the support bundle.
          text: >
            az iot ops support create-bundle --ops-service secretstore

        - name: Include multiple services in the support bundle with single --ops-service flag.
          text: >
            az iot ops support create-bundle --ops-service broker opcua deviceregistry

        - name: Include multiple services in the support bundle with multiple --ops-service flags.
          text: >
            az iot ops support create-bundle --ops-service broker --ops-service opcua --ops-service deviceregistry
    """

    helps[
        "iot ops check"
    ] = f"""
        type: command
        short-summary: Evaluate cluster-side readiness and runtime health of deployed IoT Operations services.
        long-summary: |
            The command by default shows a high-level human friendly _summary_ view of all services.
            Use the '--svc' option to specify checks for a single service, and configure verbosity via the `--detail-level` argument.
            Note: Resource kind (--resources) and name (--resource-name) filtering can only be used with the '--svc' argument.

            {{Supported service APIs}}
            - {COMPAT_DEVICEREGISTRY_APIS.as_str()}
            - {COMPAT_MQTT_BROKER_APIS.as_str()}
            - {COMPAT_OPCUA_APIS.as_str()}
            - {COMPAT_DATAFLOW_APIS.as_str()}

            For more information on cluster requirements, please check aka.ms/iot-ops-cluster-requirements

        examples:
        - name: Basic usage. Checks overall IoT Operations health with summary output.
          text: >
            az iot ops check

        - name: Checks `broker` service health and configuration with detailed output.
          text: >
            az iot ops check --svc broker --detail-level 1

        - name: Evaluate only the `dataflow` service with output optimized for CI.
          text: >
            az iot ops check --svc dataflow --as-object

        - name: Checks `deviceregistry` health with verbose output, but constrains results to `asset` resources.
          text: >
            az iot ops check --svc deviceregistry --detail-level 2 --resources asset

        - name: Use resource name to constrain results to `asset` resources with `my-asset-` name prefix
          text: >
            az iot ops check --svc deviceregistry --resources asset --resource-name 'my-asset-*'
    """

    helps[
        "iot ops broker"
    ] = """
        type: group
        short-summary: Mqtt broker management.
    """

    helps[
        "iot ops broker stats"
    ] = f"""
        type: command
        short-summary: Show dmqtt running statistics.
        long-summary: |
            {{Supported service APIs}}
            - {MQ_ACTIVE_API.as_str()}

        examples:
        - name: Fetch key performance indicators from the diagnostics Prometheus metrics endpoint.
          text: >
            az iot ops broker stats

        - name: Same as prior example except with a dynamic display that refreshes periodically.
          text: >
            az iot ops broker stats --watch

        - name: Return the raw output of the metrics endpoint with minimum processing.
          text: >
            az iot ops broker stats --raw

        - name: Fetch all available mqtt broker traces from the diagnostics Protobuf endpoint.
                This will produce a `.zip` with both `Otel` and Grafana `tempo` file formats.
                A trace files last modified attribute will match the trace timestamp.
          text: >
            az iot ops broker stats --trace-dir .

        - name: Fetch traces by trace Ids provided in space-separated hex format. Only `Otel` format is shown.
          text: >
            az iot ops broker stats --trace-ids 4e84000155a98627cdac7de46f53055d
    """

    helps[
        "iot ops broker show"
    ] = """
        type: command
        short-summary: Show details of an mqtt broker.

        examples:
        - name: Show details of the default broker 'broker' in the instance 'mycluster-ops-instance'.
          text: >
            az iot ops broker show -n broker --in mycluster-ops-instance -g myresourcegroup
    """

    helps[
        "iot ops broker list"
    ] = """
        type: command
        short-summary: List mqtt brokers associated with an instance.

        examples:
        - name: Enumerate all brokers in the instance 'mycluster-ops-instance'.
          text: >
            az iot ops broker list --in mycluster-ops-instance -g myresourcegroup
    """

    helps[
        "iot ops broker delete"
    ] = """
        type: command
        short-summary: Delete an mqtt broker.

        examples:
        - name: Delete the broker called 'broker' in the instance 'mycluster-ops-instance'.
          text: >
            az iot ops broker delete -n broker --in mycluster-ops-instance -g myresourcegroup
        - name: Same as prior example but skipping the confirmation prompt.
          text: >
            az iot ops broker delete -n broker --in mycluster-ops-instance -g myresourcegroup -y
    """

    helps[
        "iot ops broker listener"
    ] = """
        type: group
        short-summary: Broker listener management.
    """

    helps[
        "iot ops broker listener show"
    ] = """
        type: command
        short-summary: Show details of an mqtt broker listener.

        examples:
        - name: Show details of the default listener 'listener' associated with the default broker.
          text: >
            az iot ops broker listener show -n listener -b broker --in mycluster-ops-instance -g myresourcegroup
    """

    helps[
        "iot ops broker listener list"
    ] = """
        type: command
        short-summary: List mqtt broker listeners associated with a broker.

        examples:
        - name: Enumerate all broker listeners associated with the default broker.
          text: >
            az iot ops broker listener list -b broker --in mycluster-ops-instance -g myresourcegroup
    """

    helps[
        "iot ops broker listener delete"
    ] = """
        type: command
        short-summary: Delete an mqtt broker listener.

        examples:
        - name: Delete the broker listener called 'listener' associated with broker 'broker'.
          text: >
            az iot ops broker listener delete -n listener -b broker --in mycluster-ops-instance -g myresourcegroup
        - name: Same as prior example but skipping the confirmation prompt.
          text: >
            az iot ops broker listener delete -n listener -b broker --in mycluster-ops-instance -g myresourcegroup -y
    """

    helps[
        "iot ops broker authn"
    ] = """
        type: group
        short-summary: Broker authentication management.
    """

    helps[
        "iot ops broker authn show"
    ] = """
        type: command
        short-summary: Show details of an mqtt broker authentication resource.

        examples:
        - name: Show details of the default broker authentication resource 'authn' associated with the default broker.
          text: >
            az iot ops broker authn show -n authn -b broker --in mycluster-ops-instance -g myresourcegroup
    """

    helps[
        "iot ops broker authn list"
    ] = """
        type: command
        short-summary: List mqtt broker authentication resources associated with an instance.

        examples:
        - name: Enumerate all broker authentication resources associated with the default broker.
          text: >
            az iot ops broker authn list -b broker --in mycluster-ops-instance -g myresourcegroup
    """

    helps[
        "iot ops broker authn delete"
    ] = """
        type: command
        short-summary: Delete an mqtt broker authentication resource.

        examples:
        - name: Delete the broker authentication resource called 'authn' associated with broker 'broker'.
          text: >
            az iot ops broker authn delete -n authn -b broker --in mycluster-ops-instance -g myresourcegroup
        - name: Same as prior example but skipping the confirmation prompt.
          text: >
            az iot ops broker authn delete -n authn -b broker --in mycluster-ops-instance -g myresourcegroup -y
    """

    helps[
        "iot ops broker authz"
    ] = """
        type: group
        short-summary: Broker authorization management.
    """

    helps[
        "iot ops broker authz show"
    ] = """
        type: command
        short-summary: Show details of an mqtt broker authorization resource.

        examples:
        - name: Show details of a broker authorization resource 'authz' associated with the default broker.
          text: >
            az iot ops broker authz show -n authz -b broker --in mycluster-ops-instance -g myresourcegroup
    """

    helps[
        "iot ops broker authz list"
    ] = """
        type: command
        short-summary: List mqtt broker authorization resources associated with an instance.

        examples:
        - name: Enumerate all broker authorization resources associated with the default broker.
          text: >
            az iot ops broker authz list -b broker --in mycluster-ops-instance -g myresourcegroup
    """

    helps[
        "iot ops broker authz delete"
    ] = """
        type: command
        short-summary: Delete an mqtt broker authorization resource.

        examples:
        - name: Delete the broker authorization resource called 'authz' associated with broker 'broker'.
          text: >
            az iot ops broker authz delete -n authz -b broker --in mycluster-ops-instance -g myresourcegroup
        - name: Same as prior example but skipping the confirmation prompt.
          text: >
            az iot ops broker authz delete -n authz -b broker --in mycluster-ops-instance -g myresourcegroup -y
    """

    helps[
        "iot ops dataflow"
    ] = """
        type: group
        short-summary: Dataflow management.
    """

    helps[
        "iot ops dataflow show"
    ] = """
        type: command
        short-summary: Show details of a dataflow associated with a dataflow profile.

        examples:
        - name: Show details of a dataflow 'mydataflow' associated with a profile 'myprofile'.
          text: >
            az iot ops dataflow show -n mydataflow -p myprofile --in mycluster-ops-instance -g myresourcegroup
    """

    helps[
        "iot ops dataflow list"
    ] = """
        type: command
        short-summary: List dataflows associated with a dataflow profile.

        examples:
        - name: Enumerate dataflows associated with the profile 'myprofile'.
          text: >
            az iot ops dataflow list -p myprofile --in mycluster-ops-instance -g myresourcegroup
    """

    helps[
        "iot ops dataflow profile"
    ] = """
        type: group
        short-summary: Dataflow profile management.
    """

    helps[
        "iot ops dataflow profile show"
    ] = """
        type: command
        short-summary: Show details of a dataflow profile.

        examples:
        - name: Show details of a dataflow profile 'myprofile'.
          text: >
            az iot ops dataflow profile show -n myprofile --in mycluster-ops-instance -g myresourcegroup
    """

    helps[
        "iot ops dataflow profile list"
    ] = """
        type: command
        short-summary: List dataflow profiles associated with an instance.

        examples:
        - name: Enumerate dataflow profiles in the instance 'mycluster-ops-instance'.
          text: >
            az iot ops dataflow profile list --in mycluster-ops-instance -g myresourcegroup
    """

    helps[
        "iot ops dataflow endpoint"
    ] = """
        type: group
        short-summary: Dataflow endpoint management.
    """

    helps[
        "iot ops dataflow endpoint show"
    ] = """
        type: command
        short-summary: Show details of a dataflow endpoint resource.

        examples:
        - name: Show details of a dataflow endpoint 'myendpoint'.
          text: >
            az iot ops dataflow endpoint show -n myendpoint --in mycluster-ops-instance -g myresourcegroup
    """

    helps[
        "iot ops dataflow endpoint list"
    ] = """
        type: command
        short-summary: List dataflow endpoint resources associated with an instance.

        examples:
        - name: Enumerate dataflow endpoints in the instance 'mycluster-ops-instance'.
          text: >
            az iot ops dataflow endpoint list --in mycluster-ops-instance -g myresourcegroup
    """

    helps[
        "iot ops verify-host"
    ] = """
        type: command
        short-summary: Runs a set of cluster host verifications for IoT Operations deployment compatibility.
        long-summary: Intended to be run directly on a target cluster host.
          The command may prompt to apply a set of privileged actions such as installing a dependency.
          In this case the CLI must be run with elevated permissions. For example

            `sudo AZURE_EXTENSION_DIR=~/.azure/cliextensions az iot ops verify-host`.
    """

    helps[
        "iot ops init"
    ] = """
        type: command
        short-summary: Bootstrap the Arc-enabled cluster for IoT Operations deployment.
        long-summary: |
                      An Arc-enabled cluster is required to deploy IoT Operations. See the following resource for
                      more info aka.ms/aziotops-arcconnect.

                      The init operation will do work in installing and configuring a foundation layer of edge
                      services necessary for IoT Operations deployment.

                      After the foundation layer has been installed the `az iot ops create` command should
                      be used to deploy an instance.
        examples:
        - name: Usage with minimum input. This form will deploy the IoT Operations foundation layer.
          text: >
             az iot ops init --cluster mycluster -g myresourcegroup
        - name: Similar to the prior example but with Arc Container Storage fault-tolerance enabled (requires at least 3 nodes).
          text: >
             az iot ops init --cluster mycluster -g myresourcegroup --enable-fault-tolerance
        - name: This example highlights trust settings for a user provided cert manager config.
          text: >
             az iot ops init --cluster mycluster -g myresourcegroup --trust-settings
             configMapName=example-bundle configMapKey=trust-bundle.pem issuerKind=ClusterIssuer
             issuerName=trust-manager-selfsigned-issuer

    """

    helps[
        "iot ops create"
    ] = """
        type: command
        short-summary: Create an IoT Operations instance.
        long-summary: |
                      A succesful execution of init is required before running this command.

                      The result of the command nets an IoT Operations instance with
                      a set of default resources configured for cohesive function.

        examples:
        - name: Create the target instance with minimum input.
          text: >
            az iot ops create --cluster mycluster -g myresourcegroup --name myinstance --sr-resource-id $SCHEMA_REGISTRY_RESOURCE_ID
        - name: The following example adds customization to the default broker instance resource
            as well as an instance description and tags.
          text: >
             az iot ops create --cluster mycluster -g myresourcegroup --name myinstance --sr-resource-id $SCHEMA_REGISTRY_RESOURCE_ID
             --broker-mem-profile High --broker-backend-workers 4 --description 'Contoso Factory'
             --tags tier=testX1
        - name: This example shows deploying an additional insecure (no authn or authz) broker listener
            configured for port 1883 of service type load balancer. Useful for testing and/or demos.
            Do not use the insecure option in production.
          text: >
             az iot ops create --cluster mycluster -g myresourcegroup --name myinstance --sr-resource-id $SCHEMA_REGISTRY_RESOURCE_ID
             --add-insecure-listener
        - name: This form shows how to enable resource sync for the instance deployment.
            To enable resource sync role assignment write is necessary on the target resource group.
          text: >
             az iot ops create --cluster mycluster -g myresourcegroup --name myinstance --sr-resource-id $SCHEMA_REGISTRY_RESOURCE_ID
             --enable-rsync
    """

    helps[
        "iot ops delete"
    ] = """
        type: command
        short-summary: Delete IoT Operations from the cluster.
        long-summary: |
            The name of either the instance or cluster must be provided.

            The operation uses Azure Resource Graph to determine correlated resources.
            Resource Graph being eventually consistent does not guarantee a synchronized state at the
            time of execution.

        examples:
        - name: Minimum input for complete deletion.
          text: >
            az iot ops delete -n myinstance -g myresourcegroup
        - name: Skip confirmation prompt and continue to deletion process. Useful for CI scenarios.
          text: >
            az iot ops delete -n myinstance -g myresourcegroup -y
        - name: Force deletion regardless of warnings. May lead to errors.
          text: >
            az iot ops delete -n myinstance -g myresourcegroup --force
        - name: Use cluster name instead of instance for lookup.
          text: >
            az iot ops delete --cluster mycluster -g myresourcegroup
        - name: Reverse application of init.
          text: >
            az iot ops delete -n myinstance -g myresourcegroup --include-deps
    """

    helps[
        "iot ops show"
    ] = """
        type: command
        short-summary: Show an IoT Operations instance.
        long-summary: Optionally the command can output a tree structure of associated resources representing
          the IoT Operations deployment against the backing cluster.

        examples:
        - name: Basic usage to show an instance.
          text: >
            az iot ops show --name myinstance -g myresourcegroup
        - name: Output a tree structure of associated resources representing the IoT Operations deployment.
          text: >
            az iot ops show --name myinstance -g myresourcegroup --tree
    """

    helps[
        "iot ops list"
    ] = """
        type: command
        short-summary: List IoT Operations instances.
        long-summary: Use --query with desired JMESPath syntax to query the result.

        examples:
        - name: List all instances in the subscription.
          text: >
            az iot ops list
        - name: List all instances of a particular resource group.
          text: >
            az iot ops list -g myresourcegroup
        - name: List the instances in the subscription that have a particular tag value.
          text: >
            az iot ops list -g myresourcegroup --query "[?tags.env == 'prod']"
    """

    helps[
        "iot ops update"
    ] = """
        type: command
        short-summary: Update an IoT Operations instance.
        long-summary: Currently instance tags and description can be updated.

        examples:
        - name: Update instance tags. This is equivalent to a replace.
          text: >
            az iot ops update --name myinstance -g myresourcegroup --tags a=b c=d
        - name: Remove instance tags.
          text: >
            az iot ops update --name myinstance -g myresourcegroup --tags ""
        - name: Update the instance description.
          text: >
            az iot ops update --name myinstance -g myresourcegroup --desc "Fabrikam Widget Factory B42"
    """

    helps[
        "iot ops identity"
    ] = """
        type: group
        short-summary: Instance identity management.
    """

    helps[
        "iot ops identity assign"
    ] = """
        type: command
        short-summary: Assign a user-assigned managed identity with the instance.
        long-summary: |
            This operation includes federation of the identity.

        examples:
        - name: Assign and federate a desired user-assigned managed identity.
          text: >
            az iot ops identity assign --name myinstance -g myresourcegroup --mi-user-assigned $UA_MI_RESOURCE_ID
    """

    helps[
        "iot ops identity show"
    ] = """
        type: command
        short-summary: Show the instance identities.

        examples:
        - name: Show the identities associated with the target instance.
          text: >
            az iot ops identity show --name myinstance -g myresourcegroup
    """

    helps[
        "iot ops identity remove"
    ] = """
        type: command
        short-summary: Remove a user-assigned managed identity from the instance.

        examples:
        - name: Remove the desired user-assigned managed identity from the instance.
          text: >
            az iot ops identity remove --name myinstance -g myresourcegroup --mi-user-assigned $UA_MI_RESOURCE_ID
    """

    helps[
        "iot ops secretsync"
    ] = """
        type: group
        short-summary: Instance secret sync management.
    """

    helps[
        "iot ops secretsync enable"
    ] = """
        type: command
        short-summary: Enable secret sync for an instance.
        long-summary: |
            The operation handles federation, creation of a secret provider class
            and role assignments of the managed identity to the target Key Vault.

            Only one Secret Provider Class must be associated to the instance at a time.

        examples:
        - name: Enable the target instance for Key Vault secret sync.
          text: >
            az iot ops secretsync enable --name myinstance -g myresourcegroup
            --mi-user-assigned $UA_MI_RESOURCE_ID --kv-resource-id $KEYVAULT_RESOURCE_ID
        - name: Same as prior example except flag to skip Key Vault role assignments.
          text: >
            az iot ops secretsync enable --name myinstance -g myresourcegroup
            --mi-user-assigned $UA_MI_RESOURCE_ID --kv-resource-id $KEYVAULT_RESOURCE_ID --skip-ra
    """

    helps[
        "iot ops secretsync show"
    ] = """
        type: command
        short-summary: Show the secret sync config associated with an instance.

        examples:
        - name: Show the secret sync config associated with an instance.
          text: >
            az iot ops secretsync show --name myinstance -g myresourcegroup
    """

    helps[
        "iot ops secretsync disable"
    ] = """
        type: command
        short-summary: Disable secret sync for an instance.

        examples:
        - name: Disable secret sync for an instance.
          text: >
            az iot ops secretsync disable --name myinstance -g myresourcegroup
    """

    helps[
        "iot ops asset"
    ] = """
        type: group
        short-summary: Asset management.
        long-summary: For more information on asset management, please see aka.ms/asset-overview
    """

    helps[
        "iot ops asset create"
    ] = """
        type: command
        short-summary: Create an asset.
        long-summary: For examples of file formats, please see aka.ms/aziotops-assets

        examples:
        - name: Create an asset using the given instance in the same resource group.
          text: >
            az iot ops asset create --name myasset -g myresourcegroup --endpoint-profile myassetendpoint --instance myinstance

        - name: Create an asset using the given instance in a different resource group but same subscription. Note that the Digital
                Operations Experience may not display the asset if it is in a different subscription from the instance.
          text: >
            az iot ops asset create --name myasset -g myresourcegroup --endpoint-profile myassetendpoint --instance myinstance
            --instance-resource-group myinstanceresourcegroup

        - name: Create a disabled asset using a file containing events.
          text: >
            az iot ops asset create --name myasset -g myresourcegroup --endpoint-profile myassetendpoint --instance myinstance
            --event-file /path/to/myasset_events.csv --disable

        - name: Create an asset with the given pre-filled values.
          text: >
            az iot ops asset create --name myasset -g myresourcegroup --endpoint-profile myassetendpoint --instance myinstance
            --event event_notifier=EventNotifier1 name=myEvent1 observability_mode=log sampling_interval=10 queue_size=2 --event
            event_notifier=EventNotifier2 name=myEvent2 --dataset-publish-int 1250 --dataset-queue-size 2 --dataset-sample-int 30
            --event-publish-int 750 --event-queue-size 3 --event-sample-int 50
            --description 'Description for a test asset.'
            --documentation-uri www.contoso.com --external-asset-id 000-000-1234 --hardware-revision 10.0
            --product-code XXX100 --software-revision 0.1 --manufacturer Contoso
            --manufacturer-uri constoso.com --model AssetModel --serial-number 000-000-ABC10
            --custom-attribute work_location=factory
    """

    helps[
        "iot ops asset query"
    ] = """
        type: command
        short-summary: Query the Resource Graph for assets.

        examples:
        - name: Query for assets that are disabled within a given resource group.
          text: >
            az iot ops asset query -g myresourcegroup --disabled
        - name: Query for assets that have the given model, manufacturer, and serial number.
          text: >
            az iot ops asset query --model model1 --manufacturer contoso --serial-number 000-000-ABC10
    """

    helps[
        "iot ops asset show"
    ] = """
        type: command
        short-summary: Show an asset.

        examples:
        - name: Show the details of an asset.
          text: >
            az iot ops asset show --name myasset -g myresourcegroup
    """

    helps[
        "iot ops asset update"
    ] = """
        type: command
        short-summary: Update an asset.
        long-summary: To update datasets and events, please use the command groups `az iot ops asset dataset` and
            `az iot ops asset event` respectively.

        examples:
        - name: Update an asset's dataset and event defaults.
          text: >
            az iot ops asset update --name myasset -g myresourcegroup --dataset-publish-int 1250 --dataset-queue-size 2 --dataset-sample-int 30
            --event-publish-int 750 --event-queue-size 3 --event-sample-int 50

        - name: Update an asset's description, documentation uri, hardware revision, product code,
                and software revision.
          text: >
            az iot ops asset update --name myasset -g myresourcegroup --description "Updated test asset description."
            --documentation-uri www.contoso.com --hardware-revision 11.0
            --product-code XXX102 --software-revision 0.2

        - name: Update an asset's manufacturer, manufacturer uri, model, serial number, and custom attribute.
          text: >
            az iot ops asset update --name myasset -g myresourcegroup --manufacturer Contoso
            --manufacturer-uri constoso2.com --model NewAssetModel --serial-number 000-000-ABC11
            --custom-attribute work_location=new_factory --custom-attribute secondary_work_location=factory

        - name: Disable an asset and remove a custom attribute called "work_site".
          text: >
            az iot ops asset update --name myasset -g myresourcegroup --disable --custom-attribute work_site=""
    """

    helps[
        "iot ops asset delete"
    ] = """
        type: command
        short-summary: Delete an asset.
        examples:
        - name: Delete an asset.
          text: >
            az iot ops asset delete --name myasset -g myresourcegroup
    """

    helps[
        "iot ops asset dataset"
    ] = """
        type: group
        short-summary: Manage datasets in an asset.
        long-summary: A dataset will be created once a point is created. See `az iot ops asset dataset point add` for more details.
    """

    helps[
        "iot ops asset dataset list"
    ] = """
        type: command
        short-summary: List datasets within an asset.

        examples:
        - name: List datasets within an asset.
          text: >
            az iot ops asset dataset list -g myresourcegroup --asset myasset
    """

    helps[
        "iot ops asset dataset show"
    ] = """
        type: command
        short-summary: Show a dataset within an asset.

        examples:
        - name: Show the details of a dataset in an asset.
          text: >
            az iot ops asset dataset show -g myresourcegroup --asset myasset -n default
    """

    helps[
        "iot ops asset dataset point"
    ] = """
        type: group
        short-summary: Manage data-points in an asset dataset.
    """

    helps[
        "iot ops asset dataset point add"
    ] = """
        type: command
        short-summary: Add a data point to an asset dataset.
        long-summary: If no datasets exist yet, this will create a new dataset. Currently, only one dataset is supported with the name "default".

        examples:
        - name: Add a data point to an asset.
          text: >
            az iot ops asset dataset point add --asset myasset -g myresourcegroup --dataset default --data-source mydatasource --name data1

        - name: Add a data point to an asset with data point name, observability mode, custom queue size,
                and custom sampling interval.
          text: >
            az iot ops asset dataset point add --asset myasset -g myresourcegroup --dataset default --data-source mydatasource --name data1
            --observability-mode log --queue-size 5 --sampling-interval 200
    """

    helps[
        "iot ops asset dataset point export"
    ] = """
        type: command
        short-summary: Export data-points in an asset dataset.
        long-summary: The file name will be {asset_name}_{dataset_name}_dataPoints.{file_type}.
        examples:
        - name: Export all data-points in an asset in JSON format.
          text: >
            az iot ops asset dataset point export --asset myasset -g myresourcegroup --dataset default
        - name: Export all data-points in an asset in CSV format in a specific output directory that can be uploaded via the Digital Operations Experience.
          text: >
            az iot ops asset dataset point export --asset myasset -g myresourcegroup --dataset default --format csv --output-dir myAssetsFiles
        - name: Export all data-points in an asset in YAML format. Replace the file if one is present already.
          text: >
            az iot ops asset dataset point export --asset myasset -g myresourcegroup --dataset default --format yaml --replace
    """

    helps[
        "iot ops asset dataset point import"
    ] = """
        type: command
        short-summary: Import data-points in an asset dataset.
        long-summary: For examples of file formats, please see aka.ms/aziotops-assets
        examples:
        - name: Import all data-points from a file. These data-points will be appended to the asset dataset's current data-points. Data-points with duplicate names will be ignored.
          text: >
            az iot ops asset dataset point import --asset myasset -g myresourcegroup --dataset default --input-file myasset_default_dataPoints.csv
        - name: Import all data-points from a file. These data-points will be appended to the asset dataset's current data-points. Data-points with duplicate names will replace the current asset data-points.
          text: >
            az iot ops asset dataset point import --asset myasset -g myresourcegroup --dataset default --input-file myasset_default_dataPoints.json --replace
    """

    helps[
        "iot ops asset dataset point list"
    ] = """
        type: command
        short-summary: List data-points in an asset dataset.
        examples:
        - name: List all points in an asset dataset.
          text: >
            az iot ops asset dataset point list --asset myasset -g myresourcegroup --dataset default
    """

    helps[
        "iot ops asset dataset point remove"
    ] = """
        type: command
        short-summary: Remove a data point in an asset dataset.

        examples:
        - name: Remove a data point from an asset via the data point name.
          text: >
            az iot ops asset dataset point remove --asset myasset -g myresourcegroup --dataset default --name data1
    """

    helps[
        "iot ops asset event"
    ] = """
        type: group
        short-summary: Manage events in an asset.
    """

    helps[
        "iot ops asset event add"
    ] = """
        type: command
        short-summary: Add an event to an asset.

        examples:
        - name: Add an event to an asset.
          text: >
            az iot ops asset event add --asset myasset -g myresourcegroup --event-notifier eventId --name eventName

        - name: Add an event to an asset with event name, observability mode, custom queue size,
                and custom sampling interval.
          text: >
            az iot ops asset event add --asset MyAsset -g MyRG --event-notifier eventId --name eventName
            --observability-mode log --queue-size 2 --sampling-interval 500
    """

    helps[
        "iot ops asset event export"
    ] = """
        type: command
        short-summary: Export events in an asset.
        long-summary: The file name will be {asset_name}_events.{file_type}.
        examples:
        - name: Export all events in an asset in JSON format.
          text: >
            az iot ops asset event export --asset myasset -g myresourcegroup
        - name: Export all events in an asset in CSV format in a specific output directory that can be uploaded to the Digital Operations Experience.
          text: >
            az iot ops asset event export --asset myasset -g myresourcegroup --format csv --output-dir myAssetFiles
        - name: Export all events in an asset in YAML format. Replace the file if one is present already.
          text: >
            az iot ops asset event export --asset myasset -g myresourcegroup --format yaml --replace
    """

    helps[
        "iot ops asset event import"
    ] = """
        type: command
        short-summary: Import events in an asset.
        long-summary: For examples of file formats, please see aka.ms/aziotops-assets
        examples:
        - name: Import all events from a file. These events will be appended to the asset's current events. Events with duplicate names will be ignored.
          text: >
            az iot ops asset event import --asset myasset -g myresourcegroup --input-file myasset_events.yaml
        - name: Import all events from a file. These events will appended the asset's current events. Events with duplicate names will replace the current asset events.
          text: >
            az iot ops asset event import --asset myasset -g myresourcegroup --input-file myasset_events.csv --replace
    """

    helps[
        "iot ops asset event list"
    ] = """
        type: command
        short-summary: List events in an asset.

        examples:
        - name: List all events in an asset.
          text: >
            az iot ops asset event list --asset myasset -g myresourcegroup
    """

    helps[
        "iot ops asset event remove"
    ] = """
        type: command
        short-summary: Remove an event in an asset.

        examples:
        - name: Remove an event from an asset via the event name.
          text: >
            az iot ops asset event remove --asset myasset -g myresourcegroup --name myevent
    """

    helps[
        "iot ops asset endpoint"
    ] = """
        type: group
        short-summary: Manage asset endpoint profiles.
    """

    helps[
        "iot ops asset endpoint create"
    ] = """
        type: group
        short-summary: Create asset endpoint profiles.
    """

    helps[
        "iot ops asset endpoint create opcua"
    ] = """
        type: command
        short-summary: Create an asset endpoint profile with an OPCUA connector.
        long-summary: |
                      Azure IoT OPC UA Connector (preview) uses the same client certificate for all secure
                      channels between itself and the OPC UA servers that it connects to.

                      For OPC UA connector arguments, a value of -1 means that parameter will not be used (ex: --session-reconnect-backoff -1 means that no exponential backoff should be used).
                      A value of 0 means use the fastest practical rate (ex: --default-sampling-int 0 means use the fastest sampling interval possible for the server).

                      For more information on how to create an OPCUA connector, please see aka.ms/opcua-quickstart
        examples:
        - name: Create an asset endpoint with anonymous user authentication using the given instance in the same resource group.
          text: >
            az iot ops asset endpoint create opcua --name myprofile -g myresourcegroup --instance myinstance
            --target-address opc.tcp://opcplc-000000:50000
        - name: Create an asset endpoint with anonymous user authentication using the given instance in a different resource group but same subscription. Note that the Digital
                Operations Experience may not display the asset endpoint profile if it is in a different subscription from the instance.
          text: >
            az iot ops asset endpoint create opcua --name myprofile -g myresourcegroup --instance myinstance
            --instance-resource-group myinstanceresourcegroup
            --target-address opc.tcp://opcplc-000000:50000
        - name: Create an asset endpoint with username-password user authentication using the given instance in the same resource group.
          text: >
            az iot ops asset endpoint create opcua --name myprofile -g myresourcegroup --instance myinstance
            --target-address opc.tcp://opcplc-000000:50000
            --username-ref myusername --password-ref mypassword
        - name: Create an asset endpoint with certificate user authentication using the given given instance in the same resource group.
          text: >
            az iot ops asset endpoint create opcua --name myprofile -g myresourcegroup --instance myinstance
            --target-address opc.tcp://opcplc-000000:50000 --certificate-ref mycertificate.pem
        - name: Create an asset endpoint with anonymous user authentication and recommended values for the OPCUA configuration using the given instance in the same resource group.
                Note that for successfully using the connector, you will need to have the OPC PLC service deployed and the target address must point to the service.
                If the OPC PLC service is in the same cluster and namespace as IoT Ops, the target address should be formatted as `opc.tcp://{opc-plc-service-name}:{service-port}`
                If the OPC PLC service is in the same cluster but different namespace as IoT Ops, include the service namespace like so `opc.tcp://{opc-plc-service-name}.{service-namespace}:{service-port}`
                For more information, please see aka.ms/opcua-quickstart
          text: >
            az iot ops asset endpoint create opcua --name myprofile -g myresourcegroup --instance myinstance
            --target-address opc.tcp://opcplc-000000:50000 --accept-untrusted-certs --application myopcuaconnector
            --default-publishing-int 1000 --default-queue-size 1 --default-sampling-int 1000 --keep-alive 10000 --run-asset-discovery
            --security-mode sign --security-policy Basic256 --session-keep-alive 10000 --session-reconnect-backoff 10000 --session-reconnect-period 2000
            --session-timeout 60000 --subscription-life-time 60000 --subscription-max-items 1000
    """

    helps[
        "iot ops asset endpoint query"
    ] = """
        type: command
        short-summary: Query the Resource Graph for asset endpoint profiles.
        examples:
        - name: Query for asset endpoint profiles that have anonymous authentication.
          text: >
            az iot ops asset endpoint query --authentication-mode Anonymous
        - name: Query for asset endpoint profiles that have the given target address and instance name.
          text: >
            az iot ops asset endpoint query --target-address opc.tcp://opcplc-000000:50000 --instance myinstance
    """

    helps[
        "iot ops asset endpoint show"
    ] = """
        type: command
        short-summary: Show an asset endpoint profile.
        examples:
        - name: Show the details of an asset endpoint profile.
          text: >
            az iot ops asset endpoint show --name myprofile -g myresourcegroup
    """

    helps[
        "iot ops asset endpoint update"
    ] = """
        type: command
        short-summary: Update an asset endpoint profile.
        long-summary: To update owned certificates, please use the command group `az iot ops asset endpoint certificate`.
        examples:
        - name: Update an asset endpoint profile's authentication mode to use anonymous user authentication.
          text: >
            az iot ops asset endpoint update --name myprofile -g myresourcegroup
            --authentication-mode Anonymous
        - name: Update an asset endpoint profile's username and password reference with prefilled values. This will transform the
                authentication mode to username-password if it is not so already.
          text: >
            az iot ops asset endpoint update --name myAssetEndpoint -g myRG
            --username-ref "aio-opc-ua-broker-user-authentication/opc-plc-username"
            --password-ref "aio-opc-ua-broker-user-authentication/opc-plc-password"
    """

    helps[
        "iot ops asset endpoint delete"
    ] = """
        type: command
        short-summary: Delete an asset endpoint profile.
        examples:
        - name: Delete an asset endpoint profile.
          text: >
            az iot ops asset endpoint delete --name myprofile -g myresourcegroup
    """

    helps[
        "iot ops schema"
    ] = """
        type: group
        short-summary: Schema and registry management.
        long-summary: |
          Schemas are documents that describe data to enable processing and contextualization.
          Message schemas describe the format of a message and its contents.
          A schema registry is required to create and manage schemas.
    """

    helps[
        "iot ops schema show"
    ] = """
        type: command
        short-summary: Show details of a schema within a schema registry.
        examples:
        - name: Show details of target schema 'myschema' within a schema registry 'myregistry'.
          text: >
            az iot ops schema show --name myschema --registry myregistry -g myresourcegroup
    """

    helps[
        "iot ops schema list"
    ] = """
        type: command
        short-summary: List schemas within a schema registry.
        examples:
        - name: List schema registeries in the schema registry 'myregistry'.
          text: >
            az iot ops schema list -g myresourcegroup --registry myregistry
    """

    helps[
        "iot ops schema delete"
    ] = """
        type: command
        short-summary: Delete a target schema within a schema registry.
        examples:
        - name: Delete a target schema 'myschema' within a schema registry 'myregistry'.
          text: >
            az iot ops schema delete --name myschema --registry myregistry -g myresourcegroup
    """

    helps[
        "iot ops schema create"
    ] = """
        type: command
        short-summary: Create a schema within a schema registry.
        long-summary: |
                      This operation requires a pre-created schema registry and will add a schema version.
                      To create the schema and add a version, the associated storage account will need to have public network access enabled.
                      For more information on the delta file format, please see aka.ms/lakehouse-delta-sample
        examples:
        - name: Create a schema called 'myschema' in the registry 'myregistry' with minimum inputs. Schema version 1 will be created for this schema with the file content.
          text: >
            az iot ops schema create -n myschema -g myresourcegroup --registry myregistry
            --format json --type message --version-content myschema.json
        - name: Create a schema called 'myschema' with additional customization. Schema version 14 will be created for this schema. The inline content is a powershell syntax example.
          text: >
            az iot ops schema create -n myschema -g myresourcegroup --registry myregistry
            --format delta --type message --desc "Schema for Assets" --display-name myassetschema
            --version-content '{\\\"hello\\\": \\\"world\\\"}' --ver 14 --vd "14th version"
        - name: Create a schema called 'myschema'. Schema version 1 will be created for this schema. The inline content is a cmd syntax example.
          text: >
            az iot ops schema create -n myschema -g myresourcegroup --registry myregistry
            --format json --type message --version-content "{\\\"hello\\\": \\\"world\\\"}"
        - name: Create a schema called 'myschema'. Schema version 1 will be created for this schema. The inline content is a bash syntax example.
          text: >
            az iot ops schema create -n myschema -g myresourcegroup --registry myregistry
            --format json --type message --version-content '{"hello": "world"}'
    """

    helps[
        "iot ops schema registry"
    ] = """
        type: group
        short-summary: Schema registry management.
        long-summary: |
          A schema registry is a centralized repository for managing schemas. Schema registry enables
          schema generation and retrieval both at the edge and in the cloud. It ensures consistency
          and compatibility across systems by providing a single source of truth for schema
          definitions.
    """

    helps[
        "iot ops schema registry show"
    ] = """
        type: command
        short-summary: Show details of a schema registry.
        examples:
        - name: Show details of target schema registry 'myregistry'.
          text: >
            az iot ops schema registry show --name myregistry -g myresourcegroup
    """

    helps[
        "iot ops schema registry list"
    ] = """
        type: command
        short-summary: List schema registries in a resource group or subscription.
        examples:
        - name: List schema registeries in the resource group 'myresourcegroup'.
          text: >
            az iot ops schema registry list -g myresourcegroup
        - name: List schema registeries in the default subscription filtering on a particular tag.
          text: >
            az iot ops schema registry list --query "[?tags.env == 'prod']"
    """

    helps[
        "iot ops schema registry delete"
    ] = """
        type: command
        short-summary: Delete a target schema registry.
        examples:
        - name: Delete schema registry 'myregistry'.
          text: >
            az iot ops schema registry delete -n myregistry -g myresourcegroup
    """

    helps[
        "iot ops schema registry create"
    ] = """
        type: command
        short-summary: Create a schema registry.
        long-summary: |
                      This operation will create a schema registry with system managed identity enabled.

                      It will then assign the system identity the built-in "Storage Blob Data Contributor"
                      role against the storage account scope by default. If necessary you can provide a custom
                      role via --custom-role-id to use instead.

                      If the indicated storage account container does not exist it will be created with default
                      settings.

                      This operation will also register the Microsoft.DeviceRegistry resource provider if it is
                      not registered.
        examples:
        - name: Create a schema registry called 'myregistry' with minimum inputs.
          text: >
            az iot ops schema registry create -n myregistry -g myresourcegroup --registry-namespace myschemas
            --sa-resource-id $STORAGE_ACCOUNT_RESOURCE_ID
        - name: Create a schema registry called 'myregistry' in region westus2 with additional customization.
          text: >
            az iot ops schema registry create -n myregistry -g myresourcegroup --registry-namespace myschemas
            --sa-resource-id $STORAGE_ACCOUNT_RESOURCE_ID --sa-container myschemacontainer
            -l westus2 --desc 'Contoso factory X1 schemas' --display-name 'Contoso X1' --tags env=prod
    """

    helps[
<<<<<<< HEAD
        "iot ops connector"
    ] = """
        type: group
        short-summary: Connector management.
    """

    helps[
        "iot ops connector opcua"
    ] = """
        type: group
        short-summary: OPC UA connector management.
        long-summary: |
          The connector for OPC UA enables your industrial OPC UA environment to input data into
          your local workloads running on a Kubernetes cluster, and into your cloud workloads.
          See the following resource for more info aka.ms/overview-connector-opcua-broker
    """

    helps[
        "iot ops connector opcua trust"
    ] = """
        type: group
        short-summary: Manage trusted certificates for the OPC UA Broker.
        long-summary: |
          The trusted certificate list contains the certificates of all the OPC UA servers that the connector
          for OPC UA trusts. If the connector for OPC UA trusts a certificate authority, it automatically trusts
          any server that has a valid application instance certificate signed by the certificate authority.
          See the following for more info aka.ms/overview-opcua-broker-certificates-management
    """

    helps[
        "iot ops connector opcua trust add"
    ] = """
        type: command
        short-summary: Add a trusted certificate to the OPC UA Broker's trusted certificate list.
        long-summary: |
            The certificate file extension must be .der or .crt.
        examples:
        - name: Add a trusted certificate to the OPC UA Broker's trusted certificate list.
          text: >
            az iot ops connector opcua trust add --instance instance --resource-group instanceresourcegroup
            --certificate-file "certificate.der"
        - name: Add a trusted certificate to the OPC UA Broker's trusted certificate list with custom secret name.
          text: >
            az iot ops connector opcua trust add --instance instance --resource-group instanceresourcegroup
            --certificate-file "certificate.crt" --secret custom-secret-name
    """

    helps[
        "iot ops connector opcua issuer"
    ] = """
        type: group
        short-summary: Manage issuer certificates for the OPC UA Broker.
        long-summary: |
          The issuer certificate list stores the certificate authority certificates that the connector for OPC UA trusts.
          If user's OPC UA server's application instance certificate is signed by an intermediate certificate authority,
          but user does not want to automatically trust all the certificates issued by the certificate authority, an issuer
          certificate list can be used to manage the trust relationship.
          See the following for more info aka.ms/overview-opcua-broker-certificates-management
    """

    helps[
        "iot ops connector opcua issuer add"
    ] = """
        type: command
        short-summary: Add an issuer certificate to the OPC UA Broker's issuer certificate list.
        long-summary: |
            The certificate file extension must be .der, .crt or .crl. When adding a .crl file, a .der or .crt file with
            same file name must be added first.
        examples:
        - name: Add an issuer certificate in the OPC UA Broker's issuer certificate list.
          text: >
            az iot ops connector opcua issuer add --instance instance --resource-group instanceresourcegroup
            --certificate-file "certificate.der"
        - name: Add an issuer certificate with .crl extension to the OPC UA Broker's issuer certificate list with same
                file name as the .der file mentioned above.
          text: >
            az iot ops connector opcua issuer add --instance instance --resource-group instanceresourcegroup
            --certificate-file "certificate.crl"
        - name: Add an issuer certificate to the OPC UA Broker's issuer certificate list with custom secret name.
          text: >
            az iot ops connector opcua issuer add --instance instance --instance-resource-group instanceresourcegroup
            --certificate-file "certificate.der" --secret custom-secret-name
    """

    helps[
        "iot ops connector opcua client"
    ] = """
        type: group
        short-summary: Manage enterprise grade client application instance certificate for the OPC UA Broker.
        long-summary: |
          The connector for OPC UA makes use of a single OPC UA application instance certificate
          for all the sessions it establishes to collect telemetry data from OPC UA servers.
          See the following for more info aka.ms/overview-opcua-broker-certificates-management
    """

    helps[
        "iot ops connector opcua client add"
    ] = """
        type: command
        short-summary: Add an enterprise grade client application instance certificate.
        long-summary: |
            The public key file extension must be .der and private key file extension must be .pem. Please
            make sure to use same filename for public key and private key file.
        examples:
        - name: Add an client certificate.
          text: >
            az iot ops connector opcua client add --instance instance --resource-group instanceresourcegroup
            --public-key-file "newopc.der" --private-key-file "newopc.pem" --subject-name "aio-opc-opcuabroker"
            --application-uri "urn:microsoft.com:aio:opc:opcuabroker"
=======
        "iot ops schema version"
    ] = """
        type: group
        short-summary: Schema version management.
        long-summary: |
          A schema version contains the schema content associated with that version.
    """

    helps[
        "iot ops schema version show"
    ] = """
        type: command
        short-summary: Show details of a schema version.
        examples:
        - name: Show details of target schema version 1.
          text: >
            az iot ops schema version show --name 1 --schema myschema --registry myregistry -g myresourcegroup
    """

    helps[
        "iot ops schema version list"
    ] = """
        type: command
        short-summary: List schema versions for a specific schema.
        examples:
        - name: List all schema versions for the schema 'myschema' in the schema registry 'myregistry'.
          text: >
            az iot ops schema version list -g myresourcegroup --registry myregistry --schema myschema
    """

    helps[
        "iot ops schema version remove"
    ] = """
        type: command
        short-summary: Remove a target schema version.
        examples:
        - name: Remove schema version 1.
          text: >
            az iot ops schema version remove -n 1 -g myresourcegroup --registry myregistry --schema myschema
    """

    helps[
        "iot ops schema version add"
    ] = """
        type: command
        short-summary: Add a schema version to a schema.
        long-summary: |
                      To add a version, the associated storage account will need to have public network access enabled.
                      For more information on the delta file format, please see aka.ms/lakehouse-delta-sample
        examples:
        - name: Add a schema version 1 to a schema called 'myschema' within the registry 'myregistry' with
                minimum inputs. The content is inline json (powershell syntax example).
          text: >
            az iot ops schema version add -n 1 -g myresourcegroup --registry myregistry --schema myschema --content '{\\\"hello\\\": \\\"world\\\"}'
        - name: Add a schema version 1 to a schema called 'myschema' within the registry 'myregistry' with
                minimum inputs. The content is inline json (cmd syntax example).
          text: >
            az iot ops schema version add -n 1 -g myresourcegroup --registry myregistry --schema myschema --content "{\\\"hello\\\": \\\"world\\\"}"
        - name: Add a schema version 1 to a schema called 'myschema' within the registry 'myregistry' with
                minimum inputs. The content is inline json (bash syntax example).
          text: >
            az iot ops schema version add -n 1 -g myresourcegroup --registry myregistry --schema myschema --content '{"hello": "world"}'
        - name: Add a schema version 2 to a schema called 'myschema' within the registry 'myregistry' with
                a description. The file should contain the schema content.
          text: >
            az iot ops schema version add -n 2 -g myresourcegroup --registry myregistry --schema myschema --content myschemav2.json --desc "New schema"
    """

    helps[
        "iot ops schema show-dataflow-refs"
    ] = """
        type: command
        short-summary: Show the schema references used for dataflows.
        examples:
        - name: Show schema reference for schema "myschema" and version 1.
          text: >
            az iot ops schema show-dataflow-refs --version 1 --schema myschema --registry myregistry -g myresourcegroup
        - name: Show schema reference for all versions in schema "myschema".
          text: >
            az iot ops schema show-dataflow-refs --schema myschema --registry myregistry -g myresourcegroup
        - name: Show schema reference for all versions and schemas in schema registry "myregistry".
          text: >
            az iot ops schema show-dataflow-refs --registry myregistry -g myresourcegroup
        - name: Show schema reference for all schemas but only the latest versions in schema registry "myregistry".
          text: >
            az iot ops schema show-dataflow-refs --registry myregistry -g myresourcegroup --latest
>>>>>>> 1c850583
    """<|MERGE_RESOLUTION|>--- conflicted
+++ resolved
@@ -1283,7 +1283,6 @@
     """
 
     helps[
-<<<<<<< HEAD
         "iot ops connector"
     ] = """
         type: group
@@ -1393,7 +1392,9 @@
             az iot ops connector opcua client add --instance instance --resource-group instanceresourcegroup
             --public-key-file "newopc.der" --private-key-file "newopc.pem" --subject-name "aio-opc-opcuabroker"
             --application-uri "urn:microsoft.com:aio:opc:opcuabroker"
-=======
+      """
+    
+    helps[
         "iot ops schema version"
     ] = """
         type: group
@@ -1480,5 +1481,4 @@
         - name: Show schema reference for all schemas but only the latest versions in schema registry "myregistry".
           text: >
             az iot ops schema show-dataflow-refs --registry myregistry -g myresourcegroup --latest
->>>>>>> 1c850583
     """