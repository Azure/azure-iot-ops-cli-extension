--- conflicted
+++ resolved
@@ -9,13 +9,14 @@
 
 from knack.help_files import helps
 from .providers.edge_api import E4K_ACTIVE_API
-<<<<<<< HEAD
-from .providers.support_bundle import COMPAT_BLUEFIN_APIS, COMPAT_E4K_APIS, COMPAT_LNM_APIS, COMPAT_OPCUA_APIS, COMPAT_SYMPHONY_APIS
-=======
 from .providers.support_bundle import (
-    COMPAT_BLUEFIN_APIS, COMPAT_E4K_APIS, COMPAT_OPCUA_APIS, COMPAT_SYMPHONY_APIS, COMPAT_DEVICEREGISTRY_APIS
+    COMPAT_BLUEFIN_APIS,
+    COMPAT_E4K_APIS,
+    COMPAT_LNM_APIS,
+    COMPAT_OPCUA_APIS,
+    COMPAT_SYMPHONY_APIS,
+    COMPAT_DEVICEREGISTRY_APIS
 )
->>>>>>> ac9d936c
 
 
 def load_iotedge_help():
@@ -49,11 +50,8 @@
                 {COMPAT_OPCUA_APIS.as_str()}
                 {COMPAT_BLUEFIN_APIS.as_str()}
                 {COMPAT_SYMPHONY_APIS.as_str()}
-<<<<<<< HEAD
                 {COMPAT_LNM_APIS.as_str()}
-=======
                 {COMPAT_DEVICEREGISTRY_APIS.as_str()}
->>>>>>> ac9d936c
     """
 
     helps[
