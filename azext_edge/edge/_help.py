# coding=utf-8
# ----------------------------------------------------------------------------------------------
# Copyright (c) Microsoft Corporation. All rights reserved.
# Licensed under the MIT License. See License file in the project root for license information.
# ----------------------------------------------------------------------------------------------
"""
Help content for Azure IoT Operations commands.
"""

from knack.help_files import helps

from azext_edge.edge.providers.edge_api import (
    ARCCONTAINERSTORAGE_API_V1,
    CERTMANAGER_API_V1,
    CONTAINERSTORAGE_API_V1,
    SECRETSTORE_API_V1,
    SECRETSYNC_API_V1,
    TRUSTMANAGER_API_V1,
)

from .providers.orchestration.common import (
    CLONE_INSTANCE_VERS_MAX,
    CLONE_INSTANCE_VERS_MIN,
)
from .providers.support_bundle import (
    COMPAT_CLUSTER_CONFIG_APIS,
    COMPAT_DATAFLOW_APIS,
    COMPAT_DEVICEREGISTRY_APIS,
    COMPAT_MQTT_BROKER_APIS,
)


def load_iotops_help():
    helps[
        "iot ops"
    ] = """
        type: group
        short-summary: Manage Azure IoT Operations.
        long-summary: |
            Azure IoT Operations is a set of highly aligned, but loosely coupled, first-party
            Kubernetes services that enable you to aggregate data from on-prem assets into an
            industrial-grade MQTT Broker, add edge compute and set up bi-directional data flow with
            a variety of services in the cloud.

            By default IoT Operations CLI commands will periodically check to see if a new extension version is available.
            This behavior can be disabled with `az config set iotops.check_latest=false`.
    """

    helps[
        "iot ops support"
    ] = """
        type: group
        short-summary: IoT Operations support operations.
    """

    helps[
        "iot ops support create-bundle"
    ] = f"""
        type: command
        short-summary: Creates a standard support bundle zip archive for use in troubleshooting and diagnostics.
        long-summary: |
            {{Supported service APIs}}
            - {COMPAT_MQTT_BROKER_APIS.as_str()}
            - {COMPAT_DEVICEREGISTRY_APIS.as_str()}
            - {CERTMANAGER_API_V1.as_str()}
            - {COMPAT_CLUSTER_CONFIG_APIS.as_str()}
            - {COMPAT_DATAFLOW_APIS.as_str()}
            - {ARCCONTAINERSTORAGE_API_V1.as_str()}
            - {CONTAINERSTORAGE_API_V1.as_str()}
            - {SECRETSYNC_API_V1.as_str()}
            - {SECRETSTORE_API_V1.as_str()}
            - {TRUSTMANAGER_API_V1.as_str()}

            Note: logs from evicted pod will not be captured, as they are inaccessible. For details
            on why a pod was evicted, please refer to the related pod and node files.

        examples:
        - name: Basic usage with default options. This form of the command will auto detect IoT Operations APIs and build a suitable bundle
                capturing the last 24 hours of container logs. The bundle will be produced in the current working directory.
          text: >
            az iot ops support create-bundle

        - name: Constrain data capture on a specific service as well as producing the bundle in a custom output dir.
          text: >
            az iot ops support create-bundle --ops-service connectors --bundle-dir ~/ops

        - name: Specify a custom container log age in seconds.
          text: >
            az iot ops support create-bundle --ops-service broker --log-age 172800

        - name: Include mqtt broker traces in the support bundle.
          text: >
            az iot ops support create-bundle --ops-service broker --broker-traces

        - name: Include arc container storage resources in the support bundle.
          text: >
            az iot ops support create-bundle --ops-service acs

        - name: Include secretstore resources in the support bundle.
          text: >
            az iot ops support create-bundle --ops-service secretstore

        - name: Include multiple services in the support bundle with single --ops-service flag.
          text: >
            az iot ops support create-bundle --ops-service broker connectors deviceregistry

        - name: Include multiple services in the support bundle with multiple --ops-service flags.
          text: >
            az iot ops support create-bundle --ops-service broker --ops-service connectors --ops-service deviceregistry
    """

    helps[
        "iot ops check"
    ] = f"""
        type: command
        short-summary: Evaluate cluster-side readiness and runtime health of deployed IoT Operations services.
        long-summary: |
            The command by default shows a high-level human friendly _summary_ view of all services.
            Use the '--svc' option to specify checks for a single service, and configure verbosity via the `--detail-level` argument.
            Note: Resource kind (--resources) and name (--resource-name) filtering can only be used with the '--svc' argument.

            {{Supported service APIs}}
            - {COMPAT_DEVICEREGISTRY_APIS.as_str()}
            - {COMPAT_MQTT_BROKER_APIS.as_str()}
            - {COMPAT_DATAFLOW_APIS.as_str()}

            For more information on cluster requirements, please check https://aka.ms/iot-ops-cluster-requirements

        examples:
        - name: Basic usage. Checks overall IoT Operations health with summary output.
          text: >
            az iot ops check

        - name: Checks `broker` service health and configuration with detailed output.
          text: >
            az iot ops check --svc broker --detail-level 1

        - name: Evaluate only the `dataflow` service with output optimized for CI.
          text: >
            az iot ops check --svc dataflow --as-object

        - name: Checks `deviceregistry` health with verbose output, but constrains results to `asset` resources.
          text: >
            az iot ops check --svc deviceregistry --detail-level 2 --resources asset

        - name: Use resource name to constrain results to `asset` resources with `my-asset-` name prefix
          text: >
            az iot ops check --svc deviceregistry --resources asset --resource-name 'my-asset-*'
    """

    helps[
        "iot ops broker"
    ] = """
        type: group
        short-summary: Mqtt broker management.
    """

    helps[
        "iot ops broker show"
    ] = """
        type: command
        short-summary: Show details of an mqtt broker.

        examples:
        - name: Show details of the default instance mqtt broker.
          text: >
            az iot ops broker show -n default --in myinstance -g myresourcegroup
    """

    helps[
        "iot ops broker list"
    ] = """
        type: command
        short-summary: List mqtt brokers associated with an instance.

        examples:
        - name: Enumerate all mqtt brokers in the instance.
          text: >
            az iot ops broker list --in myinstance -g myresourcegroup
    """

    helps[
        "iot ops broker delete"
    ] = """
        type: command
        short-summary: Delete an mqtt broker.

        examples:
        - name: Delete an mqtt broker from the instance.
          text: >
            az iot ops broker delete -n default --in myinstance -g myresourcegroup
        - name: Same as prior example but skipping the confirmation prompt.
          text: >
            az iot ops broker delete -n default --in myinstance -g myresourcegroup -y
    """

    helps[
        "iot ops broker listener"
    ] = """
        type: group
        short-summary: Mqtt broker listener management.
    """

    helps[
        "iot ops broker listener apply"
    ] = """
        type: command
        short-summary: Create or replace an mqtt broker listener service.
        long-summary: |
          An example of the config file format is as follows:

          ```
          {
            "serviceType": "LoadBalancer",
            "ports": [
                {
                    "port": 1883,
                    "protocol": "Mqtt"
                },
                {
                    "authenticationRef": "default",
                    "port": 8883,
                    "protocol": "Mqtt",
                    "tls": {
                        "mode": "Automatic",
                        "certManagerCertificateSpec": {
                            "issuerRef": {
                                "name": "azure-iot-operations-aio-certificate-issuer",
                                "kind": "ClusterIssuer",
                                "group": "cert-manager.io"
                            }
                        }
                    }
                }
            ]
          }
          ```

          When used with apply the above content will create or replace a target listener
          with a two port configuration.

        examples:
        - name: Create or replace a listener for the default broker using a config file.
          text: >
            az iot ops broker listener apply -n listener --in myinstance -g myresourcegroup --config-file /path/to/listener/config.json

    """

    helps[
        "iot ops broker listener port"
    ] = """
        type: group
        short-summary: Mqtt broker listener port operations.
    """

    helps[
        "iot ops broker listener port add"
    ] = """
        type: command
        short-summary: Add a tcp port config to an mqtt broker listener service.
        long-summary: This is an add or replace (port) operation. If the target listener resource does not exist the command will create it.

        examples:
        - name: Add a port config to the default cluster Ip listener, using port 8883 and an authn resource.
          text: >
            az iot ops broker listener port add --port 8883 --authn authn --listener default --in myinstance -g mygroup
        - name: Create a new listener with service type load balancer using a port config accepting tcp connections on port 1883 with no authz or authn.
          text: >
            az iot ops broker listener port add --port 1883 --listener newlistener --in myinstance -g mygroup
        - name: Add a port config to an existing listener using basic auto tls settings on port 8883 with authn.
          text: >
            az iot ops broker listener port add --port 8883 --authn authn --tls-issuer-ref issuer=azure-iot-operations-aio-certificate-issuer kind=ClusterIssuer
            --listener newlistener --in myinstance -g mygroup
    """

    helps[
        "iot ops broker listener port remove"
    ] = """
        type: command
        short-summary: Remove a tcp port config from an mqtt broker listener service.
        long-summary: If no tcp ports will exist after removal the command will delete the listener resource.

        examples:
        - name: Remove tcp port 1883 config from a listener. The listener will be deleted if no ports remain.
          text: >
            az iot ops broker listener port remove --port 1883 --listener mylistener --in myinstance -g mygroup
    """

    helps[
        "iot ops broker listener show"
    ] = """
        type: command
        short-summary: Show details of an mqtt broker listener.

        examples:
        - name: Show details of the default listener associated with the default broker.
          text: >
            az iot ops broker listener show -n default --in myinstance -g myresourcegroup
    """

    helps[
        "iot ops broker listener list"
    ] = """
        type: command
        short-summary: List mqtt broker listeners associated with a broker.

        examples:
        - name: Enumerate all mqtt broker listeners associated with the default broker.
          text: >
            az iot ops broker listener list --in myinstance -g myresourcegroup
    """

    helps[
        "iot ops broker listener delete"
    ] = """
        type: command
        short-summary: Delete an mqtt broker listener.

        examples:
        - name: Delete an mqtt broker listener associated with the default broker.
          text: >
            az iot ops broker listener delete -n listener --in myinstance -g myresourcegroup
        - name: Same as prior example but skipping the confirmation prompt.
          text: >
            az iot ops broker listener delete -n listener --in myinstance -g myresourcegroup -y
    """

    helps[
        "iot ops broker authn"
    ] = """
        type: group
        short-summary: Mqtt broker authentication management.
    """

    helps[
        "iot ops broker authn apply"
    ] = """
        type: command
        short-summary: Create or replace an mqtt broker authentication resource.
        long-summary: |
          An example of the config file format is as follows:

          ```
          {
              "authenticationMethods": [
                  {
                      "method": "Custom",
                      "customSettings": {
                          "endpoint": "https://auth-server-template",
                          "caCertConfigMap": "custom-auth-ca",
                          "auth": {
                              "x509": {
                                  "secretRef": "custom-auth-client-cert"
                              }
                          },
                          "headers": {
                              "header_key": "header_value"
                          }
                      }
                  },
                  {
                      "method": "ServiceAccountToken",
                      "serviceAccountTokenSettings": {
                          "audiences": [
                              "aio-internal",
                              "my-audience"
                          ]
                      }
                  },
                  {
                      "method": "X509",
                      "x509Settings": {
                          "trustedClientCaCert": "client-ca",
                          "authorizationAttributes": {
                              "root": {
                                  "attributes": {
                                      "organization": "contoso"
                                  },
                                  "subject": "CN = Contoso Root CA Cert, OU = Engineering, C = US"
                              },
                              "intermediate": {
                                  "attributes": {
                                      "city": "seattle",
                                      "foo": "bar"
                                  },
                                  "subject": "CN = Contoso Intermediate CA"
                              },
                              "smartfan": {
                                  "attributes": {
                                      "building": "17"
                                  },
                                  "subject": "CN = smart-fan"
                              }
                          }
                      }
                  }
              ]
          }
          ```

          When used with apply the above content will create or replace a target authentication
          resource configured with three authn methods.

        examples:
        - name: Create or replace an authentication resource for the default broker using a config file.
          text: >
            az iot ops broker authn apply -n authn --in myinstance -g myresourcegroup --config-file /path/to/authn/config.json
    """

    helps[
        "iot ops broker authn method"
    ] = """
        type: group
        short-summary: Mqtt broker authn method operations.
    """

    helps[
        "iot ops broker authn method add"
    ] = """
        type: command
        short-summary: Add authentication methods to an mqtt broker authentication resource.
        long-summary: This is an add method(s) operation. If the target authentication resource
          does not exist the command will create it.

        examples:
        - name: Configure a SAT authn method and add it to the existing default authn resource.
          text: >
            az iot ops broker authn method add --authn default --in myinstance -g myresourcegroup --sat-aud my-audience1 my-audience2
        - name: Configure an x509 authn method and add it to a newly created authn resource.
          text: >
            az iot ops broker authn method add --authn myauthn --in myinstance -g myresourcegroup
            --x509-client-ca-ref client-ca
            --x509-attr root.subject='CN = Contoso Root CA Cert, OU = Engineering, C = US' root.attributes.organization=contoso
            --x509-attr intermediate.subject='CN = Contoso Intermediate CA' intermediate.attributes.city=seattle intermediate.attributes.foo=bar
            --x509-attr smartfan.subject='CN = smart-fan' smartfan.attributes.building=17
        - name: Configure a custom authentication service authn method and add it to a newly created authn resource.
          text: >
            az iot ops broker authn method add --authn myauthn --in myinstance -g myresourcegroup
            --custom-ep https://myauthserver --custom-ca-ref myconfigmap --custom-x509-secret-ref mysecret --custom-header a=b c=d
        - name: Configure and add two separate authn methods to an existing authn resource.
          text: >
            az iot ops broker authn method add --authn myexistingauthn --in myinstance -g myresourcegroup --sat-aud my-audience1 my-audience2
            --x509-client-ca-ref client-ca
    """

    helps[
        "iot ops broker authn show"
    ] = """
        type: command
        short-summary: Show details of an mqtt broker authentication resource.

        examples:
        - name: Show details of the default authentication resource associated with the default broker.
          text: >
            az iot ops broker authn show -n authn --in myinstance -g myresourcegroup
    """

    helps[
        "iot ops broker authn list"
    ] = """
        type: command
        short-summary: List mqtt broker authentication resources associated with a broker.

        examples:
        - name: Enumerate all broker authentication resources associated with the default broker.
          text: >
            az iot ops broker authn list --in myinstance -g myresourcegroup
    """

    helps[
        "iot ops broker authn delete"
    ] = """
        type: command
        short-summary: Delete an mqtt broker authentication resource.

        examples:
        - name: Delete the broker authentication resource called 'authn' associated with the default broker.
          text: >
            az iot ops broker authn delete -n authn --in myinstance -g myresourcegroup
        - name: Same as prior example but skipping the confirmation prompt.
          text: >
            az iot ops broker authn delete -n authn --in myinstance -g myresourcegroup -y
    """

    helps[
        "iot ops broker authz"
    ] = """
        type: group
        short-summary: Mqtt broker authorization management.
    """

    helps[
        "iot ops broker authz apply"
    ] = """
        type: command
        short-summary: Create or replace an mqtt broker authorization resource.
        long-summary: |
          An example of the config file format is as follows:

          ```
          {
              "authorizationPolicies": {
                  "cache": "Enabled",
                  "rules": [
                      {
                          "principals": {
                              "clientIds": [
                                  "temperature-sensor",
                                  "humidity-sensor"
                              ],
                              "attributes": [
                                  {
                                      "city": "seattle",
                                      "organization": "contoso"
                                  }
                              ]
                          },
                          "brokerResources": [
                              {
                                  "method": "Connect"
                              },
                              {
                                  "method": "Publish",
                                  "topics": [
                                      "/telemetry/{principal.clientId}",
                                      "/telemetry/{principal.attributes.organization}"
                                  ]
                              },
                              {
                                  "method": "Subscribe",
                                  "topics": [
                                      "/commands/{principal.attributes.organization}"
                                  ]
                              }
                          ]
                      }
                  ]
              }
          }
          ```

          When used with apply the above content will create or replace a target authorization
          resource configured with a single authz rule.

        examples:
        - name: Create or replace an authorization resource for the default broker using a config file.
          text: >
            az iot ops broker authz apply -n authz --in myinstance -g myresourcegroup --config-file /path/to/authz/config.json
    """

    helps[
        "iot ops broker authz show"
    ] = """
        type: command
        short-summary: Show details of an mqtt broker authorization resource.

        examples:
        - name: Show details of the default authorization resource associated with the default broker.
          text: >
            az iot ops broker authz show -n authz --in myinstance -g myresourcegroup
    """

    helps[
        "iot ops broker authz list"
    ] = """
        type: command
        short-summary: List mqtt broker authorization resources associated with a broker.

        examples:
        - name: Enumerate all mqtt broker authorization resources associated with the default broker.
          text: >
            az iot ops broker authz list --in myinstance -g myresourcegroup
    """

    helps[
        "iot ops broker authz delete"
    ] = """
        type: command
        short-summary: Delete an mqtt broker authorization resource.

        examples:
        - name: Delete the mqtt broker authorization resource called 'authz' associated with the default broker.
          text: >
            az iot ops broker authz delete -n authz --in myinstance -g myresourcegroup
        - name: Same as prior example but skipping the confirmation prompt.
          text: >
            az iot ops broker authz delete -n authz --in myinstance -g myresourcegroup -y
    """

    helps[
        "iot ops dataflow"
    ] = """
        type: group
        short-summary: Dataflow management.
    """

    helps[
        "iot ops dataflow apply"
    ] = """
        type: command
        short-summary: Create or replace a dataflow associated with a dataflow profile.
        long-summary: |
          An example of the config file format is as follows:

          ```
          {
            "mode": "Enabled",
            "operations": [
              {
                "operationType": "Source",
                "sourceSettings": {
                  "endpointRef": "myenpoint1",
                  "assetRef": "",
                  "serializationFormat": "Json",
                  "schemaRef": "myschema1",
                  "dataSources": [
                    "testfrom"
                  ]
                }
              },
              {
                "operationType": "BuiltInTransformation",
                "builtInTransformationSettings": {
                  "serializationFormat": "Json",
                  "datasets": [],
                  "filter": [
                    {
                      "type": "Filter",
                      "description": "",
                      "inputs": [
                        "$metadata.user_property.value"
                      ],
                      "expression": "$1 > 100"
                    }
                  ],
                  "map": [
                    {
                      "type": "PassThrough",
                      "inputs": [
                        "*"
                      ],
                      "output": "*"
                    }
                  ]
                }
              },
              {
                "operationType": "Destination",
                "destinationSettings": {
                  "endpointRef": "myenpoint2",
                  "dataDestination": "test"
                }
              }
            ]
          }
          ```

          When used with apply the above content will create or replace a target dataflow resource.

        examples:
        - name: Create or replace a dataflow 'mydataflow' associated with a profile 'myprofile' using a config file.
          text: >
            az iot ops dataflow apply -n mydataflow -p myprofile --in myinstance -g myresourcegroup --config-file /path/to/dataflow/config.json
    """

    helps[
        "iot ops dataflow delete"
    ] = """
        type: command
        short-summary: Delete a dataflow associated with a dataflow profile.

        examples:
        - name: Delete a dataflow 'mydataflow' associated with a profile 'myprofile'.
          text: >
            az iot ops dataflow delete -n mydataflow -p myprofile --in mycluster-ops-instance -g myresourcegroup
    """

    helps[
        "iot ops dataflow show"
    ] = """
        type: command
        short-summary: Show details of a dataflow associated with a dataflow profile.

        examples:
        - name: Show details of a dataflow 'mydataflow' associated with a profile 'myprofile'.
          text: >
            az iot ops dataflow show -n mydataflow -p myprofile --in mycluster-ops-instance -g myresourcegroup
    """

    helps[
        "iot ops dataflow list"
    ] = """
        type: command
        short-summary: List dataflows associated with a dataflow profile.

        examples:
        - name: Enumerate dataflows associated with the profile 'myprofile'.
          text: >
            az iot ops dataflow list -p myprofile --in mycluster-ops-instance -g myresourcegroup
    """

    helps[
        "iot ops dataflow profile"
    ] = """
        type: group
        short-summary: Dataflow profile management.
    """

    helps[
        "iot ops dataflow profile show"
    ] = """
        type: command
        short-summary: Show details of a dataflow profile.

        examples:
        - name: Show details of a dataflow profile 'myprofile'.
          text: >
            az iot ops dataflow profile show -n myprofile --in mycluster-ops-instance -g myresourcegroup
    """

    helps[
        "iot ops dataflow profile list"
    ] = """
        type: command
        short-summary: List dataflow profiles associated with an instance.

        examples:
        - name: Enumerate dataflow profiles in the instance 'mycluster-ops-instance'.
          text: >
            az iot ops dataflow profile list --in mycluster-ops-instance -g myresourcegroup
    """

    helps[
        "iot ops dataflow profile create"
    ] = """
        type: command
        short-summary: Create or replace a dataflow profile.

        examples:
        - name: Create a dataflow profile in the instance 'mycluster-ops-instance' with default properties.
          text: >
            az iot ops dataflow profile create -n myprofile --in mycluster-ops-instance -g myresourcegroup
        - name: Create a dataflow profile in the instance 'mycluster-ops-instance' with 2 profile instances.
          text: >
            az iot ops dataflow profile create -n myprofile --in mycluster-ops-instance -g myresourcegroup --profile-instances 2
    """

    helps[
        "iot ops dataflow profile update"
    ] = """
        type: command
        short-summary: Update a dataflow profile.

        examples:
        - name: Update the log level of the dataflow profile 'myprofile' to 'debug'.
          text: >
            az iot ops dataflow profile update -n myprofile --in mycluster-ops-instance -g myresourcegroup --log-level debug
    """

    helps[
        "iot ops dataflow profile delete"
    ] = """
        type: command
        short-summary: Delete a dataflow profile.
        long-summary: Deleting a dataflow profile will also delete associated dataflows.

        examples:
        - name: Delete the dataflow profile 'myprofile' in the instance 'mycluster-ops-instance'.
          text: >
            az iot ops dataflow profile delete -n myprofile --in mycluster-ops-instance -g myresourcegroup
        - name: Skip the delete confirmation prompt while deleting the dataflow profile 'myprofile' in the instance 'mycluster-ops-instance'.
          text: >
            az iot ops dataflow profile delete -n myprofile --in mycluster-ops-instance -g myresourcegroup -y
    """

    helps[
        "iot ops dataflow endpoint"
    ] = """
        type: group
        short-summary: Dataflow endpoint management.
    """

    helps[
<<<<<<< HEAD
=======
        "iot ops dataflow endpoint create"
    ] = """
        type: group
        short-summary: Create or replace a dataflow endpoint resource.
    """

    helps[
        "iot ops dataflow endpoint create adls"
    ] = """
        type: command
        short-summary: Create or replace a dataflow endpoint resource for Azure Data Lake Storage Gen2.
        long-summary: |
          For more information on Azure Data Lake Storage Gen2 dataflow endpoint, see
          https://aka.ms/adlsv2.
          Note: When using user assigned managed identity authentication method,
          scope will default to 'https://storage.azure.com/.default' if not
          specified by `--scope`.

        examples:
        - name: Create or replace a dataflow endpoint resource with minimum input.
          text: >
            az iot ops dataflow endpoint create adls
            --name myendpoint
            --instance mycluster-ops-instance
            --resource-group myresourcegroup
            --storage-account mystorageaccount
        - name: Create or replace a dataflow endpoint resource using user assigned managed identity authentication method.
          text: >
            az iot ops dataflow endpoint create adls
            --name myendpoint
            --instance mycluster-ops-instance
            --resource-group myresourcegroup
            --storage-account mystorageaccount
            --client-id 425cb1e9-1247-4cbc-8cdb-1aac9b429696
            --tenant-id bca45660-49a2-4bad-862a-0b9459b4b836
            --scope "https://storage.azure.com/.default"
        - name: Show config for creating a dataflow endpoint resource.
          text: >
            az iot ops dataflow endpoint create adls
            --name myendpoint
            --instance mycluster-ops-instance
            --resource-group myresourcegroup
            --storage-account mystorageaccount
            --latency 70
            --message-count 100
            --secret-name mysecret
            --show-config
    """

    helps[
        "iot ops dataflow endpoint create adx"
    ] = """
        type: command
        short-summary: Create or replace a dataflow endpoint resource for Azure Data Explorer.
        long-summary: For more information on Azure Data Explorer dataflow endpoint, see https://aka.ms/aio-adx.

        examples:
        - name: Create or replace a dataflow endpoint resource with minimum input.
          text: >
            az iot ops dataflow endpoint create adx
            --name myendpoint
            --instance mycluster-ops-instance
            --resource-group myresourcegroup
            --database mydatabase
            --host "https://cluster.region.kusto.windows.net"
        - name: Create or replace a dataflow endpoint resource using user assigned managed identity authentication method.
          text: >
            az iot ops dataflow endpoint create adx
            --name myendpoint
            --instance mycluster-ops-instance
            --resource-group myresourcegroup
            --database mydatabase
            --host "https://cluster.region.kusto.windows.net"
            --client-id 425cb1e9-1247-4cbc-8cdb-1aac9b429696
            --tenant-id bca45660-49a2-4bad-862a-0b9459b4b836
        - name: Show config for creating a dataflow endpoint resource.
          text: >
            az iot ops dataflow endpoint create adx
            --name myendpoint
            --instance mycluster-ops-instance
            --resource-group myresourcegroup
            --database mydatabase
            --host "https://cluster.region.kusto.windows.net"
            --latency 70
            --message-count 100
            --audience myaudience
            --show-config
    """

    helps[
        "iot ops dataflow endpoint create custom-kafka"
    ] = """
        type: command
        short-summary: Create or replace a dataflow endpoint resource for custom kafka broker.
        long-summary: For more information on custom kafka dataflow endpoint, see https://aka.ms/aio-custom-kafka.

        examples:
        - name: Create or replace a dataflow endpoint resource with minimum input.
          text: >
            az iot ops dataflow endpoint create custom-kafka
            --name myendpoint
            --instance mycluster-ops-instance
            --resource-group myresourcegroup
            --hostname mykafkabroker
            --port 9092
        - name: Create or replace a dataflow endpoint resource using SASL authentication method.
          text: >
            az iot ops dataflow endpoint create custom-kafka
            --name myendpoint
            --instance mycluster-ops-instance
            --resource-group myresourcegroup
            --hostname mykafkabroker
            --port 9092
            --sasl-type ScramSha256
            --secret-name mysecret
        - name: Create or replace a dataflow endpoint resource with no auth.
          text: >
            az iot ops dataflow endpoint create custom-kafka
            --name myendpoint
            --instance mycluster-ops-instance
            --resource-group myresourcegroup
            --hostname mykafkabroker
            --port 9092
            --no-auth
        - name: Show config for creating a dataflow endpoint resource.
          text: >
            az iot ops dataflow endpoint create custom-kafka
            --name myendpoint
            --instance mycluster-ops-instance
            --resource-group myresourcegroup
            --hostname mykafkabroker
            --port 9092
            --disable-batching
            --latency 70
            --max-bytes 200000
            --message-count 100
            --audience myaudience
            --config-map-ref myconfigmap
            --disable-tls
            --show-config
    """

    helps[
        "iot ops dataflow endpoint create custom-mqtt"
    ] = """
        type: command
        short-summary: Create or replace a dataflow endpoint resource for custom MQTT broker.
        long-summary: For more information on custom MQTT dataflow endpoint, see https://aka.ms/aio-custom-mqtt.

        examples:
        - name: Create or replace a dataflow endpoint resource with minimum input.
          text: >
            az iot ops dataflow endpoint create custom-mqtt
            --name myendpoint
            --instance mycluster-ops-instance
            --resource-group myresourcegroup
            --hostname mymqttbroker
            --port 9092
        - name: Create or replace a dataflow endpoint resource using Kubernetes Service Account Token authentication method.
          text: >
            az iot ops dataflow endpoint create custom-mqtt
            --name myendpoint
            --instance mycluster-ops-instance
            --resource-group myresourcegroup
            --hostname mymqttbroker
            --port 9092
            --sat-audience myaudience
            --secret-name mysecret
        - name: Create or replace a dataflow endpoint resource with no auth.
          text: >
            az iot ops dataflow endpoint create custom-mqtt
            --name myendpoint
            --instance mycluster-ops-instance
            --resource-group myresourcegroup
            --hostname mymqttbroker
            --port 9092
            --no-auth
        - name: Show config for creating a dataflow endpoint resource.
          text: >
            az iot ops dataflow endpoint create custom-mqtt
            --name myendpoint
            --instance mycluster-ops-instance
            --resource-group myresourcegroup
            --hostname mymqttbroker
            --port 9092
            --client-id-prefix myclientprefix
            --keep-alive 100
            --max-inflight-msg 60
            --protocol WebSockets
            --qos 1
            --retain Never
            --session-expiry 100
            --cloud-event-attribute CreateOrRemap
            --secret-name mysecret
            --disable-tls
            --show-config
    """

    helps[
        "iot ops dataflow endpoint create eventgrid"
    ] = """
        type: command
        short-summary: Create or replace a dataflow endpoint resource for Azure Event Grid.
        long-summary: For more information on Azure Event Grid dataflow endpoint, see https://aka.ms/aio-eventgrid.

        examples:
        - name: Create or replace a dataflow endpoint resource with minimum input.
          text: >
            az iot ops dataflow endpoint create eventgrid
            --name myendpoint
            --instance mycluster-ops-instance
            --resource-group myresourcegroup
            --hostname "namespace.region-1.ts.eventgrid.azure.net"
            --port 9092
        - name: Create or replace a dataflow endpoint resource using X509 authentication method.
          text: >
            az iot ops dataflow endpoint create eventgrid
            --name myendpoint
            --instance mycluster-ops-instance
            --resource-group myresourcegroup
            --hostname "namespace.region-1.ts.eventgrid.azure.net"
            --port 9092
            --secret-name mysecret
        - name: Show config for creating a dataflow endpoint resource.
          text: >
            az iot ops dataflow endpoint create eventgrid
            --name myendpoint
            --instance mycluster-ops-instance
            --resource-group myresourcegroup
            --hostname "namespace.region-1.ts.eventgrid.azure.net"
            --port 9092
            --client-id-prefix myclientprefix
            --keep-alive 100
            --max-inflight-msg 60
            --protocol WebSockets
            --qos 1
            --retain Never
            --session-expiry 100
            --cloud-event-attribute CreateOrRemap
            --secret-name mysecret
            --config-map-ref myconfigmap
            --show-config
    """

    helps[
        "iot ops dataflow endpoint create eventhub"
    ] = """
        type: command
        short-summary: Create or replace a dataflow endpoint resource for kafka-enabled Azure Event Hubs namespace.
        long-summary: For more information on Azure Event Hubs dataflow endpoint, see https://aka.ms/aio-eventhub.

        examples:
        - name: Create or replace a dataflow endpoint resource with minimum input.
          text: >
            az iot ops dataflow endpoint create eventhub
            --name myendpoint
            --instance mycluster-ops-instance
            --resource-group myresourcegroup
            --eventhub-namespace myeventhubnamespace
        - name: Create or replace a dataflow endpoint resource using user assigned managed identity authentication method.
          text: >
            az iot ops dataflow endpoint create eventhub
            --name myendpoint
            --instance mycluster-ops-instance
            --resource-group myresourcegroup
            --eventhub-namespace myeventhubnamespace
            --client-id 425cb1e9-1247-4cbc-8cdb-1aac9b429696
            --tenant-id bca45660-49a2-4bad-862a-0b9459b4b836
            --scope "https://eventhubs.azure.net/.default"
        - name: Show config for creating a dataflow endpoint resource.
          text: >
            az iot ops dataflow endpoint create eventhub
            --name myendpoint
            --instance mycluster-ops-instance
            --resource-group myresourcegroup
            --eventhub-namespace myeventhubnamespace
            --acks One
            --compression Gzip
            --disable-broker-props-copy
            --group-id mygroupid
            --partition-strategy Static
            --max-bytes 200000
            --message-count 100
            --latency 70
            --cloud-event-attribute CreateOrRemap
            --sasl-type ScramSha256
            --secret-name mysecret
            --config-map-ref myconfigmap
            --show-config
    """

    helps[
        "iot ops dataflow endpoint create fabric-onelake"
    ] = """
        type: command
        short-summary: Create or replace a dataflow endpoint resource for Microsoft Fabric OneLake.
        long-summary: For more information on Microsoft Fabric OneLake dataflow endpoint, see https://aka.ms/fabric-onelake.

        examples:
        - name: Create or replace a dataflow endpoint resource with minimum input.
          text: >
            az iot ops dataflow endpoint create fabric-onelake
            --name myendpoint
            --instance mycluster-ops-instance
            --resource-group myresourcegroup
            --lakehouse mylakehouse
            --workspace myworkspace
            --path-type Files
        - name: Create or replace a dataflow endpoint resource using user assigned managed identity authentication method.
          text: >
            az iot ops dataflow endpoint create fabric-onelake
            --name myendpoint
            --instance mycluster-ops-instance
            --resource-group myresourcegroup
            --lakehouse mylakehouse
            --workspace myworkspace
            --path-type Files
            --client-id 425cb1e9-1247-4cbc-8cdb-1aac9b429696
            --tenant-id bca45660-49a2-4bad-862a-0b9459b4b836
        - name: Show config for creating a dataflow endpoint resource.
          text: >
            az iot ops dataflow endpoint create fabric-onelake
            --name myendpoint
            --instance mycluster-ops-instance
            --resource-group myresourcegroup
            --lakehouse mylakehouse
            --workspace myworkspace
            --path-type Files
            --latency 70
            --message-count 100
            --audience myaudience
            --show-config
    """

    helps[
        "iot ops dataflow endpoint create fabric-realtime"
    ] = """
        type: command
        short-summary: Create or replace a Microsoft Fabric Real-Time Intelligence data flow endpoint.
        long-summary: For more information on Microsoft Fabric Real-Time Intelligence dataflow endpoint, see https://aka.ms/aio-fabric-real-time.

        examples:
        - name: Create or replace a dataflow endpoint resource with minimum input.
          text: >
            az iot ops dataflow endpoint create fabric-realtime
            --name myendpoint
            --instance mycluster-ops-instance
            --resource-group myresourcegroup
            --host "fabricrealtime.servicebus.windows.net:9093"
        - name: Create or replace a dataflow endpoint resource using SASL authentication method.
          text: >
            az iot ops dataflow endpoint create fabric-realtime
            --name myendpoint
            --instance mycluster-ops-instance
            --resource-group myresourcegroup
            --host "fabricrealtime.servicebus.windows.net:9093"
            --sasl-type ScramSha256
            --secret-name mysecret
        - name: Show config for creating a dataflow endpoint resource.
          text: >
            az iot ops dataflow endpoint create fabric-realtime
            --name myendpoint
            --instance mycluster-ops-instance
            --resource-group myresourcegroup
            --host "fabricrealtime.servicebus.windows.net:9093"
            --acks One
            --compression Gzip
            --group-id mygroupid
            --partition-strategy Static
            --max-bytes 200000
            --cloud-event-attribute CreateOrRemap
            --disable-tls
            --show-config
    """

    helps[
        "iot ops dataflow endpoint create local-mqtt"
    ] = """
        type: command
        short-summary: Create or replace a Azure IoT Operations Local MQTT dataflow endpoint.
        long-summary: For more information on Azure IoT Operations Local MQTT dataflow endpoint, see https://aka.ms/local-mqtt-broker.

        examples:
        - name: Create or replace a dataflow endpoint resource with minimum input.
          text: >
            az iot ops dataflow endpoint create local-mqtt
            --name myendpoint
            --instance mycluster-ops-instance
            --resource-group myresourcegroup
            --hostname aio-broker
            --port 1883
        - name: Create or replace a dataflow endpoint resource using X509 authentication method.
          text: >
            az iot ops dataflow endpoint create local-mqtt
            --name myendpoint
            --instance mycluster-ops-instance
            --resource-group myresourcegroup
            --hostname aio-broker
            --port 1883
            --secret-name mysecret
        - name: Create or replace a dataflow endpoint resource with no auth.
          text: >
            az iot ops dataflow endpoint create local-mqtt
            --name myendpoint
            --instance mycluster-ops-instance
            --resource-group myresourcegroup
            --hostname aio-broker
            --port 1883
            --no-auth
        - name: Show config for creating a dataflow endpoint resource.
          text: >
            az iot ops dataflow endpoint create local-mqtt
            --name myendpoint
            --instance mycluster-ops-instance
            --resource-group myresourcegroup
            --hostname aio-broker
            --port 1883
            --client-id-prefix myclientprefix
            --keep-alive 100
            --max-inflight-msg 70
            --protocol WebSockets
            --qos 0
            --retain Never
            --show-config
    """

    helps[
        "iot ops dataflow endpoint create local-storage"
    ] = """
        type: command
        short-summary: Create or replace a local storage dataflow endpoint.
        long-summary: For more information on local storage dataflow endpoint, see https://aka.ms/local-storage-endpoint.

        examples:
        - name: Create or replace a dataflow endpoint resource with minimum input.
          text: >
            az iot ops dataflow endpoint create local-storage
            --name myendpoint
            --instance mycluster-ops-instance
            --resource-group myresourcegroup
            --pvc-ref mypvc
        - name: Show config for creating a dataflow endpoint resource.
          text: >
            az iot ops dataflow endpoint create local-storage
            --name myendpoint
            --instance mycluster-ops-instance
            --resource-group myresourcegroup
            --pvc-ref mypvc
            --show-config
    """

    helps[
        "iot ops dataflow endpoint update"
    ] = """
        type: group
        short-summary: Update the properties of an existing dataflow endpoint resource.
    """

    helps[
        "iot ops dataflow endpoint update adls"
    ] = """
        type: command
        short-summary: Update the properties of an existing dataflow endpoint resource for Azure Data Lake Storage Gen2.
        long-summary: For more information on Azure Data Lake Storage Gen2 dataflow endpoint, see https://aka.ms/adlsv2.

        examples:
        - name: Update the storage account name of the dataflow endpoint resource called 'myendpoint'.
          text: >
            az iot ops dataflow endpoint update adls
            --name myendpoint
            --instance mycluster-ops-instance
            --resource-group myresourcegroup
            --storage-account newstorageaccount
        - name: Update to use user assigned managed identity authentication method of the dataflow endpoint resource called 'myendpoint'.
          text: >
            az iot ops dataflow endpoint update adls
            --name myendpoint
            --instance mycluster-ops-instance
            --resource-group myresourcegroup
            --client-id 425cb1e9-1247-4cbc-8cdb-1aac9b429696
            --tenant-id bca45660-49a2-4bad-862a-0b9459b4b836
            --scope "https://storage.azure.com/.default"
    """

    helps[
        "iot ops dataflow endpoint update adx"
    ] = """
        type: command
        short-summary: Update the properties of an existing dataflow endpoint resource for Azure Data Explorer.
        long-summary: For more information on Azure Data Explorer dataflow endpoint, see https://aka.ms/aio-adx.

        examples:
        - name: Update the batching configurations of the dataflow endpoint resource called 'myendpoint'.
          text: >
            az iot ops dataflow endpoint update adx
            --name myendpoint
            --instance mycluster-ops-instance
            --resource-group myresourcegroup
            --latency 70
            --message-count 100
        - name: Update to use system assigned managed identity authentication method of the dataflow endpoint resource called 'myendpoint'.
          text: >
            az iot ops dataflow endpoint update adx
            --name myendpoint
            --instance mycluster-ops-instance
            --resource-group myresourcegroup
            --auth-type SystemAssignedManagedIdentity
    """

    helps[
        "iot ops dataflow endpoint update custom-kafka"
    ] = """
        type: command
        short-summary: Update the properties of an existing dataflow endpoint resource for custom kafka broker.
        long-summary: For more information on custom kafka dataflow endpoint, see https://aka.ms/aio-custom-kafka.

        examples:
        - name: Update the hostname of the dataflow endpoint resource called 'myendpoint'.
          text: >
            az iot ops dataflow endpoint update custom-kafka
            --name myendpoint
            --instance mycluster-ops-instance
            --resource-group myresourcegroup
            --hostname newkafkabroker
        - name: Update to use SASL authentication method of the dataflow endpoint resource called 'myendpoint'.
          text: >
            az iot ops dataflow endpoint update custom-kafka
            --name myendpoint
            --instance mycluster-ops-instance
            --resource-group myresourcegroup
            --sasl-type ScramSha256
            --secret-name mysecret
    """

    helps[
        "iot ops dataflow endpoint update custom-mqtt"
    ] = """
        type: command
        short-summary: Update the properties of an existing dataflow endpoint resource for custom MQTT broker.
        long-summary: For more information on custom MQTT dataflow endpoint, see https://aka.ms/aio-custom-mqtt.

        examples:
        - name: Update the cloud event setting type of the dataflow endpoint resource called 'myendpoint'.
          text: >
            az iot ops dataflow endpoint update custom-mqtt
            --name myendpoint
            --instance mycluster-ops-instance
            --resource-group myresourcegroup
            --cloud-event-attribute CreateOrRemap
        - name: Update to use X509 authentication method of the dataflow endpoint resource called 'myendpoint'.
          text: >
            az iot ops dataflow endpoint update custom-mqtt
            --name myendpoint
            --instance mycluster-ops-instance
            --resource-group myresourcegroup
            --auth-type X509Certificate
            --secret-name mysecret
    """

    helps[
        "iot ops dataflow endpoint update eventgrid"
    ] = """
        type: command
        short-summary: Update the properties of an existing dataflow endpoint resource for Azure Event Grid.
        long-summary: For more information on Azure Event Grid dataflow endpoint, see https://aka.ms/aio-eventgrid.

        examples:
        - name: Update the session expiry interval of the dataflow endpoint resource called 'myendpoint'.
          text: >
            az iot ops dataflow endpoint update eventgrid
            --name myendpoint
            --instance mycluster-ops-instance
            --resource-group myresourcegroup
            --session-expiry 100
        - name: Update to use X509 authentication method of the dataflow endpoint resource called 'myendpoint'.
          text: >
            az iot ops dataflow endpoint update eventgrid
            --name myendpoint
            --instance mycluster-ops-instance
            --resource-group myresourcegroup
            --secret-name mysecret
    """

    helps[
        "iot ops dataflow endpoint update eventhub"
    ] = """
        type: command
        short-summary: Update the properties of an existing dataflow endpoint resource for kafka-enabled Azure Event Hubs namespace.
        long-summary: For more information on Azure Event Hubs dataflow endpoint, see https://aka.ms/aio-eventhub.

        examples:
        - name: Update the compression type of the dataflow endpoint resource called 'myendpoint'.
          text: >
            az iot ops dataflow endpoint update eventhub
            --name myendpoint
            --instance mycluster-ops-instance
            --resource-group myresourcegroup
            --compression Gzip
        - name: Update to use SASL authentication method of the dataflow endpoint resource called 'myendpoint'.
          text: >
            az iot ops dataflow endpoint update eventhub
            --name myendpoint
            --instance mycluster-ops-instance
            --resource-group myresourcegroup
            --sasl-type ScramSha256
            --secret-name mysecret
    """

    helps[
        "iot ops dataflow endpoint update fabric-onelake"
    ] = """
        type: command
        short-summary: Update the properties of an existing dataflow endpoint resource for Microsoft Fabric OneLake.
        long-summary: For more information on Microsoft Fabric OneLake dataflow endpoint, see https://aka.ms/fabric-onelake.

        examples:
        - name: Update the lakehouse name of the dataflow endpoint resource called 'myendpoint'.
          text: >
            az iot ops dataflow endpoint update fabric-onelake
            --name myendpoint
            --instance mycluster-ops-instance
            --resource-group myresourcegroup
            --lakehouse newlakehouse
        - name: Update to use system assigned managed identity authentication method of the dataflow endpoint resource called 'myendpoint'.
          text: >
            az iot ops dataflow endpoint update fabric-onelake
            --name myendpoint
            --instance mycluster-ops-instance
            --resource-group myresourcegroup
            --audience newaudience
    """

    helps[
        "iot ops dataflow endpoint update fabric-realtime"
    ] = """
        type: command
        short-summary: Update the properties of an existing Microsoft Fabric Real-Time Intelligence data flow endpoint.
        long-summary: For more information on Microsoft Fabric Real-Time Intelligence dataflow endpoint, see https://aka.ms/aio-fabric-real-time.

        examples:
        - name: Update the partition strategy of the dataflow endpoint resource called 'myendpoint'.
          text: >
            az iot ops dataflow endpoint update fabric-realtime
            --name myendpoint
            --instance mycluster-ops-instance
            --resource-group myresourcegroup
            --partition-strategy Static
        - name: Update to use SASL authentication method of the dataflow endpoint resource called 'myendpoint'.
          text: >
            az iot ops dataflow endpoint update fabric-realtime
            --name myendpoint
            --instance mycluster-ops-instance
            --resource-group myresourcegroup
            --sasl-type ScramSha256
            --secret-name mysecret
    """

    helps[
        "iot ops dataflow endpoint update local-mqtt"
    ] = """
        type: command
        short-summary: Update the properties of an existing Azure IoT Operations Local MQTT data flow endpoint.
        long-summary: For more information on Azure IoT Operations Local MQTT dataflow endpoint, see https://aka.ms/local-mqtt-broker.

        examples:
        - name: Update the config map reference for trusted CA certificate of the dataflow endpoint resource called 'myendpoint'.
          text: >
            az iot ops dataflow endpoint update local-mqtt
            --name myendpoint
            --instance mycluster-ops-instance
            --resource-group myresourcegroup
            --config-map-ref mynewconfigmap
        - name: Update to use Kubernetes Service Account Token authentication method of the dataflow endpoint resource called 'myendpoint'.
          text: >
            az iot ops dataflow endpoint update local-mqtt
            --name myendpoint
            --instance mycluster-ops-instance
            --resource-group myresourcegroup
            --auth-type ServiceAccountToken
            --audience myaudience
    """

    helps[
        "iot ops dataflow endpoint update local-storage"
    ] = """
        type: command
        short-summary: Update the properties of an existing local storage data flow endpoint.
        long-summary: For more information on local storage dataflow endpoint, see https://aka.ms/local-storage-endpoint.

        examples:
        - name: Update the PVC reference of the dataflow endpoint resource called 'myendpoint'.
          text: >
            az iot ops dataflow endpoint update local-storage
            --name myendpoint
            --instance mycluster-ops-instance
            --resource-group myresourcegroup
            --pvc-ref newpvc
    """

    helps[
>>>>>>> e3480e98
        "iot ops dataflow endpoint apply"
    ] = """
        type: command
        short-summary: Create or replace a dataflow endpoint resource.
        long-summary: |
          An example of the config file format is as follows:

          ```
          {
            "endpointType": "Kafka",
            "kafkaSettings": {
              "authentication": {
                "method": "SystemAssignedManagedIdentity",
                "systemAssignedManagedIdentitySettings": {
                  "audience": "aio-internal"
                }
              },
              "batching": {
                "latencyMs": 5,
                "maxBytes": 1000000,
                "maxMessages": 100000,
                "mode": "Enabled"
              },
              "cloudEventAttributes": "Propagate",
              "compression": "None",
              "copyMqttProperties": "Disabled",
              "host": "test.servicebus.windows.net:9093",
              "kafkaAcks": "All",
              "partitionStrategy": "Default",
              "tls": {
                "mode": "Enabled"
              }
            },
          }
          ```

          When used with apply the above content will create or replace a target kafka dataflow endpoint
          resource configured with system assigned managed identity authentication method.

        examples:
        - name: Create or replace an dataflow endpoint resource using a config file.
          text: >
            az iot ops dataflow endpoint apply -n dataflowep --in myinstance -g myresourcegroup --config-file /path/to/dataflowep/config.json
    """

    helps[
        "iot ops dataflow endpoint delete"
    ] = """
        type: command
        short-summary: Delete a dataflow endpoint resource.

        examples:
        - name: Delete the dataflow endpoint resource called 'dataflowep'.
          text: >
            az iot ops dataflow endpoint delete -n dataflowep --in myinstance -g myresourcegroup
        - name: Same as prior example but skipping the confirmation prompt.
          text: >
            az iot ops dataflow endpoint delete -n dataflowep --in myinstance -g myresourcegroup -y
    """

    helps[
        "iot ops dataflow endpoint show"
    ] = """
        type: command
        short-summary: Show details of a dataflow endpoint resource.

        examples:
        - name: Show details of a dataflow endpoint 'myendpoint'.
          text: >
            az iot ops dataflow endpoint show -n myendpoint --in mycluster-ops-instance -g myresourcegroup
    """

    helps[
        "iot ops dataflow endpoint list"
    ] = """
        type: command
        short-summary: List dataflow endpoint resources associated with an instance.

        examples:
        - name: Enumerate dataflow endpoints in the instance 'mycluster-ops-instance'.
          text: >
            az iot ops dataflow endpoint list --in mycluster-ops-instance -g myresourcegroup
    """

    helps[
        "iot ops init"
    ] = """
        type: command
        short-summary: Bootstrap the Arc-enabled cluster for IoT Operations deployment.
        long-summary: |
                      An Arc-enabled cluster is required to deploy IoT Operations. See the following resource for
                      more info https://aka.ms/aziotops-arcconnect.

                      The init operation will do work in installing and configuring a foundation layer of edge
                      services necessary for IoT Operations deployment.

                      After the foundation layer has been installed the `az iot ops create` command should
                      be used to deploy an instance.

                      Note: --*-config options allow override of default config settings.

                      The default config settings for container storage are:
                        edgeStorageConfiguration.create=true
                        feature.diskStorageClass=default,local-path

                      If --enable-fault-tolerance is used the following config delta applies to container storage:
                        feature.diskStorageClass=acstor-arccontainerstorage-storage-pool
                        acstorConfiguration.create=true
                        acstorConfiguration.properties.diskMountPoint=/mnt

                      The default config settings for secret store are:
                        rotationPollIntervalInSeconds=120
                        validatingAdmissionPolicies.applyPolicies=false

        examples:
        - name: Usage with minimum input. This form will deploy the IoT Operations foundation layer.
          text: >
             az iot ops init --cluster mycluster -g myresourcegroup
        - name: Similar to the prior example but with Arc Container Storage fault-tolerance enabled (requires at least 3 nodes).
          text: >
             az iot ops init --cluster mycluster -g myresourcegroup --enable-fault-tolerance
        - name: This example highlights enabling user trust settings for a custom cert-manager config.
            This will skip deployment of the system cert-manager and trust-manager.
          text: >
             az iot ops init --cluster mycluster -g myresourcegroup --user-trust
        - name: Provide custom deploy-time configs for Arc Container Storage.
          text: >
             az iot ops init --cluster mycluster -g myresourcegroup --enable-fault-tolerance --acs-config acstorConfiguration.properties.diskMountPoint=/mnt
        - name: Provide custom deploy-time configs for Arc Secret Store.
          text: >
             az iot ops init --cluster mycluster -g myresourcegroup --ssc-config rotationPollIntervalInSeconds=60
        - name: Check if the cluster meets necessary prerequisite configuration before continuing with init. A valid kubeconfig is required with this option.
          text: >
             az iot ops init --cluster mycluster -g myresourcegroup --check-cluster
    """

    helps[
        "iot ops create"
    ] = """
        type: command
        short-summary: Create an IoT Operations instance.
        long-summary: |
                      A succesful execution of init is required before running this command.

                      The result of the command nets an IoT Operations instance with
                      a set of default resources configured for cohesive function.

                      To enable edge to cloud resource hydration please use the
                      `az iot ops rsync enable` command post instance creation.

        examples:
        - name: Create the target instance with minimum input.
          text: >
            az iot ops create --cluster mycluster -g myresourcegroup --name myinstance --sr-resource-id $SCHEMA_REGISTRY_RESOURCE_ID
        - name: The following example adds customization to the default broker instance resource
            as well as an instance description and tags.
          text: >
             az iot ops create --cluster mycluster -g myresourcegroup --name myinstance --sr-resource-id $SCHEMA_REGISTRY_RESOURCE_ID
             --broker-mem-profile High --broker-backend-workers 4 --description 'Contoso Factory'
             --tags tier=testX1
        - name: This example shows deploying an additional insecure (no authn or authz) broker listener
            configured for port 1883 of service type load balancer. Useful for testing and/or demos.
            Do not use the insecure option in production.
          text: >
             az iot ops create --cluster mycluster -g myresourcegroup --name myinstance --sr-resource-id $SCHEMA_REGISTRY_RESOURCE_ID
             --add-insecure-listener
        - name: This form shows how to enable resource sync for the instance deployment.
            To enable resource sync role assignment write is necessary on the target resource group.
          text: >
             az iot ops create --cluster mycluster -g myresourcegroup --name myinstance --sr-resource-id $SCHEMA_REGISTRY_RESOURCE_ID
             --enable-rsync
        - name: This example highlights trust settings for a user provided cert-manager config.
            Note that the cluster must have been initialized with `--user-trust` and a user cert-manager deployment must be present.
          text: >
              az iot ops create --cluster mycluster -g myresourcegroup --name myinstance --sr-resource-id $SCHEMA_REGISTRY_RESOURCE_ID
              --trust-settings configMapName=example-bundle configMapKey=trust-bundle.pem
              issuerKind=ClusterIssuer issuerName=trust-manager-selfsigned-issuer
        - name: To configure component features such as preview settings, use the --feature option.
          text: >
              az iot ops create --cluster mycluster -g myresourcegroup --name myinstance --sr-resource-id $SCHEMA_REGISTRY_RESOURCE_ID
              --feature connectors.settings.preview=Enabled
    """

    helps[
        "iot ops delete"
    ] = """
        type: command
        short-summary: Delete IoT Operations from the cluster.
        long-summary: |
            The name of either the instance or cluster must be provided.

            The operation uses Azure Resource Graph to determine correlated resources.
            Resource Graph being eventually consistent does not guarantee a synchronized state at the
            time of execution.

        examples:
        - name: Minimum input for complete deletion.
          text: >
            az iot ops delete -n myinstance -g myresourcegroup
        - name: Skip confirmation prompt and continue to deletion process. Useful for CI scenarios.
          text: >
            az iot ops delete -n myinstance -g myresourcegroup -y
        - name: Force deletion regardless of warnings. May lead to errors.
          text: >
            az iot ops delete -n myinstance -g myresourcegroup --force
        - name: Use cluster name instead of instance for lookup.
          text: >
            az iot ops delete --cluster mycluster -g myresourcegroup
        - name: Reverse application of init.
          text: >
            az iot ops delete -n myinstance -g myresourcegroup --include-deps
    """

    helps[
        "iot ops show"
    ] = """
        type: command
        short-summary: Show an IoT Operations instance.
        long-summary: Optionally the command can output a tree structure of associated resources representing
          the IoT Operations deployment against the backing cluster.

        examples:
        - name: Basic usage to show an instance.
          text: >
            az iot ops show --name myinstance -g myresourcegroup
        - name: Output a tree structure of associated resources representing the IoT Operations deployment.
          text: >
            az iot ops show --name myinstance -g myresourcegroup --tree
    """

    helps[
        "iot ops list"
    ] = """
        type: command
        short-summary: List IoT Operations instances.
        long-summary: Use --query with desired JMESPath syntax to query the result.

        examples:
        - name: List all instances in the subscription.
          text: >
            az iot ops list
        - name: List all instances of a particular resource group.
          text: >
            az iot ops list -g myresourcegroup
        - name: List the instances in the subscription that have a particular tag value.
          text: >
            az iot ops list -g myresourcegroup --query "[?tags.env == 'prod']"
    """

    helps[
        "iot ops update"
    ] = """
        type: command
        short-summary: Update an IoT Operations instance.
        long-summary: Currently instance tags, description and features can be updated.

        examples:
        - name: Update instance tags. This is equivalent to a replace.
          text: >
            az iot ops update --name myinstance -g myresourcegroup --tags a=b c=d
        - name: Remove instance tags.
          text: >
            az iot ops update --name myinstance -g myresourcegroup --tags ""
        - name: Update the instance description.
          text: >
            az iot ops update --name myinstance -g myresourcegroup --desc "Fabrikam Widget Factory B42"
        - name: Update an instance to enable preview config for connectors.
          text: >
            az iot ops update --name myinstance -g myresourcegroup --feature connectors.settings.preview=Enabled
    """

    helps[
        "iot ops upgrade"
    ] = """
        type: command
        short-summary: Upgrade an IoT Operations instance.
        long-summary: |
                      By default, with no options, the command will evaluate versions of the
                      deployed cluster side services that make up IoT Operations and compare them
                      with the built-in deployment that would be executed with `az iot ops init`
                      and `az iot ops create`.
        examples:
        - name: Upgrade the instance with minimal inputs.
          text: >
            az iot ops upgrade --name myinstance -g myresourcegroup
        - name: Skip the confirmation prompt for instance upgrade. Useful for CI scenarios.
          text: >
            az iot ops upgrade --name myinstance -g myresourcegroup -y
        - name: Set extension config settings that apply should be during upgrade.
           To remove a setting provide the key with no value.
          text: >
            az iot ops upgrade --name myinstance -g myresourcegroup --ops-config key1=value1 deletekey
    """

    helps[
        "iot ops identity"
    ] = """
        type: group
        short-summary: Instance identity management.
    """

    helps[
        "iot ops identity assign"
    ] = """
        type: command
        short-summary: Assign a user-assigned managed identity with the instance.
        long-summary: |
            This operation includes federation of the identity.

        examples:
        - name: Assign and federate a desired user-assigned managed identity.
          text: >
            az iot ops identity assign --name myinstance -g myresourcegroup --mi-user-assigned $UA_MI_RESOURCE_ID
    """

    helps[
        "iot ops identity show"
    ] = """
        type: command
        short-summary: Show the instance identities.

        examples:
        - name: Show the identities associated with the target instance.
          text: >
            az iot ops identity show --name myinstance -g myresourcegroup
    """

    helps[
        "iot ops identity remove"
    ] = """
        type: command
        short-summary: Remove a user-assigned managed identity from the instance.

        examples:
        - name: Remove the desired user-assigned managed identity from the instance.
          text: >
            az iot ops identity remove --name myinstance -g myresourcegroup --mi-user-assigned $UA_MI_RESOURCE_ID
    """

    helps[
        "iot ops secretsync"
    ] = """
        type: group
        short-summary: Instance secret sync management.
    """

    helps[
        "iot ops secretsync enable"
    ] = """
        type: command
        short-summary: Enable secret sync for an instance.
        long-summary: |
            The operation handles identity federation, creation of a default secret provider class
            and role assignments (Key Vault Reader, Key Vault Secrets User) of the managed identity
            against the target Key Vault.

            The flow starts with ensuring Key Vault role assignments, applying them if they don't exist.
            An error will be raised if the role assignments cannot be made. If necessary a custom role
            via --custom-role-id can be used in-place of the built-in roles. Or the --skip-ra flag can
            be used to skip role assignments.

        examples:
        - name: Enable the target instance for Key Vault secret sync.
          text: >
            az iot ops secretsync enable --instance myinstance -g myresourcegroup
            --mi-user-assigned $UA_MI_RESOURCE_ID --kv-resource-id $KEYVAULT_RESOURCE_ID
        - name: Enable secret sync and apply tags when creating the default secret provider class.
          text: >
            az iot ops secretsync enable --instance myinstance -g myresourcegroup
            --mi-user-assigned $UA_MI_RESOURCE_ID --kv-resource-id $KEYVAULT_RESOURCE_ID --tags a=b c=d
        - name: Enable secret sync with custom role Id against the Key Vault.
          text: >
            az iot ops secretsync enable --instance myinstance -g myresourcegroup
            --mi-user-assigned $UA_MI_RESOURCE_ID --kv-resource-id $KEYVAULT_RESOURCE_ID
            --custom-role-id $CUSTOM_ROLE_ID
        - name: Usage of flag to skip Key Vault role assignments.
          text: >
            az iot ops secretsync enable --instance myinstance -g myresourcegroup
            --mi-user-assigned $UA_MI_RESOURCE_ID --kv-resource-id $KEYVAULT_RESOURCE_ID --skip-ra
    """

    helps[
        "iot ops secretsync list"
    ] = """
        type: command
        short-summary: List the secret sync configs associated with an instance.

        examples:
        - name: List the secret sync configs associated with an instance.
          text: >
            az iot ops secretsync list --instance myinstance -g myresourcegroup
    """

    helps[
        "iot ops secretsync disable"
    ] = """
        type: command
        short-summary: Disable secret sync for an instance.
        long-summary: |
          All the secret provider classes associated with the instance, and all the secret
          syncs associated with the secret provider classes will be deleted.

        examples:
        - name: Disable secret sync for an instance.
          text: >
            az iot ops secretsync disable --instance myinstance -g myresourcegroup
    """

    helps[
        "iot ops schema"
    ] = """
        type: group
        short-summary: Schema and registry management.
        long-summary: |
          Schemas are documents that describe data to enable processing and contextualization.
          Message schemas describe the format of a message and its contents.
          A schema registry is required to create and manage schemas.
    """

    helps[
        "iot ops schema show"
    ] = """
        type: command
        short-summary: Show details of a schema within a schema registry.
        examples:
        - name: Show details of target schema 'myschema' within a schema registry 'myregistry'.
          text: >
            az iot ops schema show --name myschema --registry myregistry -g myresourcegroup
    """

    helps[
        "iot ops schema list"
    ] = """
        type: command
        short-summary: List schemas within a schema registry.
        examples:
        - name: List schema registeries in the schema registry 'myregistry'.
          text: >
            az iot ops schema list -g myresourcegroup --registry myregistry
    """

    helps[
        "iot ops schema delete"
    ] = """
        type: command
        short-summary: Delete a target schema within a schema registry.
        examples:
        - name: Delete a target schema 'myschema' within a schema registry 'myregistry'.
          text: >
            az iot ops schema delete --name myschema --registry myregistry -g myresourcegroup
    """

    helps[
        "iot ops schema create"
    ] = """
        type: command
        short-summary: Create a schema within a schema registry.
        long-summary: |
                      This operation requires a pre-created schema registry and will add a schema version.
                      To create the schema and add a version, the associated storage account will need to have public network access enabled.
                      For more information on the delta file format, please see aka.ms/lakehouse-delta-sample
        examples:
        - name: Create a schema called 'myschema' in the registry 'myregistry' with minimum inputs. Schema version 1 will be created for this schema with the file content.
          text: >
            az iot ops schema create -n myschema -g myresourcegroup --registry myregistry
            --format json --type message --version-content myschema.json
        - name: Create a schema called 'myschema' with additional customization. Schema version 14 will be created for this schema. The inline content is a bash syntax example. For more examples, see https://aka.ms/inline-json-examples
          text: >
            az iot ops schema create -n myschema -g myresourcegroup --registry myregistry
            --format delta --type message --desc "Schema for Assets" --display-name myassetschema
            --version-content '{"hello": "world"}' --ver 14 --vd "14th version"
    """

    helps[
        "iot ops schema registry"
    ] = """
        type: group
        short-summary: Schema registry management.
        long-summary: |
          A schema registry is a centralized repository for managing schemas. Schema registry enables
          schema generation and retrieval both at the edge and in the cloud. It ensures consistency
          and compatibility across systems by providing a single source of truth for schema
          definitions.
    """

    helps[
        "iot ops schema registry show"
    ] = """
        type: command
        short-summary: Show details of a schema registry.
        examples:
        - name: Show details of target schema registry 'myregistry'.
          text: >
            az iot ops schema registry show --name myregistry -g myresourcegroup
    """

    helps[
        "iot ops schema registry list"
    ] = """
        type: command
        short-summary: List schema registries in a resource group or subscription.
        examples:
        - name: List schema registeries in the resource group 'myresourcegroup'.
          text: >
            az iot ops schema registry list -g myresourcegroup
        - name: List schema registeries in the default subscription filtering on a particular tag.
          text: >
            az iot ops schema registry list --query "[?tags.env == 'prod']"
    """

    helps[
        "iot ops schema registry delete"
    ] = """
        type: command
        short-summary: Delete a target schema registry.
        examples:
        - name: Delete schema registry 'myregistry'.
          text: >
            az iot ops schema registry delete -n myregistry -g myresourcegroup
    """

    helps[
        "iot ops schema registry create"
    ] = """
        type: command
        short-summary: Create a schema registry.
        long-summary: |
                      This operation will create a schema registry with system managed identity enabled.

                      It will then assign the system identity the built-in "Storage Blob Data Contributor"
                      role against the storage account container scope by default. If necessary you can provide a
                      custom role via --custom-role-id to use instead.

                      If the indicated storage account container does not exist it will be created with default
                      settings.

                      This operation will also register the Microsoft.DeviceRegistry resource provider if it is
                      not registered.
        examples:
        - name: Create a schema registry called 'myregistry' with minimum inputs.
          text: >
            az iot ops schema registry create -n myregistry -g myresourcegroup --registry-namespace myschemas
            --sa-resource-id $STORAGE_ACCOUNT_RESOURCE_ID
        - name: Create a schema registry called 'myregistry' in region westus2 with additional customization.
          text: >
            az iot ops schema registry create -n myregistry -g myresourcegroup --registry-namespace myschemas
            --sa-resource-id $STORAGE_ACCOUNT_RESOURCE_ID --sa-container myschemacontainer
            -l westus2 --desc 'Contoso factory X1 schemas' --display-name 'Contoso X1' --tags env=prod
    """

    helps[
        "iot ops connector"
    ] = """
        type: group
        short-summary: Connector management.
    """

    helps[
        "iot ops connector opcua"
    ] = """
        type: group
        short-summary: OPC UA connector management.
        long-summary: |
          The connector for OPC UA enables your industrial OPC UA environment to input data into
          your local workloads running on a Kubernetes cluster, and into your cloud workloads.
          See the following resource for more info https://aka.ms/overview-connector-opcua-broker
    """

    helps[
        "iot ops connector opcua trust"
    ] = """
        type: group
        short-summary: Manage trusted certificates for the OPC UA Broker.
        long-summary: |
          The trusted certificate list contains the certificates of all the OPC UA servers that the
          connector for OPC UA trusts. If the connector for OPC UA trusts a certificate authority,
          it automatically trusts any server that has a valid application instance certificate signed
          by the certificate authority.
          For more info, see https://aka.ms/opcua-certificates
    """

    helps[
        "iot ops connector opcua trust add"
    ] = """
        type: command
        short-summary: Add a trusted certificate to the OPC UA Broker's trusted certificate list.
        long-summary: |
            The certificate file extension must be .der or .crt. Azure resource secretproviderclass
            'opc-ua-connector' and secretsync 'aio-opc-ua-broker-trust-list' will be created if not found.
        examples:
        - name: Add a trusted certificate to the OPC UA Broker's trusted certificate list.
          text: >
            az iot ops connector opcua trust add --instance instance --resource-group instanceresourcegroup
            --certificate-file "certificate.der"
        - name: Add a trusted certificate to the OPC UA Broker's trusted certificate list with custom secret name.
          text: >
            az iot ops connector opcua trust add --instance instance --resource-group instanceresourcegroup
            --certificate-file "certificate.crt" --secret-name custom-secret-name
        - name: Add a trusted certificate to the trusted certificate list and skip the overwrite confirmation prompt when the secret already exists.
          text: >
            az iot ops connector opcua trust add --instance instance --resource-group instanceresourcegroup
            --certificate-file "certificate.der" --overwrite-secret
    """

    helps[
        "iot ops connector opcua trust remove"
    ] = """
        type: command
        short-summary: Remove trusted certificate(s) from the OPC UA Broker's trusted certificate list.
        long-summary: |
            Note: Removing all trusted certificates from the OPC UA Broker's trusted certificate list
            will trigger deletion of the secretsync resource 'aio-opc-ua-broker-trust-list'.
        examples:
          - name: Remove trusted certificates called 'testcert1.der' and 'testcert2.crt' from trusted certificate list.
            text: >
              az iot ops connector opcua trust remove --instance instance --resource-group instanceresourcegroup
              --certificate-names testcert1.der testcert2.crt
          - name: Remove trusted certificates from trusted certificate list, including remove related keyvault secret.
            text: >
              az iot ops connector opcua trust remove --instance instance --resource-group instanceresourcegroup
              --certificate-names testcert1.der testcert2.crt --include-secrets
          - name: Force remove certificates operation regardless of warnings. May lead to errors.
            text: >
              az iot ops connector opcua trust remove --instance instance --resource-group instanceresourcegroup
              --certificate-names testcert1.der testcert2.crt --force
          - name: Remove trusted certificates from trusted certificate list and skip confirmation prompt for removal.
            text: >
              az iot ops connector opcua trust remove --instance instance --resource-group instanceresourcegroup
              --certificate-names testcert1.der testcert2.crt --yes
    """

    helps[
        "iot ops connector opcua trust show"
    ] = """
        type: command
        short-summary: Show details of secretsync resource 'aio-opc-ua-broker-trust-list'.
        examples:
        - name: Show details of 'aio-opc-ua-broker-trust-list' resource.
          text: >
            az iot ops connector opcua trust show --instance instance --resource-group instanceresourcegroup
    """

    helps[
        "iot ops connector opcua issuer"
    ] = """
      type: group
      short-summary: Manage issuer certificates for the OPC UA Broker.
      long-summary: |
        The issuer certificate list stores the certificate authority certificates that the connector
        for OPC UA trusts. If user's OPC UA server's application instance certificate is signed by
        an intermediate certificate authority, but user does not want to automatically trust all the
        certificates issued by the certificate authority, an issuer certificate list can be used to
        manage the trust relationship.
        For more info, see https://aka.ms/opcua-certificates
    """

    helps[
        "iot ops connector opcua issuer add"
    ] = """
        type: command
        short-summary: Add an issuer certificate to the OPC UA Broker's issuer certificate list.
        long-summary: |
            The certificate file extension must be .der, .crt or .crl. When adding a .crl file, a .der
            or .crt file with same file name must be added first. Azure resource secretproviderclass
            'opc-ua-connector'and secretsync 'aio-opc-ua-broker-issuer-list' will be created if not found.
        examples:
        - name: Add an issuer certificate in the OPC UA Broker's issuer certificate list.
          text: >
            az iot ops connector opcua issuer add --instance instance --resource-group instanceresourcegroup
            --certificate-file "certificate.der"
        - name: Add an issuer certificate with .crl extension to the OPC UA Broker's issuer certificate list with same
                file name as the .der file mentioned above.
          text: >
            az iot ops connector opcua issuer add --instance instance --resource-group instanceresourcegroup
            --certificate-file "certificate.crl"
        - name: Add an issuer certificate to the OPC UA Broker's issuer certificate list with custom secret name.
          text: >
            az iot ops connector opcua issuer add --instance instance --resource-group instanceresourcegroup
            --certificate-file "certificate.der" --secret-name custom-secret-name
        - name: Add an issuer certificate to the issuer certificate list and skip the overwrite confirmation prompt when the secret already exists.
          text: >
            az iot ops connector opcua issuer add --instance instance --resource-group instanceresourcegroup
            --certificate-file "certificate.der" --overwrite-secret
    """

    helps[
        "iot ops connector opcua issuer remove"
    ] = """
        type: command
        short-summary: Remove trusted certificate(s) from the OPC UA Broker's issuer certificate list.
        long-summary: |
            Note: Removing all issuer certificates from the OPC UA Broker's issuer certificate list
            will trigger deletion of the secretsync resource 'aio-opc-ua-broker-issuer-list'.
            Please make sure to remove corresponding .crl if exist when removing .der/.crt certificate
            to avoid orphaned secret.
        examples:
          - name: Remove issuer certificates and its revocation list with .crl extension from issuer certificate list.
            text: >
              az iot ops connector opcua issuer remove --instance instance --resource-group instanceresourcegroup
              --certificate-names testcert.der testcert.crl
          - name: Remove issuer certificates from issuer certificate list, including remove related keyvault secret.
            text: >
              az iot ops connector opcua issuer remove --instance instance --resource-group instanceresourcegroup
              --certificate-names testcert.der --include-secrets
          - name: Force remove certificates operation regardless of warnings. May lead to errors.
            text: >
              az iot ops connector opcua issuer remove --instance instance --resource-group instanceresourcegroup
              --certificate-names testcert.der --force
          - name: Remove issuer certificates from issuer certificate list and skip confirmation prompt for removal.
            text: >
              az iot ops connector opcua issuer remove --instance instance --resource-group instanceresourcegroup
              --certificate-names testcert.der --yes
    """

    helps[
        "iot ops connector opcua issuer show"
    ] = """
        type: command
        short-summary: Show details of secretsync resource 'aio-opc-ua-broker-issuer-list'.
        examples:
        - name: Show details of 'aio-opc-ua-broker-issuer-list' secretsync resource.
          text: >
            az iot ops connector opcua issuer show --instance instance --resource-group instanceresourcegroup
    """

    helps[
        "iot ops connector opcua client"
    ] = """
        type: group
        short-summary: Manage enterprise grade client application instance certificate for the OPC UA Broker.
        long-summary: |
          The connector for OPC UA makes use of a single OPC UA application instance certificate
          for all the sessions it establishes to collect telemetry data from OPC UA servers.
          For more info, see https://aka.ms/opcua-certificates
    """

    helps[
        "iot ops connector opcua client add"
    ] = """
        type: command
        short-summary: Add an enterprise grade client application instance certificate.
        long-summary: |
            The public key file extension must be .der and private key file extension
            must be .pem. Please make sure to use same filename for public key and
            private key file. Azure resource secretproviderclass 'opc-ua-connector'
            and secretsync 'aio-opc-ua-broker-client-certificate' will be created
            if not found. The newly added certificate will replace the existing
            certificate if there is any.
            Note: The subject name and application URI will be auto derived from the provided
            certificate. Optional parameters may be used to validate the respective values
            meet expectations before the operation proceeds.
        examples:
        - name: Add a client certificate.
          text: >
            az iot ops connector opcua client add --instance instance --resource-group instanceresourcegroup
            --public-key-file "newopc.der" --private-key-file "newopc.pem"
        - name: Add a client certificate and skip the overwrite confirmation prompt when the secret already exists.
          text: >
            az iot ops connector opcua client add --instance instance --resource-group instanceresourcegroup
            --public-key-file "newopc.der" --private-key-file "newopc.pem" --overwrite-secret
        - name: Add a client certificate with custom public and private key secret name.
          text: >
            az iot ops connector opcua client add
            --instance instance
            --resource-group instanceresourcegroup
            --public-key-file "newopc.der"
            --private-key-file "newopc.pem"
            --public-key-secret-name public-secret-name
            --private-key-secret-name private-secret-name
        - name: Add a client certificate with subject name and application URI specified. Values will be used to validate the existing certificate values.
          text: >
            az iot ops connector opcua client add
            --instance instance
            --resource-group instanceresourcegroup
            --public-key-file "newopc.der"
            --private-key-file "newopc.pem"
            --public-key-secret-name public-secret-name
            --private-key-secret-name private-secret-name
            --subject-name "aio-opc-opcuabroker"
            --application-uri "urn:microsoft.com:aio:opc:opcuabroker"
      """

    helps[
        "iot ops connector opcua client remove"
    ] = """
        type: command
        short-summary: Remove client application instance certificate from the OPC UA Broker.
        long-summary: |
            Note: Removing all certificates from the OPC UA Broker's client certificate store
            will trigger deletion of the secretsync resource 'aio-opc-ua-broker-client-certificate'.
            And this operation will trigger the fallback to default (cert-manager based) certificate.
            This fallback requires an aio extension update.
            Please make sure to remove both public(.der) and private(.pem) key certificate pair to
            avoid orphaned secret.
        examples:
          - name: Remove client certificates from the OPC UA Broker's client certificate store.
            text: >
              az iot ops connector opcua client remove --instance instance --resource-group instanceresourcegroup
              --certificate-names testcert.der testcert.pem
          - name: Remove client certificates from client certificate store, including remove related keyvault secret.
            text: >
              az iot ops connector opcua client remove --instance instance --resource-group instanceresourcegroup
              --certificate-names testcert.der testcert.pem --include-secrets
          - name: Force remove certificates operation regardless of warnings. May lead to errors.
            text: >
              az iot ops connector opcua client remove --instance instance --resource-group instanceresourcegroup
              --certificate-names testcert.der testcert.pem --force
          - name: Remove client certificates from client certificate store and skip confirmation prompt for removal.
            text: >
              az iot ops connector opcua client remove --instance instance --resource-group instanceresourcegroup
              --certificate-names testcert.der testcert.pem --yes

    """

    helps[
        "iot ops connector opcua client show"
    ] = """
        type: command
        short-summary: Show details of secretsync resource 'aio-opc-ua-broker-client-certificate'.
        examples:
        - name: Show details of 'aio-opc-ua-broker-client-certificate' secretsync resource.
          text: >
            az iot ops connector opcua client show --instance instance --resource-group instanceresourcegroup
    """

    helps[
        "iot ops schema version"
    ] = """
        type: group
        short-summary: Schema version management.
        long-summary: |
          A schema version contains the schema content associated with that version.
    """

    helps[
        "iot ops schema version show"
    ] = """
        type: command
        short-summary: Show details of a schema version.
        examples:
        - name: Show details of target schema version 1.
          text: >
            az iot ops schema version show --name 1 --schema myschema --registry myregistry -g myresourcegroup
    """

    helps[
        "iot ops schema version list"
    ] = """
        type: command
        short-summary: List schema versions for a specific schema.
        examples:
        - name: List all schema versions for the schema 'myschema' in the schema registry 'myregistry'.
          text: >
            az iot ops schema version list -g myresourcegroup --registry myregistry --schema myschema
    """

    helps[
        "iot ops schema version remove"
    ] = """
        type: command
        short-summary: Remove a target schema version.
        examples:
        - name: Remove schema version 1.
          text: >
            az iot ops schema version remove -n 1 -g myresourcegroup --registry myregistry --schema myschema
    """

    helps[
        "iot ops schema version add"
    ] = """
        type: command
        short-summary: Add a schema version to a schema.
        long-summary: |
                      To add a version, the associated storage account will need to have public network access enabled.
                      For more information on the delta file format, please see aka.ms/lakehouse-delta-sample
        examples:
        - name: Add a schema version 1 to a schema called 'myschema' within the registry 'myregistry' with
                minimum inputs. The content is inline json (powershell syntax example).
          text: >
            az iot ops schema version add -n 1 -g myresourcegroup --registry myregistry --schema myschema --content '{\\\"hello\\\": \\\"world\\\"}'
        - name: Add a schema version 1 to a schema called 'myschema' within the registry 'myregistry' with
                minimum inputs. The content is inline json (cmd syntax example).
          text: >
            az iot ops schema version add -n 1 -g myresourcegroup --registry myregistry --schema myschema --content "{\\\"hello\\\": \\\"world\\\"}"
        - name: Add a schema version 1 to a schema called 'myschema' within the registry 'myregistry' with
                minimum inputs. The content is inline json (bash syntax example).
          text: >
            az iot ops schema version add -n 1 -g myresourcegroup --registry myregistry --schema myschema --content '{"hello": "world"}'
        - name: Add a schema version 2 to a schema called 'myschema' within the registry 'myregistry' with
                a description. The file should contain the schema content.
          text: >
            az iot ops schema version add -n 2 -g myresourcegroup --registry myregistry --schema myschema --content myschemav2.json --desc "New schema"
    """

    helps[
        "iot ops schema show-dataflow-refs"
    ] = """
        type: command
        short-summary: Show the schema references used for dataflows.
        examples:
        - name: Show schema reference for schema "myschema" and version 1.
          text: >
            az iot ops schema show-dataflow-refs --version 1 --schema myschema --registry myregistry -g myresourcegroup
        - name: Show schema reference for all versions in schema "myschema".
          text: >
            az iot ops schema show-dataflow-refs --schema myschema --registry myregistry -g myresourcegroup
        - name: Show schema reference for all versions and schemas in schema registry "myregistry".
          text: >
            az iot ops schema show-dataflow-refs --registry myregistry -g myresourcegroup
        - name: Show schema reference for all schemas but only the latest versions in schema registry "myregistry".
          text: >
            az iot ops schema show-dataflow-refs --registry myregistry -g myresourcegroup --latest
    """

    helps[
        "iot ops clone"
    ] = f"""
        type: command
        short-summary: Clone an instance.
        long-summary: |
          Clone analyzes an instance then reproduces it in an infrastructure-as-code
          manner via ARM templates.

          The output of clone may be applied directly to another connected
          cluster (referred to as replication), and/or saved locally to use at another time
<<<<<<< HEAD
          - potentially with modification.
=======
          with potential modification.
>>>>>>> e3480e98

          The clone definition being a generic ARM template, can be deployed via existing tools.
          See https://aka.ms/aio-clone for details.

          Clone is compatible with the following instance version range: `{CLONE_INSTANCE_VERS_MIN}>=,<{CLONE_INSTANCE_VERS_MAX}`

        examples:
        - name: Clone an instance to a desired connected cluster.
          text: >
            az iot ops clone -n myinstance -g myresourcegroup --to-cluster-id $CLUSTER_RESOURCE_ID
        - name: Clone an instance to a desired connected cluster, with customized replication.
          text: >
            az iot ops clone -n myinstance -g myresourcegroup --to-cluster-id $CLUSTER_RESOURCE_ID --param location=eastus
        - name: Clone an instance to a desired connected cluster, but splitting and serially applying asset related sub-deployments.
          text: >
            az iot ops clone -n myinstance -g myresourcegroup --to-cluster-id $CLUSTER_RESOURCE_ID --mode linked
        - name: Clone an instance to a local directory.
          text: >
            az iot ops clone -n myinstance -g myresourcegroup --to-dir .
        - name: Clone an instance to a local directory, but splitting and linking to asset related sub-deployments.
          text: >
            az iot ops clone -n myinstance -g myresourcegroup --to-dir /my/content --mode linked
        - name: Hide progress displays and skip prompts.
          text: >
            az iot ops clone -n myinstance -g myresourcegroup --to-dir . --no-progress -y
    """

    helps[
        "iot ops rsync"
    ] = """
        type: group
        short-summary: Resource sync rules management.
    """

    helps[
        "iot ops rsync enable"
    ] = """
        type: command
        short-summary: Enable edge to cloud hydration by creating resource sync rules for the instance.
        long-summary: |
          This operation will create two resource sync rules. One for IoT Operations and one for
          Device Registry. It will then apply a role assignment between the K8 Bridge service
          principal and the IoT Operations instance custom location.

        examples:
        - name: Enable resource sync for the instance.
          text: >
            az iot ops rsync enable -n myinstance -g myresourcegroup
        - name: Enable resource sync for the instance but skip the role assignment step.
          text: >
            az iot ops rsync enable -n myinstance -g myresourcegroup --skip-ra
        - name: Enable resource sync for the instance and explictly provide the K8 Bridge principal OID.
          text: >
            az iot ops rsync enable -n myinstance -g myresourcegroup --k8-bridge-sp-oid $TENANT_K8_BRIDGE_SP_OID
        - name: Enable resource sync for the instance with some customization.
          text: >
            az iot ops rsync enable -n myinstance -g myresourcegroup
            --rule-adr-name myadrsync --rule-ops-name myopsync
            --rule-adr-pri 100 --rule-ops-pri 200
    """

    helps[
        "iot ops rsync list"
    ] = """
        type: command
        short-summary: List resource sync rules associated with the instance.

        examples:
        - name: List resource sync rules associated with the instance.
          text: >
            az iot ops rsync list -n myinstance -g myresourcegroup
    """

    helps[
        "iot ops rsync disable"
    ] = """
        type: command
        short-summary: Disable edge to cloud hydration by deleting instance associated resource sync rules.

        examples:
        - name: Disable resource sync for the target instance.
          text: >
            az iot ops rsync disable -n myinstance -g myresourcegroup
    """<|MERGE_RESOLUTION|>--- conflicted
+++ resolved
@@ -781,8 +781,6 @@
     """
 
     helps[
-<<<<<<< HEAD
-=======
         "iot ops dataflow endpoint create"
     ] = """
         type: group
@@ -1483,7 +1481,6 @@
     """
 
     helps[
->>>>>>> e3480e98
         "iot ops dataflow endpoint apply"
     ] = """
         type: command
@@ -2409,11 +2406,7 @@
 
           The output of clone may be applied directly to another connected
           cluster (referred to as replication), and/or saved locally to use at another time
-<<<<<<< HEAD
-          - potentially with modification.
-=======
           with potential modification.
->>>>>>> e3480e98
 
           The clone definition being a generic ARM template, can be deployed via existing tools.
           See https://aka.ms/aio-clone for details.
