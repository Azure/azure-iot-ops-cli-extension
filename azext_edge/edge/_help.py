--- conflicted
+++ resolved
@@ -9,24 +9,17 @@
 
 from knack.help_files import helps
 
-<<<<<<< HEAD
-from azext_edge.edge.providers.edge_api import SECRETSTORE_API_V1, SECRETSYNC_API_V1
-from azext_edge.edge.providers.edge_api.arccontainerstorage import ARCCONTAINERSTORAGE_API_V1, CONTAINERSTORAGE_API_V1
-from azext_edge.edge.providers.edge_api.openservicemesh import (
-    OPENSERVICEMESH_CONFIG_API_V1,
-    OPENSERVICEMESH_POLICY_API_V1,
-)
-=======
 from azext_edge.edge.providers.edge_api import (
     ARCCONTAINERSTORAGE_API_V1,
     CERTMANAGER_API_V1,
     CONTAINERSTORAGE_API_V1,
+    OPENSERVICEMESH_CONFIG_API_V1,
+    OPENSERVICEMESH_POLICY_API_V1,
     SECRETSTORE_API_V1,
     SECRETSYNC_API_V1,
     TRUSTMANAGER_API_V1,
 )
 
->>>>>>> cc68a59d
 
 from .providers.support_bundle import (
     COMPAT_CLUSTER_CONFIG_APIS,
