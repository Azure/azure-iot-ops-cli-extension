# coding=utf-8
# ----------------------------------------------------------------------------------------------
# Copyright (c) Microsoft Corporation. All rights reserved.
# Licensed under the MIT License. See License file in the project root for license information.
# ----------------------------------------------------------------------------------------------
"""
Help definitions for Digital Twins commands.
"""

from knack.help_files import helps

from .providers.edge_api import MQ_ACTIVE_API
from .providers.support_bundle import (
    COMPAT_AKRI_APIS,
    COMPAT_CLUSTER_CONFIG_APIS,
    COMPAT_DEVICEREGISTRY_APIS,
    COMPAT_MQTT_BROKER_APIS,
    COMPAT_OPCUA_APIS,
    COMPAT_ORC_APIS,
    COMPAT_DATAFLOW_APIS,
)


def load_iotops_help():
    helps[
        "iot ops"
    ] = """
        type: group
        short-summary: Manage Azure IoT Operations.
        long-summary: |
            Azure IoT Operations is a set of highly aligned, but loosely coupled, first-party
            Kubernetes services that enable you to aggregate data from on-prem assets into an
            industrial-grade MQTT Broker, add edge compute and set up bi-directional data flow with
            a variety of services in the cloud.

            By default IoT Operations CLI commands will periodically check to see if a new extension version is available.
            This behavior can be disabled with `az config set iotops.check_latest=false`.
    """

    helps[
        "iot ops support"
    ] = """
        type: group
        short-summary: IoT Operations support command space.
    """

    helps[
        "iot ops support create-bundle"
    ] = f"""
        type: command
        short-summary: Creates a standard support bundle zip archive for use in troubleshooting and diagnostics.
        long-summary: |
            {{Supported service APIs}}
            - {COMPAT_MQTT_BROKER_APIS.as_str()}
            - {COMPAT_OPCUA_APIS.as_str()}
            - {COMPAT_ORC_APIS.as_str()}
            - {COMPAT_AKRI_APIS.as_str()}
            - {COMPAT_DEVICEREGISTRY_APIS.as_str()}
            - {COMPAT_CLUSTER_CONFIG_APIS.as_str()}
            - {COMPAT_DATAFLOW_APIS.as_str()}

        examples:
        - name: Basic usage with default options. This form of the command will auto detect IoT Operations APIs and build a suitable bundle
                capturing the last 24 hours of container logs. The bundle will be produced in the current working directory.
          text: >
            az iot ops support create-bundle

        - name: Constrain data capture on a specific service as well as producing the bundle in a custom output dir.
          text: >
            az iot ops support create-bundle --ops-service opcua --bundle-dir ~/ops

        - name: Specify a custom container log age in seconds.
          text: >
            az iot ops support create-bundle --ops-service broker --log-age 172800

        - name: Include mqtt broker traces in the support bundle. This is an alias for stats trace fetch capability.
          text: >
            az iot ops support create-bundle --ops-service broker --broker-traces
    """

    helps[
        "iot ops check"
    ] = f"""
        type: command
        short-summary: Evaluate cluster-side runtime health of deployed IoT Operations services.
        long-summary: |
            The command by default shows a human friendly _summary_ view of the selected service.
            More detail can be requested via `--detail-level`.

            {{Supported service APIs}}
            - {COMPAT_AKRI_APIS.as_str()}
            - {COMPAT_DEVICEREGISTRY_APIS.as_str()}
            - {COMPAT_MQTT_BROKER_APIS.as_str()}
            - {COMPAT_OPCUA_APIS.as_str()}

            For more information on cluster requirements, please check https://aka.ms/iot-ops-cluster-requirements

        examples:
        - name: Basic usage. Checks `broker` health with summary output.
          text: >
            az iot ops check

        - name: Evaluates `broker` like prior example, however output is optimized for CI.
          text: >
            az iot ops check --as-object

        - name: Checks `opcua` health and configuration with detailed output.
          text: >
            az iot ops check --svc opcua --detail-level 1

        - name: Checks 'deviceregistry' health, but constrains results to `asset` resources.
          text: >
            az iot ops check --svc deviceregistry --detail-level 1 --resources asset

        - name: Use resource name to constrain results to `asset` resources with `my-asset-` name prefix
          text: >
            az iot ops check --svc deviceregistry --resources asset --resource-name 'my-asset-*'
    """

    helps[
        "iot ops broker"
    ] = """
        type: group
        short-summary: Mqtt broker management and operations.
    """

    helps[
        "iot ops broker stats"
    ] = f"""
        type: command
        short-summary: Show dmqtt running statistics.
        long-summary: |
            {{Supported service APIs}}
            - {MQ_ACTIVE_API.as_str()}

        examples:
        - name: Fetch key performance indicators from the diagnostics Prometheus metrics endpoint.
          text: >
            az iot ops broker stats

        - name: Same as prior example except with a dynamic display that refreshes periodically.
          text: >
            az iot ops broker stats --watch

        - name: Return the raw output of the metrics endpoint with minimum processing.
          text: >
            az iot ops broker stats --raw

        - name: Fetch all available mq traces from the diagnostics Protobuf endpoint.
                This will produce a `.zip` with both `Otel` and Grafana `tempo` file formats.
                A trace files last modified attribute will match the trace timestamp.
          text: >
            az iot ops broker stats --trace-dir .

        - name: Fetch traces by trace Ids provided in space-separated hex format. Only `Otel` format is shown.
          text: >
            az iot ops broker stats --trace-ids 4e84000155a98627cdac7de46f53055d
    """

    helps[
        "iot ops broker show"
    ] = """
        type: command
        short-summary: Show details of an mqtt broker.
<<<<<<< HEAD
=======

        examples:
        - name: Show details of the default broker 'broker' in the instance 'mycluster-ops-instance'.
          text: >
            az iot ops broker show -n broker --in mycluster-ops-instance -g myresourcegroup
>>>>>>> 0136b506
    """

    helps[
        "iot ops broker list"
    ] = """
        type: command
        short-summary: List mqtt brokers associated with an instance.
<<<<<<< HEAD
=======

        examples:
        - name: Enumerate all brokers in the instance 'mycluster-ops-instance'.
          text: >
            az iot ops broker list --in mycluster-ops-instance -g myresourcegroup
>>>>>>> 0136b506
    """

    helps[
        "iot ops broker listener"
    ] = """
        type: group
        short-summary: Broker listener management.
    """

    helps[
        "iot ops broker listener show"
    ] = """
        type: command
        short-summary: Show details of an mqtt broker listener.
<<<<<<< HEAD
=======

        examples:
        - name: Show details of the default listener 'listener' associated with the default broker.
          text: >
            az iot ops broker listener show -n listener -b broker --in mycluster-ops-instance -g myresourcegroup
>>>>>>> 0136b506
    """

    helps[
        "iot ops broker listener list"
    ] = """
        type: command
<<<<<<< HEAD
        short-summary: List mqtt broker listeners associated with an instance.
=======
        short-summary: List mqtt broker listeners associated with a broker.

        examples:
        - name: Enumerate all broker listeners associated with the default broker.
          text: >
            az iot ops broker listener list -b broker --in mycluster-ops-instance -g myresourcegroup
>>>>>>> 0136b506
    """

    helps[
        "iot ops broker authn"
    ] = """
        type: group
        short-summary: Broker authentication management.
    """

    helps[
        "iot ops broker authn show"
    ] = """
        type: command
        short-summary: Show details of an mqtt broker authentication resource.
<<<<<<< HEAD
=======

        examples:
        - name: Show details of the default broker authentication resource 'authn' associated with the default broker.
          text: >
            az iot ops broker authn show -n authn -b broker --in mycluster-ops-instance -g myresourcegroup
>>>>>>> 0136b506
    """

    helps[
        "iot ops broker authn list"
    ] = """
        type: command
        short-summary: List mqtt broker authentication resources associated with an instance.
<<<<<<< HEAD
=======

        examples:
        - name: Enumerate all broker authentication resources associated with the default broker.
          text: >
            az iot ops broker authn list -b broker --in mycluster-ops-instance -g myresourcegroup
>>>>>>> 0136b506
    """

    helps[
        "iot ops broker authz"
    ] = """
        type: group
        short-summary: Broker authorization management.
    """

    helps[
        "iot ops broker authz show"
    ] = """
        type: command
        short-summary: Show details of an mqtt broker authorization resource.
<<<<<<< HEAD
=======

        examples:
        - name: Show details of a broker authorization resource 'authz' associated with the default broker.
          text: >
            az iot ops broker authz show -n authz -b broker --in mycluster-ops-instance -g myresourcegroup
>>>>>>> 0136b506
    """

    helps[
        "iot ops broker authz list"
    ] = """
        type: command
        short-summary: List mqtt broker authorization resources associated with an instance.
<<<<<<< HEAD
=======

        examples:
        - name: Enumerate all broker authorization resources associated with the default broker.
          text: >
            az iot ops broker authz list -b broker --in mycluster-ops-instance -g myresourcegroup
>>>>>>> 0136b506
    """

    helps[
        "iot ops dataflow"
    ] = """
        type: group
        short-summary: Dataflow management.
    """

    helps[
        "iot ops dataflow show"
    ] = """
        type: command
<<<<<<< HEAD
        short-summary: Show details of a dataflow resource.
=======
        short-summary: Show details of a dataflow associated with a dataflow profile.

        examples:
        - name: Show details of a dataflow 'mydataflow' associated with a profile 'myprofile'.
          text: >
            az iot ops dataflow show -n mydataflow -p myprofile --in mycluster-ops-instance -g myresourcegroup
>>>>>>> 0136b506
    """

    helps[
        "iot ops dataflow list"
    ] = """
        type: command
<<<<<<< HEAD
        short-summary: List dataflow resources associated with an instance.
=======
        short-summary: List dataflows associated with a dataflow profile.

        examples:
        - name: Enumerate dataflows associated with the profile 'myprofile'.
          text: >
            az iot ops dataflow list -p myprofile --in mycluster-ops-instance -g myresourcegroup
>>>>>>> 0136b506
    """

    helps[
        "iot ops dataflow profile"
    ] = """
        type: group
        short-summary: Dataflow profile management.
    """

    helps[
        "iot ops dataflow profile show"
    ] = """
        type: command
<<<<<<< HEAD
        short-summary: Show details of a dataflow profile resource.
=======
        short-summary: Show details of a dataflow profile.

        examples:
        - name: Show details of a dataflow profile 'myprofile'.
          text: >
            az iot ops dataflow profile show -n myprofile --in mycluster-ops-instance -g myresourcegroup
>>>>>>> 0136b506
    """

    helps[
        "iot ops dataflow profile list"
    ] = """
        type: command
<<<<<<< HEAD
        short-summary: List dataflow profile resources associated with an instance.
=======
        short-summary: List dataflow profiles associated with an instance.

        examples:
        - name: Enumerate dataflow profiles in the instance 'mycluster-ops-instance'.
          text: >
            az iot ops dataflow profile list --in mycluster-ops-instance -g myresourcegroup
>>>>>>> 0136b506
    """

    helps[
        "iot ops dataflow endpoint"
    ] = """
        type: group
        short-summary: Dataflow endpoint management.
    """

    helps[
        "iot ops dataflow endpoint show"
    ] = """
        type: command
        short-summary: Show details of a dataflow endpoint resource.
<<<<<<< HEAD
=======

        examples:
        - name: Show details of a dataflow endpoint 'myendpoint'.
          text: >
            az iot ops dataflow endpoint show -n myendpoint --in mycluster-ops-instance -g myresourcegroup
>>>>>>> 0136b506
    """

    helps[
        "iot ops dataflow endpoint list"
    ] = """
        type: command
        short-summary: List dataflow endpoint resources associated with an instance.
<<<<<<< HEAD
=======

        examples:
        - name: Enumerate dataflow endpoints in the instance 'mycluster-ops-instance'.
          text: >
            az iot ops dataflow endpoint list --in mycluster-ops-instance -g myresourcegroup
>>>>>>> 0136b506
    """

    helps[
        "iot ops verify-host"
    ] = """
        type: command
        short-summary: Runs a set of cluster host verifications for IoT Operations deployment compatibility.
        long-summary: Intended to be run directly on a target cluster host.
          The command may prompt to apply a set of privileged actions such as installing a dependency.
          In this case the CLI must be run with elevated permissions. For example

            `sudo AZURE_EXTENSION_DIR=~/.azure/cliextensions az iot ops verify-host`.
    """

    helps[
        "iot ops init"
    ] = """
        type: command
        short-summary: Bootstrap, configure and deploy IoT Operations to the target Arc-enabled cluster.
        long-summary: |
                      For additional resources including how to Arc-enable a cluster see
                      https://learn.microsoft.com/en-us/azure/iot-operations/deploy-iot-ops/howto-prepare-cluster

                      IoT Operations depends on a service principal (SP) for Key Vault CSI driver secret synchronization.

                      By default, init will do work in creating and configuring a suitable app registration
                      via Microsoft Graph then apply it to the cluster.

                      You can short-circuit this work, by pre-creating an app registration, then providing values
                      for --sp-app-id, --sp-object-id and --sp-secret. By providing the SP fields, no additional
                      work via Microsoft Graph operations will be done.

                      Pre-creating an app registration is useful when the logged-in principal has constrained
                      Entra Id permissions. For example in CI/automation scenarios, or an orgs separation of user
                      responsibility.

        examples:
        - name: Minimum input for complete setup. This includes Key Vault configuration, CSI driver deployment, TLS config and deployment of IoT Operations.
          text: >
            az iot ops init --cluster mycluster -g myresourcegroup --kv-id /subscriptions/2cb3a427-1abc-48d0-9d03-dd240819742a/resourceGroups/myresourcegroup/providers/Microsoft.KeyVault/vaults/mykeyvault

        - name: Same setup as prior example, except with the usage of an existing app Id and a flag to include a simulated PLC server as part of the deployment.
                Including the app Id will prevent init from creating an app registration.
          text: >
            az iot ops init --cluster mycluster -g myresourcegroup --kv-id $KEYVAULT_ID --sp-app-id a14e216b-6802-4e9c-a6ac-844f9ffd230d --simulate-plc

        - name: To skip deployment and focus only on the Key Vault CSI driver and TLS config workflows simple pass in --no-deploy.
                This can be useful when desiring to deploy from a different tool such as Portal.
          text: >
            az iot ops init --cluster mycluster -g myresourcegroup --kv-id $KEYVAULT_ID --sp-app-id a14e216b-6802-4e9c-a6ac-844f9ffd230d --no-deploy

        - name: To only deploy IoT Operations on a cluster that has already been prepped, simply omit --kv-id and include --no-tls.
          text: >
            az iot ops init --cluster mycluster -g myresourcegroup --no-tls

        - name: Use --no-block to do other work while the deployment is on-going vs waiting for the deployment to finish before starting the other work.
          text: >
            az iot ops init --cluster mycluster -g myresourcegroup --kv-id $KEYVAULT_ID --sp-app-id a14e216b-6802-4e9c-a6ac-844f9ffd230d --no-block

        - name: This example shows providing values for --sp-app-id, --sp-object-id and --sp-secret. These values should reflect the desired service principal
                that will be used for the Key Vault CSI driver secret synchronization. Please review the command summary for additional details.
          text: >
            az iot ops init --cluster mycluster -g myresourcegroup --kv-id $KEYVAULT_ID --sp-app-id a14e216b-6802-4e9c-a6ac-844f9ffd230d
            --sp-object-id 224a7a3f-c63d-4923-8950-c4a85f0d2f29 --sp-secret $SP_SECRET

        - name: To customize runtime configuration of the Key Vault CSI driver, --csi-config can be used. For example setting resource limits on the telegraf container dependency.
          text: >
            az iot ops init --cluster mycluster -g myresourcegroup --kv-id $KEYVAULT_ID --sp-app-id a14e216b-6802-4e9c-a6ac-844f9ffd230d
            --csi-config telegraf.resources.limits.memory=500Mi telegraf.resources.limits.cpu=100m
    """

    helps[
        "iot ops delete"
    ] = """
        type: command
        short-summary: Delete IoT Operations from the cluster.
        long-summary: The operation uses Azure Resource Graph to determine correlated resources.
          Resource Graph being eventually consistent does not guarantee a synchronized state at the time of execution.

        examples:
        - name: Minimum input for complete deletion.
          text: >
            az iot ops delete --cluster mycluster -g myresourcegroup
        - name: Skip confirmation prompt and continue to deletion process. Useful for CI scenarios.
          text: >
            az iot ops delete --cluster mycluster -g myresourcegroup -y
        - name: Force deletion regardless of warnings. May lead to errors.
          text: >
            az iot ops delete --cluster mycluster -g myresourcegroup --force
    """

    helps[
        "iot ops show"
    ] = """
        type: command
        short-summary: Show an IoT Operations instance.
        long-summary: Optionally the command can output a tree structure of associated resources representing
          the IoT Operations deployment against the backing cluster.

        examples:
        - name: Basic usage to show an instance.
          text: >
            az iot ops show --name myinstance -g myresourcegroup
        - name: Output a tree structure of associated resources representing the IoT Operations deployment.
          text: >
            az iot ops show --name myinstance -g myresourcegroup --tree
    """

    helps[
        "iot ops list"
    ] = """
        type: command
        short-summary: List IoT Operations instances.
        long-summary: Use --query with desired JMESPath syntax to query the result.

        examples:
        - name: List all instances in the subscription.
          text: >
            az iot ops list
        - name: List all instances of a particular resource group.
          text: >
            az iot ops list -g myresourcegroup
        - name: List the instances in the subscription that have a particular tag value.
          text: >
            az iot ops list -g myresourcegroup --query "[?tags.env == 'prod']"
    """

    helps[
        "iot ops update"
    ] = """
        type: command
        short-summary: Update an IoT Operations instance.
        long-summary: Currently instance tags and description can be updated.

        examples:
        - name: Update instance tags.
          text: >
            az iot ops update --name myinstance -g myresourcegroup --tags a=b c=d
        - name: Update the instance description.
          text: >
            az iot ops update --name myinstance -g myresourcegroup --desc "Fabrikam Widget Factory B42"
    """

    helps[
        "iot ops asset"
    ] = """
        type: group
        short-summary: Manage assets.
    """

    helps[
        "iot ops asset create"
    ] = """
        type: command
        short-summary: Create an asset.
        long-summary: |
                      Either custom location or cluster name must be provided. This command will check
                      for the existance of the associated custom location and cluster and ensure that
                      both are set up correctly with the microsoft.deviceregistry.assets extension.

                      At least one data point or event must be defined during asset creation.

        examples:
        - name: Create an asset using the given custom location.
          text: >
            az iot ops asset create --name {asset_name} -g {resource_group} --custom-location {custom_location}
            --endpoint {endpoint} --data data_source={data_source}

        - name: Create an asset using the given custom location and resource group for the custom location. The resource group
                must be included if there are multiple custom locations with the same name within a subscription.
          text: >
            az iot ops asset create --name {asset_name} -g {resource_group} --custom-location {custom_location}
            --custom-location-resource-group {custom_location_resource_group} --endpoint {endpoint} --data data_source={data_source}

        - name: Create an asset using the given cluster name. The resource group must be included if there are multiple clusters
                with the same name within a subscription.
          text: >
            az iot ops asset create --name {asset_name} -g {resource_group} --cluster {cluster} --cluster-resource-group {cluster_resource_group}
            --endpoint {endpoint} --event event_notifier={event_notifier}

        - name: Create an asset using the given cluster name and custom location.
          text: >
            az iot ops asset create --name {asset_name} -g {resource_group} --cluster {cluster}
            --custom-location {custom_location} --endpoint {endpoint} --event event_notifier={event_notifier}

        - name: Create an asset with custom data point and event defaults.
          text: >
            az iot ops asset create --name {asset_name} -g {resource_group} --custom-location {custom_location}
            --endpoint {endpoint} --data-publish-int {data_point_publishing_interval}
            --data-queue-size {data_point_queue_size} --data-sample-int {data_point_sampling_interval}
            --event-publish-int {event_publishing_interval} --event-queue-size {event_queue_size}
            --event-sample-int {event_sampling_interval} --event event_notifier={event_notifier}

        - name: Create an asset with additional custom attributes.
          text: >
            az iot ops asset create --name {asset_name} -g {resource_group} --custom-location {custom_location}
            --endpoint {endpoint} --custom-attribute {attribute_key}={attribute_value} --custom-attribute {attribute_key}={attribute_value}

        - name: Create an asset with custom asset type, description, documentation uri, external asset id, hardware revision,
                product code, and software revision.
          text: >
            az iot ops asset create --name {asset_name} -g {resource_group} --custom-location {custom_location}
            --endpoint {endpoint} --asset-type {asset_type} --description {description}
            --documentation-uri {documentation_uri} --external-asset-id {external_asset_id} --hardware-revision {hardware_revision}
            --product-code {product_code} --software-revision {software_revision} --data data_source={data_source}

        - name: Create an asset with two events, manufacturer, manufacturer uri, model, serial number.
          text: >
            az iot ops asset create --name {asset_name} -g {resource_group} --custom-location {custom_location}
            --endpoint {endpoint} --event capability_id={capability_id} event_notifier={event_notifier}
            name={name} observability_mode={observability_mode} sampling_interval={sampling_interval} queue_size={queue_size}
            --event event_notifier={event_notifier} --manufacturer {manufacturer} --manufacturer-uri {manufacturer_uri} --model {model}
            --serial-number {serial_number}

        - name: Create a disabled asset with two data points.
          text: >
            az iot ops asset create --name {asset_name} -g {resource_group} --custom-location {custom_location}
            --endpoint {endpoint} --disable --data capability_id={capability_id}
            data_source={data_source} name={name} observability_mode={observability_mode} sampling_interval={sampling_interval}
            queue_size={queue_size} --data data_source={data_source}

        - name: Create an asset with the given pre-filled values.
          text: >
            az iot ops asset create --name MyAsset -g MyRg --custom-location MyLocation --endpoint example.com
            --data capability_id=myTagId data_source=NodeID1 name=myTagName1
            observability_mode=counter sampling_interval=10 queue_size=2 --data
            data_source=NodeID2 --data-publish-int 1000 --data-queue-size 1 --data-sample-int 30
            --asset-type customAsset --description 'Description for a test asset.'
            --documentation-uri www.help.com --external-asset-id 000-000-0000 --hardware-revision 10.0
            --product-code XXX100 --software-revision 0.1 --manufacturer Contoso
            --manufacturer-uri constoso.com --model AssetModel --serial-number 000-000-ABC10
            --custom-attribute work_location=factory
    """

    helps[
        "iot ops asset query"
    ] = """
        type: command
        short-summary: Query the Resource Graph for assets.

        examples:
        - name: Query for assets that are disabled within a given resource group.
          text: >
            az iot ops asset query -g {resource_group} --disabled
        - name: Query for assets that have the given model, manufacturer, and serial number.
          text: >
            az iot ops asset query --model {model} --manufacturer {manufacturer} --serial-number {serial_number}
    """

    helps[
        "iot ops asset show"
    ] = """
        type: command
        short-summary: Show an asset.

        examples:
        - name: Show the details of an asset.
          text: >
            az iot ops asset show --name {asset_name} -g {resource_group}
    """

    helps[
        "iot ops asset update"
    ] = """
        type: command
        short-summary: Update an asset.
        long-summary: To update data points and events, please use the command groups `az iot ops asset data-point` and
            `az iot ops asset events` respectively.

        examples:
        - name: Update an asset's data point and event defaults.
          text: >
            az iot ops asset update --name {asset_name} -g {resource_group} --data-publish-int {data_point_publishing_interval}
            --data-queue-size {data_point_queue_size} --data-sample-int {data_point_sampling_interval}
            --event-publish-int {event_publishing_interval} --event-queue-size {event_queue_size}
            --event-sample-int {event_sampling_interval}

        - name: Update an asset's asset type, description, documentation uri, external asset id, hardware revision, product code,
                and software revision.
          text: >
            az iot ops asset update --name {asset_name} -g {resource_group} --asset-type {asset_type} --description {description}
            --documentation-uri {documentation_uri} --external-asset-id {external_asset_id} --hardware-revision {hardware_revision}
            --product-code {product_code} --software-revision {software_revision}

        - name: Update an asset's manufacturer, manufacturer uri, model, serial number, and custom attribute.
          text: >
            az iot ops asset update --name {asset_name} -g {resource_group} --manufacturer {manufacturer} --manufacturer-uri {manufacturer_uri} --model {model}
            --serial-number {serial_number} --custom-attribute {attribute_key}={attribute_value}

        - name: Disable an asset and remove a custom attribute called "work_site".
          text: >
            az iot ops asset update --name {asset_name} -g {resource_group} --disable --custom-attribute work_site=""
    """

    helps[
        "iot ops asset delete"
    ] = """
        type: command
        short-summary: Delete an asset.
        examples:
        - name: Delete an asset.
          text: >
            az iot ops asset delete --name {asset_name} -g {resource_group}
    """

    helps[
        "iot ops asset data-point"
    ] = """
        type: group
        short-summary: Manage data points in an asset.
    """

    helps[
        "iot ops asset data-point add"
    ] = """
        type: command
        short-summary: Add a data point to an asset.

        examples:
        - name: Add a data point to an asset.
          text: >
            az iot ops asset data-point add --asset {asset} -g {resource_group} --data-source {data_source}

        - name: Add a data point to an asset with capability id, data point name, observability mode, custom queue size,
                and custom sampling interval.
          text: >
            az iot ops asset data-point add --asset {asset} -g {resource_group} --data-source {data_source} --name
            {name} --capability-id {capability_id} --observability-mode {observability_mode} --queue-size
            {queue_size} --sampling-interval {sampling_interval}

        - name: Add a data point to an asset with the given pre-filled values.
          text: >
            az iot ops asset data-point add --asset MyAsset -g MyRG --data-source NodeID1 --name tagName1
            --capability-id tagId1 --observability-mode log --queue-size 5 --sampling-interval 200
    """

    helps[
        "iot ops asset data-point export"
    ] = """
        type: command
        short-summary: Export data points in an asset.
        long-summary: The file name will be {asset_name}_dataPoints.{file_type}.
        examples:
        - name: Export all data points in an asset in JSON format.
          text: >
            az iot ops asset data-point export --asset {asset} -g {resource_group}
        - name: Export all data points in an asset in CSV format in a specific output directory.
          text: >
            az iot ops asset data-point export --asset {asset} -g {resource_group} --format csv --output-dir {output_directory}
        - name: Export all data points in an asset in CSV format that can be uploaded via the DOE portal.
          text: >
            az iot ops asset data-point export --asset {asset} -g {resource_group} --format portal-csv
        - name: Export all data points in an asset in YAML format. Replace the file if one is present already.
          text: >
            az iot ops asset data-point export --asset {asset} -g {resource_group} --format yaml --replace
    """

    helps[
        "iot ops asset data-point import"
    ] = """
        type: command
        short-summary: Import data points in an asset.
        examples:
        - name: Import all data points from a file. These data points will be appended to the asset's current data points. Data-points with duplicate dataSources will be ignored.
          text: >
            az iot ops asset data-point import --asset {asset} -g {resource_group} --input-file {input_file}
        - name: Import all data points from a file. These data points will be appended to the asset's current data points. Data-points with duplicate dataSources will be replaced.
          text: >
            az iot ops asset data-point import --asset {asset} -g {resource_group} --input-file {input_file} --replace
    """

    helps[
        "iot ops asset data-point list"
    ] = """
        type: command
        short-summary: List data points in an asset.
        examples:
        - name: List all data-points in an asset.
          text: >
            az iot ops asset data-point list --asset {asset} -g {resource_group}
    """

    helps[
        "iot ops asset data-point remove"
    ] = """
        type: command
        short-summary: Remove a data point in an asset.

        examples:
        - name: Remove a data point from an asset via the data source.
          text: >
            az iot ops asset data-point remove --asset {asset} -g {resource_group} --data-source {data_source}

        - name: Remove a data point from an asset via the data point name.
          text: >
            az iot ops asset data-point remove --asset {asset} -g {resource_group} --name {name}
    """

    helps[
        "iot ops asset event"
    ] = """
        type: group
        short-summary: Manage events in an asset.
    """

    helps[
        "iot ops asset event add"
    ] = """
        type: command
        short-summary: Add an event to an asset.

        examples:
        - name: Add an event to an asset.
          text: >
            az iot ops asset event add --asset {asset} -g {resource_group} --event-notifier {event_notifier}

        - name: Add an event to an asset with capability id, event name, observability mode, custom queue size,
                and custom sampling interval.
          text: >
            az iot ops asset event add --asset {asset} -g {resource_group} --event-notifier {event_notifier}
            --name {name} --capability-id {capability_id} --observability-mode
            {observability_mode} --queue-size {queue_size} --sampling-interval {sampling_interval}

        - name: Add an event to an asset with the given pre-filled values.
          text: >
            az iot ops asset event add --asset MyAsset -g MyRG --event-notifier eventId --name eventName
            --capability-id tagId1 --observability-mode log --queue-size 2 --sampling-interval 500
    """

    helps[
        "iot ops asset event export"
    ] = """
        type: command
        short-summary: Export events in an asset.
        long-summary: The file name will be {asset_name}_dataPoints.{file_type}.
        examples:
        - name: Export all events in an asset in JSON format.
          text: >
            az iot ops asset event export --asset {asset} -g {resource_group}
        - name: Export all events in an asset in CSV format in a specific output directory.
          text: >
            az iot ops asset event export --asset {asset} -g {resource_group} --format csv --output-dir {output_directory}
        - name: Export all events in an asset in CSV format that can be uploaded to the DOE portal.
          text: >
            az iot ops asset event export --asset {asset} -g {resource_group} --format portal-csv
        - name: Export all events in an asset in YAML format. Replace the file if one is present already.
          text: >
            az iot ops asset event export --asset {asset} -g {resource_group} --format yaml --replace
    """

    helps[
        "iot ops asset event import"
    ] = """
        type: command
        short-summary: Import events in an asset.
        examples:
        - name: Import all events from a file. These events will be appended to the asset's current events.
          text: >
            az iot ops asset event import --asset {asset} -g {resource_group} --input-file {input_file}
        - name: Import all events from a file. These events will replace the asset's current events.
          text: >
            az iot ops asset event import --asset {asset} -g {resource_group} --input-file {input_file} --replace
    """

    helps[
        "iot ops asset event list"
    ] = """
        type: command
        short-summary: List events in an asset.

        examples:
        - name: List all events in an asset.
          text: >
            az iot ops asset event list --asset {asset} -g {resource_group}
    """

    helps[
        "iot ops asset event remove"
    ] = """
        type: command
        short-summary: Remove an event in an asset.

        examples:
        - name: Remove an event from an asset via the event notifier.
          text: >
            az iot ops asset event remove --asset {asset} -g {resource_group} --event-notifier {event_notifier}

        - name: Remove an event from an asset via the event name.
          text: >
            az iot ops asset event remove --asset {asset} -g {resource_group} --name {name}
    """

    helps[
        "iot ops asset endpoint"
    ] = """
        type: group
        short-summary: Manage asset endpoint profiles.
    """

    helps[
        "iot ops asset endpoint create"
    ] = """
        type: command
        short-summary: Create an asset endpoint.
        long-summary: |
                      Either custom location or cluster name must be provided. This command will check
                      for the existance of the associated custom location and cluster and ensure that
                      both are set up correctly with the microsoft.deviceregistry.assets extension.

                      Azure IoT OPC UA Broker (preview) uses the same client certificate for all secure
                      channels between itself and the OPC UA servers that it connects to.
        examples:
        - name: Create an asset endpoint with anonymous user authentication using the given custom location.
          text: >
            az iot ops asset endpoint create --name {asset_endpoint} -g {resource_group} --custom-location {custom_location}
            --target-address {target_address}
        - name: Create an asset endpoint with anonymous user authentication using the given custom location and resource group
                for the custom location. The resource group must be included if there are multiple custom locations with the
                same name within a subscription.
          text: >
            az iot ops asset endpoint create --name {asset_endpoint} -g {resource_group} --custom-location {custom_location}
            --custom-location-resource-group {custom_location_resource_group} --target-address {target_address}
        # - name: Create an asset endpoint with username-password user authentication using the given cluster name. The resource
        #         group must be included if there are multiple clusters with the same name within a subscription.
        #   text: >
        #     az iot ops asset endpoint create --name {asset_endpoint} -g {resource_group} --cluster {cluster}
        #     --cluster-resource-group {cluster_resource_group} --target-address {target_address}
        #     --username-ref {username_reference} --password-ref {password_reference}
        # - name: Create an asset endpoint with certificate user authentication and additional configuration using the given custom
        #         location and cluster name.
        #   text: >
        #     az iot ops asset endpoint create --name {asset_endpoint} -g {resource_group} --cluster {cluster}
        #     --custom-location {custom_location} --target-address {target_address} --certificate-ref {certificate_reference}
        #     --additional-config {additional_configuration}
        # - name: Create an asset endpoint with anonymous user authentication with preconfigured owned certificates.
        #   text: >
        #     az iot ops asset endpoint create --name {asset_endpoint} -g {resource_group} --custom-location {custom_location}
        #     --target-address {target_address} --cert secret={secret_reference} password={password_reference} thumbprint {thumbprint}
        #     --cert secret={secret_reference} password={password_reference} thumbprint={thumbprint}
        - name: Create an asset endpoint with username-password user authentication and preconfigurated owned certificates with
                prefilled values.The username and password references are set via the Azure Keyvault Container Storage Interface
                driver.
          text: >
            az iot ops asset endpoint create --name myAssetEndpoint -g myRG --cluster myCluster
            --target-address "opc.tcp://opcplc-000000:50000" --username-ref "aio-opc-ua-broker-user-authentication/opc-plc-username"
            --password-ref "aio-opc-ua-broker-user-authentication/opc-plc-password" --cert secret=aio-opc-ua-broker-client-certificate
            thumbprint=000000000000000000 password=aio-opc-ua-broker-client-certificate-password
        - name: Create an asset endpoint with username-password user authentication and additional configuration with prefilled values
                (powershell syntax example).
          text: >
            az iot ops asset endpoint create --name myAssetEndpoint -g myRG --cluster myCluster
            --target-address "opc.tcp://opcplc-000000:50000" --username-ref "aio-opc-ua-broker-user-authentication/opc-plc-username"
            --password-ref "aio-opc-ua-broker-user-authentication/opc-plc-password"
            --additional-config '{\\\"applicationName\\\": \\\"opcua-connector\\\", \\\"defaults\\\": {
            \\\"publishingIntervalMilliseconds\\\": 100,  \\\"samplingIntervalMilliseconds\\\": 500,  \\\"queueSize\\\": 15,},
            \\\"session\\\": {\\\"timeout\\\": 60000}, \\\"subscription\\\": {\\\"maxItems\\\": 1000}, \\\"security\\\": {
            \\\"autoAcceptUntrustedServerCertificates\\\": true}}'
        - name: Create an asset endpoint with username-password user authentication and additional configuration with prefilled values
                (cmd syntax example).
          text: >
            az iot ops asset endpoint create --name myAssetEndpoint -g myRG --cluster myCluster
            --target-address "opc.tcp://opcplc-000000:50000" --username-ref "aio-opc-ua-broker-user-authentication/opc-plc-username"
            --password-ref "aio-opc-ua-broker-user-authentication/opc-plc-password"
            --additional-config "{\\\"applicationName\\\": \\\"opcua-connector\\\", \\\"defaults\\\": {
            \\\"publishingIntervalMilliseconds\\\": 100,  \\\"samplingIntervalMilliseconds\\\": 500,  \\\"queueSize\\\": 15,},
            \\\"session\\\": {\\\"timeout\\\": 60000}, \\\"subscription\\\": {\\\"maxItems\\\": 1000}, \\\"security\\\": {
            \\\"autoAcceptUntrustedServerCertificates\\\": true}}"
        - name: Create an asset endpoint with username-password user authentication and additional configuration with prefilled values
                (bash syntax example).
          text: >
            az iot ops asset endpoint create --name myAssetEndpoint -g myRG --cluster myCluster
            --target-address "opc.tcp://opcplc-000000:50000" --username-ref "aio-opc-ua-broker-user-authentication/opc-plc-username"
            --password-ref "aio-opc-ua-broker-user-authentication/opc-plc-password"
            --additional-config '{"applicationName": "opcua-connector", "defaults": {
            "publishingIntervalMilliseconds": 100,  "samplingIntervalMilliseconds": 500,  "queueSize": 15,},
            "session": {"timeout": 60000}, "subscription": {"maxItems": 1000}, "security": {
            "autoAcceptUntrustedServerCertificates": true}}'
    """

    helps[
        "iot ops asset endpoint query"
    ] = """
        type: command
        short-summary: Query the Resource Graph for asset endpoints.
        examples:
        - name: Query for asset endpoints that hae anonymous authentication.
          text: >
            az iot ops asset endpoint query --authentication-mode Anonymous
        - name: Query for asset endpoints that have the given target address and custom location.
          text: >
            az iot ops asset endpoint query --target-address {target_address} --custom-location {custom_location}
    """

    helps[
        "iot ops asset endpoint show"
    ] = """
        type: command
        short-summary: Show an asset endpoint.
        examples:
        - name: Show the details of an asset endpoint.
          text: >
            az iot ops asset endpoint show --name {asset_endpoint} -g {resource_group}
    """

    helps[
        "iot ops asset endpoint update"
    ] = """
        type: command
        short-summary: Update an asset endpoint.
        long-summary: To update owned certificates, please use the command group `az iot ops asset endpoint certificate`.
        examples:
        - name: Update an asset endpoint's authentication mode to use anonymous user authentication.
          text: >
            az iot ops asset endpoint update --name {asset_endpoint} -g {resource_group}
            --authentication-mode Anonymous
        - name: Update an asset endpoint's username and password reference with prefilled values. This will transform the
                authentication mode to username-password if it is not so already.
          text: >
            az iot ops asset endpoint update --name myAssetEndpoint -g myRG
            --username-ref "aio-opc-ua-broker-user-authentication/opc-plc-username"
            --password-ref "aio-opc-ua-broker-user-authentication/opc-plc-password"
        - name: Update an asset endpoint's target address and additional configuration with prefilled values
                (powershell syntax example).
          text: >
            az iot ops asset endpoint update --name myAssetEndpoint -g myRG
            --target-address "opc.tcp://opcplc-000000:50000"
            --additional-config '{\\\"applicationName\\\": \\\"opcua-connector\\\", \\\"defaults\\\": {
            \\\"publishingIntervalMilliseconds\\\": 100,  \\\"samplingIntervalMilliseconds\\\": 500,  \\\"queueSize\\\": 15,},
            \\\"session\\\": {\\\"timeout\\\": 60000}, \\\"subscription\\\": {\\\"maxItems\\\": 1000}, \\\"security\\\": {
            \\\"autoAcceptUntrustedServerCertificates\\\": true}}'
        - name: Update an asset endpoint's target address and additional configuration with prefilled values
                (cmd syntax example).
          text: >
            az iot ops asset endpoint update --name myAssetEndpoint -g myRG
            --target-address "opc.tcp://opcplc-000000:50000"
            --additional-config "{\\\"applicationName\\\": \\\"opcua-connector\\\", \\\"defaults\\\": {
            \\\"publishingIntervalMilliseconds\\\": 100,  \\\"samplingIntervalMilliseconds\\\": 500,  \\\"queueSize\\\": 15,},
            \\\"session\\\": {\\\"timeout\\\": 60000}, \\\"subscription\\\": {\\\"maxItems\\\": 1000}, \\\"security\\\": {
            \\\"autoAcceptUntrustedServerCertificates\\\": true}}"
        - name: Update an asset endpoint's target address and additional configuration with prefilled values
                (bash syntax example).
          text: >
            az iot ops asset endpoint update --name myAssetEndpoint -g myRG
            --target-address "opc.tcp://opcplc-000000:50000"
            --additional-config '{"applicationName": "opcua-connector", "defaults": {
            "publishingIntervalMilliseconds": 100,  "samplingIntervalMilliseconds": 500,  "queueSize": 15,},
            "session": {"timeout": 60000}, "subscription": {"maxItems": 1000}, "security": {
            "autoAcceptUntrustedServerCertificates": true}}'
    """

    helps[
        "iot ops asset endpoint delete"
    ] = """
        type: command
        short-summary: Delete an asset endpoint.
        examples:
        - name: Delete an asset endpoint.
          text: >
            az iot ops asset endpoint delete --name {asset_endpoint} -g {resource_group}
    """

    helps[
        "iot ops asset endpoint certificate"
    ] = """
        type: group
        short-summary: Manage owned certificates in an asset endpoint.
    """

    helps[
        "iot ops asset endpoint certificate add"
    ] = """
        type: command
        short-summary: Add an owned certificate to an asset endpoint.
        examples:
        - name: Add a certificate to an asset endpoint.
          text: >
            az iot ops asset endpoint certificate add --endpoint {asset_endpoint} -g {resource_group}
            --secret-ref {secret_reference} --thumbprint {thumbprint} --password-ref {password_reference}
        - name: Add a certificate to an asset endpoint that uses a password with prefilled values.
          text: >
            az iot ops asset endpoint certificate add --endpoint myAssetEndpoint -g myRG
            --secret-ref "aio-opc-ua-broker-client/certificate" --thumbprint 000000000000000000
            --password-ref "aio-opc-ua-broker-client/certificate-password"
    """

    helps[
        "iot ops asset endpoint certificate list"
    ] = """
        type: command
        short-summary: List owned certificates in an asset endpoint.
        examples:
        - name: List all owned certificates in an asset endpoint.
          text: >
            az iot ops asset endpoint certificate list --endpoint {asset_endpoint} -g {resource_group}
    """

    helps[
        "iot ops asset endpoint certificate remove"
    ] = """
        type: command
        short-summary: Remove an owned certificate in an asset endpoint.
        examples:
        - name: Remove a certificate from an asset endpoint.
          text: >
            az iot ops asset endpoint certificate remove --endpoint {asset_endpoint} -g {resource_group}
            --thumbprint {thumbprint}
    """<|MERGE_RESOLUTION|>--- conflicted
+++ resolved
@@ -162,14 +162,11 @@
     ] = """
         type: command
         short-summary: Show details of an mqtt broker.
-<<<<<<< HEAD
-=======
 
         examples:
         - name: Show details of the default broker 'broker' in the instance 'mycluster-ops-instance'.
           text: >
             az iot ops broker show -n broker --in mycluster-ops-instance -g myresourcegroup
->>>>>>> 0136b506
     """
 
     helps[
@@ -177,14 +174,11 @@
     ] = """
         type: command
         short-summary: List mqtt brokers associated with an instance.
-<<<<<<< HEAD
-=======
 
         examples:
         - name: Enumerate all brokers in the instance 'mycluster-ops-instance'.
           text: >
             az iot ops broker list --in mycluster-ops-instance -g myresourcegroup
->>>>>>> 0136b506
     """
 
     helps[
@@ -199,30 +193,23 @@
     ] = """
         type: command
         short-summary: Show details of an mqtt broker listener.
-<<<<<<< HEAD
-=======
 
         examples:
         - name: Show details of the default listener 'listener' associated with the default broker.
           text: >
             az iot ops broker listener show -n listener -b broker --in mycluster-ops-instance -g myresourcegroup
->>>>>>> 0136b506
     """
 
     helps[
         "iot ops broker listener list"
     ] = """
         type: command
-<<<<<<< HEAD
-        short-summary: List mqtt broker listeners associated with an instance.
-=======
         short-summary: List mqtt broker listeners associated with a broker.
 
         examples:
         - name: Enumerate all broker listeners associated with the default broker.
           text: >
             az iot ops broker listener list -b broker --in mycluster-ops-instance -g myresourcegroup
->>>>>>> 0136b506
     """
 
     helps[
@@ -237,14 +224,11 @@
     ] = """
         type: command
         short-summary: Show details of an mqtt broker authentication resource.
-<<<<<<< HEAD
-=======
 
         examples:
         - name: Show details of the default broker authentication resource 'authn' associated with the default broker.
           text: >
             az iot ops broker authn show -n authn -b broker --in mycluster-ops-instance -g myresourcegroup
->>>>>>> 0136b506
     """
 
     helps[
@@ -252,14 +236,11 @@
     ] = """
         type: command
         short-summary: List mqtt broker authentication resources associated with an instance.
-<<<<<<< HEAD
-=======
 
         examples:
         - name: Enumerate all broker authentication resources associated with the default broker.
           text: >
             az iot ops broker authn list -b broker --in mycluster-ops-instance -g myresourcegroup
->>>>>>> 0136b506
     """
 
     helps[
@@ -274,14 +255,11 @@
     ] = """
         type: command
         short-summary: Show details of an mqtt broker authorization resource.
-<<<<<<< HEAD
-=======
 
         examples:
         - name: Show details of a broker authorization resource 'authz' associated with the default broker.
           text: >
             az iot ops broker authz show -n authz -b broker --in mycluster-ops-instance -g myresourcegroup
->>>>>>> 0136b506
     """
 
     helps[
@@ -289,14 +267,11 @@
     ] = """
         type: command
         short-summary: List mqtt broker authorization resources associated with an instance.
-<<<<<<< HEAD
-=======
 
         examples:
         - name: Enumerate all broker authorization resources associated with the default broker.
           text: >
             az iot ops broker authz list -b broker --in mycluster-ops-instance -g myresourcegroup
->>>>>>> 0136b506
     """
 
     helps[
@@ -310,32 +285,24 @@
         "iot ops dataflow show"
     ] = """
         type: command
-<<<<<<< HEAD
-        short-summary: Show details of a dataflow resource.
-=======
         short-summary: Show details of a dataflow associated with a dataflow profile.
 
         examples:
         - name: Show details of a dataflow 'mydataflow' associated with a profile 'myprofile'.
           text: >
             az iot ops dataflow show -n mydataflow -p myprofile --in mycluster-ops-instance -g myresourcegroup
->>>>>>> 0136b506
     """
 
     helps[
         "iot ops dataflow list"
     ] = """
         type: command
-<<<<<<< HEAD
-        short-summary: List dataflow resources associated with an instance.
-=======
         short-summary: List dataflows associated with a dataflow profile.
 
         examples:
         - name: Enumerate dataflows associated with the profile 'myprofile'.
           text: >
             az iot ops dataflow list -p myprofile --in mycluster-ops-instance -g myresourcegroup
->>>>>>> 0136b506
     """
 
     helps[
@@ -349,32 +316,24 @@
         "iot ops dataflow profile show"
     ] = """
         type: command
-<<<<<<< HEAD
-        short-summary: Show details of a dataflow profile resource.
-=======
         short-summary: Show details of a dataflow profile.
 
         examples:
         - name: Show details of a dataflow profile 'myprofile'.
           text: >
             az iot ops dataflow profile show -n myprofile --in mycluster-ops-instance -g myresourcegroup
->>>>>>> 0136b506
     """
 
     helps[
         "iot ops dataflow profile list"
     ] = """
         type: command
-<<<<<<< HEAD
-        short-summary: List dataflow profile resources associated with an instance.
-=======
         short-summary: List dataflow profiles associated with an instance.
 
         examples:
         - name: Enumerate dataflow profiles in the instance 'mycluster-ops-instance'.
           text: >
             az iot ops dataflow profile list --in mycluster-ops-instance -g myresourcegroup
->>>>>>> 0136b506
     """
 
     helps[
@@ -389,14 +348,11 @@
     ] = """
         type: command
         short-summary: Show details of a dataflow endpoint resource.
-<<<<<<< HEAD
-=======
 
         examples:
         - name: Show details of a dataflow endpoint 'myendpoint'.
           text: >
             az iot ops dataflow endpoint show -n myendpoint --in mycluster-ops-instance -g myresourcegroup
->>>>>>> 0136b506
     """
 
     helps[
@@ -404,14 +360,11 @@
     ] = """
         type: command
         short-summary: List dataflow endpoint resources associated with an instance.
-<<<<<<< HEAD
-=======
 
         examples:
         - name: Enumerate dataflow endpoints in the instance 'mycluster-ops-instance'.
           text: >
             az iot ops dataflow endpoint list --in mycluster-ops-instance -g myresourcegroup
->>>>>>> 0136b506
     """
 
     helps[
