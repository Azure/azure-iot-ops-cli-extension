--- conflicted
+++ resolved
@@ -80,7 +80,18 @@
     """
 
     helps[
-<<<<<<< HEAD
+        "edge init"
+    ] = """
+        type: command
+        short-summary: Initialize and deploy a PAS service bundle to the target cluster.
+        long-summary: |
+            After this operation completes the desired suite of PAS edge services will
+            be deployed with baseline configuration on the target cluster. Deployment is done incrementally.
+
+            Customize deployable PAS version via --pas-version or --custom-version.
+    """
+
+    helps[
         "edge asset"
     ] = """
         type: group
@@ -337,15 +348,5 @@
         - name: Remove an event from an asset via the event name.
           text: >
             az edge asset event remove -n {asset_name} -g {resouce_group} --event-name {event_name}
-=======
-        "edge init"
-    ] = """
-        type: command
-        short-summary: Initialize and deploy a PAS service bundle to the target cluster.
-        long-summary: |
-            After this operation completes the desired suite of PAS edge services will
-            be deployed with baseline configuration on the target cluster. Deployment is done incrementally.
-
-            Customize deployable PAS version via --pas-version or --custom-version.
->>>>>>> fec84521
-    """+    """
+   