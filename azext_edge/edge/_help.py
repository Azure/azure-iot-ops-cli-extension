--- conflicted
+++ resolved
@@ -1260,21 +1260,12 @@
         examples:
         - name: Add a trusted certificate to the OPC UA Broker's trusted certificate list.
           text: >
-<<<<<<< HEAD
-            az iot ops connector opcua trust add --instance instance --instance-resource-group instanceresourcegroup
-            --certificate-file "certificate_file.der"
-        - name: Add a trusted certificate to the OPC UA Broker's trusted certificate list with custom secret name.
-          text: >
-            az iot ops connector opcua trust add --instance instance --instance-resource-group instanceresourcegroup
-            --certificate-file "certificate_file.crt" --secret-name custom_secret_name
-=======
             az iot ops connector opcua trust add --instance instance --resource-group instanceresourcegroup
             --certificate-file "certificate.der"
         - name: Add a trusted certificate to the OPC UA Broker's trusted certificate list with custom secret name.
           text: >
             az iot ops connector opcua trust add --instance instance --resource-group instanceresourcegroup
             --certificate-file "certificate.crt" --secret custom-secret-name
->>>>>>> 91a8f73b
     """
 
     helps[
@@ -1301,45 +1292,6 @@
         examples:
         - name: Add an issuer certificate in the OPC UA Broker's issuer certificate list.
           text: >
-<<<<<<< HEAD
-            az iot ops connector opcua issuer add --instance instance --instance-resource-group instanceresourcegroup
-            --certificate-file "certificate_file.der"
-        - name: Add an issuer certificate with .crl extension to the OPC UA Broker's issuer certificate list with same
-                file name as the .der file mentioned above.
-          text: >
-            az iot ops connector opcua issuer add --instance instance --instance-resource-group instanceresourcegroup
-            --certificate-file "certificate_file.crl"
-        - name: Add an issuer certificate to the OPC UA Broker's issuer certificate list with custom secret name.
-          text: >
-            az iot ops connector opcua issuer add --instance instance --instance-resource-group instanceresourcegroup
-            --certificate-file certificate_file --secret-name custom_secret_name
-    """
-
-    helps[
-        "iot ops connector opcua client"
-    ] = """
-        type: group
-        short-summary: Manage application client certificate for the OPC UA Broker.
-        long-summary: |
-          Configure the connector for OPC UA deployment to use an enterprise grade certificate
-          as OPC UA client application instance certificate.
-          See the following for more info aka.ms/overview-opcua-broker-certificates-management
-    """
-
-    helps[
-        "iot ops connector opcua client add"
-    ] = """
-        type: command
-        short-summary: Add an application client certificate to the OPC UA Broker.
-        long-summary: |
-            The certificate public key file extension must be .der, private key file extension must be .pem.
-            Public key file name must match the private key file name.
-        examples:
-        - name: Add an application client certificate to the OPC UA Broker.
-          text: >
-            az iot ops connector opcua client add --instance instance --instance-resource-group instanceresourcegroup
-            --public-key-file "file.der" --private-key-file "file.pem" --subject-name "subject_name" --application-uri "uri"
-=======
             az iot ops connector opcua issuer add --instance instance --resource-group instanceresourcegroup
             --certificate-file "certificate.der"
         - name: Add an issuer certificate with .crl extension to the OPC UA Broker's issuer certificate list with same
@@ -1351,5 +1303,4 @@
           text: >
             az iot ops connector opcua issuer add --instance instance --instance-resource-group instanceresourcegroup
             --certificate-file "certificate.der" --secret custom-secret-name
->>>>>>> 91a8f73b
     """