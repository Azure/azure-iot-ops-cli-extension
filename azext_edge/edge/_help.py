--- conflicted
+++ resolved
@@ -1363,16 +1363,11 @@
             --certificate-file "certificate.crl"
         - name: Add an issuer certificate to the OPC UA Broker's issuer certificate list with custom secret name.
           text: >
-<<<<<<< HEAD
-            az iot ops connector opcua issuer add --instance instance --instance-resource-group instanceresourcegroup
-=======
             az iot ops connector opcua issuer add --instance instance --resource-group instanceresourcegroup
->>>>>>> 678a548c
             --certificate-file "certificate.der" --secret custom-secret-name
     """
 
     helps[
-<<<<<<< HEAD
         "iot ops connector opcua client"
     ] = """
         type: group
@@ -1398,10 +1393,8 @@
             --public-key-file "newopc.der" --private-key-file "newopc.pem" --subject-name "aio-opc-opcuabroker"
             --application-uri "urn:microsoft.com:aio:opc:opcuabroker"
       """
-    
-    helps[
-=======
->>>>>>> 678a548c
+
+    helps[
         "iot ops schema version"
     ] = """
         type: group
