# coding=utf-8
# ----------------------------------------------------------------------------------------------
# Copyright (c) Microsoft Corporation. All rights reserved.
# Licensed under the MIT License. See License file in the project root for license information.
# ----------------------------------------------------------------------------------------------
"""
Help definitions for Digital Twins commands.
"""

from knack.help_files import helps

from azext_edge.edge.providers.edge_api import SECRETSTORE_API_V1, SECRETSYNC_API_V1

from .providers.edge_api import MQ_ACTIVE_API
from .providers.support_bundle import (
    COMPAT_ARCCONTAINERSTORAGE_APIS,
    COMPAT_CLUSTER_CONFIG_APIS,
    COMPAT_DEVICEREGISTRY_APIS,
    COMPAT_MQTT_BROKER_APIS,
    COMPAT_OPCUA_APIS,
    COMPAT_DATAFLOW_APIS,
)


def load_iotops_help():
    helps[
        "iot ops"
    ] = """
        type: group
        short-summary: Manage Azure IoT Operations.
        long-summary: |
            Azure IoT Operations is a set of highly aligned, but loosely coupled, first-party
            Kubernetes services that enable you to aggregate data from on-prem assets into an
            industrial-grade MQTT Broker, add edge compute and set up bi-directional data flow with
            a variety of services in the cloud.

            By default IoT Operations CLI commands will periodically check to see if a new extension version is available.
            This behavior can be disabled with `az config set iotops.check_latest=false`.
    """

    helps[
        "iot ops support"
    ] = """
        type: group
        short-summary: IoT Operations support operations.
    """

    helps[
        "iot ops support create-bundle"
    ] = f"""
        type: command
        short-summary: Creates a standard support bundle zip archive for use in troubleshooting and diagnostics.
        long-summary: |
            {{Supported service APIs}}
            - {COMPAT_MQTT_BROKER_APIS.as_str()}
            - {COMPAT_OPCUA_APIS.as_str()}
            - {COMPAT_DEVICEREGISTRY_APIS.as_str()}
            - {COMPAT_CLUSTER_CONFIG_APIS.as_str()}
            - {COMPAT_DATAFLOW_APIS.as_str()}
            - {COMPAT_ARCCONTAINERSTORAGE_APIS.as_str()}
            - {SECRETSYNC_API_V1.as_str()}
            - {SECRETSTORE_API_V1.as_str()}

            Note: logs from evicted pod will not be captured, as they are inaccessible. For details
            on why a pod was evicted, please refer to the related pod and node files.

        examples:
        - name: Basic usage with default options. This form of the command will auto detect IoT Operations APIs and build a suitable bundle
                capturing the last 24 hours of container logs. The bundle will be produced in the current working directory.
          text: >
            az iot ops support create-bundle

        - name: Constrain data capture on a specific service as well as producing the bundle in a custom output dir.
          text: >
            az iot ops support create-bundle --ops-service opcua --bundle-dir ~/ops

        - name: Specify a custom container log age in seconds.
          text: >
            az iot ops support create-bundle --ops-service broker --log-age 172800

        - name: Include mqtt broker traces in the support bundle. This is an alias for stats trace fetch capability.
          text: >
            az iot ops support create-bundle --ops-service broker --broker-traces

        - name: Include arc container storage resources in the support bundle.
          text: >
            az iot ops support create-bundle --ops-service acs

        - name: Include secretstore resources in the support bundle.
          text: >
            az iot ops support create-bundle --ops-service secretstore

        - name: Include multiple services in the support bundle with single --ops-service flag.
          text: >
            az iot ops support create-bundle --ops-service broker opcua deviceregistry

        - name: Include multiple services in the support bundle with multiple --ops-service flags.
          text: >
            az iot ops support create-bundle --ops-service broker --ops-service opcua --ops-service deviceregistry
    """

    helps[
        "iot ops check"
    ] = f"""
        type: command
        short-summary: Evaluate cluster-side readiness and runtime health of deployed IoT Operations services.
        long-summary: |
            The command by default shows a high-level human friendly _summary_ view of all services.
            Use the '--svc' option to specify checks for a single service, and configure verbosity via the `--detail-level` argument.
            Note: Resource kind (--resources) and name (--resource-name) filtering can only be used with the '--svc' argument.

            {{Supported service APIs}}
            - {COMPAT_DEVICEREGISTRY_APIS.as_str()}
            - {COMPAT_MQTT_BROKER_APIS.as_str()}
            - {COMPAT_OPCUA_APIS.as_str()}
            - {COMPAT_DATAFLOW_APIS.as_str()}

            For more information on cluster requirements, please check aka.ms/iot-ops-cluster-requirements

        examples:
        - name: Basic usage. Checks overall IoT Operations health with summary output.
          text: >
            az iot ops check

        - name: Checks `broker` service health and configuration with detailed output.
          text: >
            az iot ops check --svc broker --detail-level 1

        - name: Evaluate only the `dataflow` service with output optimized for CI.
          text: >
            az iot ops check --svc dataflow --as-object

        - name: Checks `deviceregistry` health with verbose output, but constrains results to `asset` resources.
          text: >
            az iot ops check --svc deviceregistry --detail-level 2 --resources asset

        - name: Use resource name to constrain results to `asset` resources with `my-asset-` name prefix
          text: >
            az iot ops check --svc deviceregistry --resources asset --resource-name 'my-asset-*'
    """

    helps[
        "iot ops broker"
    ] = """
        type: group
        short-summary: Mqtt broker management.
    """

    helps[
        "iot ops broker stats"
    ] = f"""
        type: command
        short-summary: Show dmqtt running statistics.
        long-summary: |
            {{Supported service APIs}}
            - {MQ_ACTIVE_API.as_str()}

        examples:
        - name: Fetch key performance indicators from the diagnostics Prometheus metrics endpoint.
          text: >
            az iot ops broker stats

        - name: Same as prior example except with a dynamic display that refreshes periodically.
          text: >
            az iot ops broker stats --watch

        - name: Return the raw output of the metrics endpoint with minimum processing.
          text: >
            az iot ops broker stats --raw

        - name: Fetch all available mqtt broker traces from the diagnostics Protobuf endpoint.
                This will produce a `.zip` with both `Otel` and Grafana `tempo` file formats.
                A trace files last modified attribute will match the trace timestamp.
          text: >
            az iot ops broker stats --trace-dir .

        - name: Fetch traces by trace Ids provided in space-separated hex format. Only `Otel` format is shown.
          text: >
            az iot ops broker stats --trace-ids 4e84000155a98627cdac7de46f53055d
    """

    helps[
        "iot ops broker show"
    ] = """
        type: command
        short-summary: Show details of an mqtt broker.

        examples:
        - name: Show details of the default broker 'broker' in the instance 'mycluster-ops-instance'.
          text: >
            az iot ops broker show -n broker --in mycluster-ops-instance -g myresourcegroup
    """

    helps[
        "iot ops broker list"
    ] = """
        type: command
        short-summary: List mqtt brokers associated with an instance.

        examples:
        - name: Enumerate all brokers in the instance 'mycluster-ops-instance'.
          text: >
            az iot ops broker list --in mycluster-ops-instance -g myresourcegroup
    """

    helps[
        "iot ops broker delete"
    ] = """
        type: command
        short-summary: Delete an mqtt broker.

        examples:
        - name: Delete the broker called 'broker' in the instance 'mycluster-ops-instance'.
          text: >
            az iot ops broker delete -n broker --in mycluster-ops-instance -g myresourcegroup
        - name: Same as prior example but skipping the confirmation prompt.
          text: >
            az iot ops broker delete -n broker --in mycluster-ops-instance -g myresourcegroup -y
    """

    helps[
        "iot ops broker listener"
    ] = """
        type: group
        short-summary: Broker listener management.
    """

    helps[
        "iot ops broker listener show"
    ] = """
        type: command
        short-summary: Show details of an mqtt broker listener.

        examples:
        - name: Show details of the default listener 'listener' associated with the default broker.
          text: >
            az iot ops broker listener show -n listener -b broker --in mycluster-ops-instance -g myresourcegroup
    """

    helps[
        "iot ops broker listener list"
    ] = """
        type: command
        short-summary: List mqtt broker listeners associated with a broker.

        examples:
        - name: Enumerate all broker listeners associated with the default broker.
          text: >
            az iot ops broker listener list -b broker --in mycluster-ops-instance -g myresourcegroup
    """

    helps[
        "iot ops broker listener delete"
    ] = """
        type: command
        short-summary: Delete an mqtt broker listener.

        examples:
        - name: Delete the broker listener called 'listener' associated with broker 'broker'.
          text: >
            az iot ops broker listener delete -n listener -b broker --in mycluster-ops-instance -g myresourcegroup
        - name: Same as prior example but skipping the confirmation prompt.
          text: >
            az iot ops broker listener delete -n listener -b broker --in mycluster-ops-instance -g myresourcegroup -y
    """

    helps[
        "iot ops broker authn"
    ] = """
        type: group
        short-summary: Broker authentication management.
    """

    helps[
        "iot ops broker authn show"
    ] = """
        type: command
        short-summary: Show details of an mqtt broker authentication resource.

        examples:
        - name: Show details of the default broker authentication resource 'authn' associated with the default broker.
          text: >
            az iot ops broker authn show -n authn -b broker --in mycluster-ops-instance -g myresourcegroup
    """

    helps[
        "iot ops broker authn list"
    ] = """
        type: command
        short-summary: List mqtt broker authentication resources associated with an instance.

        examples:
        - name: Enumerate all broker authentication resources associated with the default broker.
          text: >
            az iot ops broker authn list -b broker --in mycluster-ops-instance -g myresourcegroup
    """

    helps[
        "iot ops broker authn delete"
    ] = """
        type: command
        short-summary: Delete an mqtt broker authentication resource.

        examples:
        - name: Delete the broker authentication resource called 'authn' associated with broker 'broker'.
          text: >
            az iot ops broker authn delete -n authn -b broker --in mycluster-ops-instance -g myresourcegroup
        - name: Same as prior example but skipping the confirmation prompt.
          text: >
            az iot ops broker authn delete -n authn -b broker --in mycluster-ops-instance -g myresourcegroup -y
    """

    helps[
        "iot ops broker authz"
    ] = """
        type: group
        short-summary: Broker authorization management.
    """

    helps[
        "iot ops broker authz show"
    ] = """
        type: command
        short-summary: Show details of an mqtt broker authorization resource.

        examples:
        - name: Show details of a broker authorization resource 'authz' associated with the default broker.
          text: >
            az iot ops broker authz show -n authz -b broker --in mycluster-ops-instance -g myresourcegroup
    """

    helps[
        "iot ops broker authz list"
    ] = """
        type: command
        short-summary: List mqtt broker authorization resources associated with an instance.

        examples:
        - name: Enumerate all broker authorization resources associated with the default broker.
          text: >
            az iot ops broker authz list -b broker --in mycluster-ops-instance -g myresourcegroup
    """

    helps[
        "iot ops broker authz delete"
    ] = """
        type: command
        short-summary: Delete an mqtt broker authorization resource.

        examples:
        - name: Delete the broker authorization resource called 'authz' associated with broker 'broker'.
          text: >
            az iot ops broker authz delete -n authz -b broker --in mycluster-ops-instance -g myresourcegroup
        - name: Same as prior example but skipping the confirmation prompt.
          text: >
            az iot ops broker authz delete -n authz -b broker --in mycluster-ops-instance -g myresourcegroup -y
    """

    helps[
        "iot ops dataflow"
    ] = """
        type: group
        short-summary: Dataflow management.
    """

    helps[
        "iot ops dataflow show"
    ] = """
        type: command
        short-summary: Show details of a dataflow associated with a dataflow profile.

        examples:
        - name: Show details of a dataflow 'mydataflow' associated with a profile 'myprofile'.
          text: >
            az iot ops dataflow show -n mydataflow -p myprofile --in mycluster-ops-instance -g myresourcegroup
    """

    helps[
        "iot ops dataflow list"
    ] = """
        type: command
        short-summary: List dataflows associated with a dataflow profile.

        examples:
        - name: Enumerate dataflows associated with the profile 'myprofile'.
          text: >
            az iot ops dataflow list -p myprofile --in mycluster-ops-instance -g myresourcegroup
    """

    helps[
        "iot ops dataflow profile"
    ] = """
        type: group
        short-summary: Dataflow profile management.
    """

    helps[
        "iot ops dataflow profile show"
    ] = """
        type: command
        short-summary: Show details of a dataflow profile.

        examples:
        - name: Show details of a dataflow profile 'myprofile'.
          text: >
            az iot ops dataflow profile show -n myprofile --in mycluster-ops-instance -g myresourcegroup
    """

    helps[
        "iot ops dataflow profile list"
    ] = """
        type: command
        short-summary: List dataflow profiles associated with an instance.

        examples:
        - name: Enumerate dataflow profiles in the instance 'mycluster-ops-instance'.
          text: >
            az iot ops dataflow profile list --in mycluster-ops-instance -g myresourcegroup
    """

    helps[
        "iot ops dataflow endpoint"
    ] = """
        type: group
        short-summary: Dataflow endpoint management.
    """

    helps[
        "iot ops dataflow endpoint show"
    ] = """
        type: command
        short-summary: Show details of a dataflow endpoint resource.

        examples:
        - name: Show details of a dataflow endpoint 'myendpoint'.
          text: >
            az iot ops dataflow endpoint show -n myendpoint --in mycluster-ops-instance -g myresourcegroup
    """

    helps[
        "iot ops dataflow endpoint list"
    ] = """
        type: command
        short-summary: List dataflow endpoint resources associated with an instance.

        examples:
        - name: Enumerate dataflow endpoints in the instance 'mycluster-ops-instance'.
          text: >
            az iot ops dataflow endpoint list --in mycluster-ops-instance -g myresourcegroup
    """

    helps[
        "iot ops verify-host"
    ] = """
        type: command
        short-summary: Runs a set of cluster host verifications for IoT Operations deployment compatibility.
        long-summary: Intended to be run directly on a target cluster host.
          The command may prompt to apply a set of privileged actions such as installing a dependency.
          In this case the CLI must be run with elevated permissions. For example

            `sudo AZURE_EXTENSION_DIR=~/.azure/cliextensions az iot ops verify-host`.
    """

    helps[
        "iot ops init"
    ] = """
        type: command
        short-summary: Bootstrap the Arc-enabled cluster for IoT Operations deployment.
        long-summary: |
                      An Arc-enabled cluster is required to deploy IoT Operations. See the following resource for
                      more info aka.ms/aziotops-arcconnect.

                      The init operation will do work in installing and configuring a foundation layer of edge
                      services necessary for IoT Operations deployment.

                      After the foundation layer has been installed the `az iot ops create` command should
                      be used to deploy an instance.
        examples:
        - name: Usage with minimum input. This form will deploy the IoT Operations foundation layer.
          text: >
             az iot ops init --cluster mycluster -g myresourcegroup
        - name: Similar to the prior example but with Arc Container Storage fault-tolerance enabled (requires at least 3 nodes).
          text: >
             az iot ops init --cluster mycluster -g myresourcegroup --enable-fault-tolerance
        - name: This example highlights trust settings for a user provided cert manager config.
          text: >
             az iot ops init --cluster mycluster -g myresourcegroup --trust-settings
             configMapName=example-bundle configMapKey=trust-bundle.pem issuerKind=ClusterIssuer
             issuerName=trust-manager-selfsigned-issuer

    """

    helps[
        "iot ops create"
    ] = """
        type: command
        short-summary: Create an IoT Operations instance.
        long-summary: |
                      A succesful execution of init is required before running this command.

                      The result of the command nets an IoT Operations instance with
                      a set of default resources configured for cohesive function.

        examples:
        - name: Create the target instance with minimum input.
          text: >
            az iot ops create --cluster mycluster -g myresourcegroup --name myinstance --sr-resource-id $SCHEMA_REGISTRY_RESOURCE_ID
        - name: The following example adds customization to the default broker instance resource
            as well as an instance description and tags.
          text: >
             az iot ops create --cluster mycluster -g myresourcegroup --name myinstance --sr-resource-id $SCHEMA_REGISTRY_RESOURCE_ID
             --broker-mem-profile High --broker-backend-workers 4 --description 'Contoso Factory'
             --tags tier=testX1
        - name: This example shows deploying an additional insecure (no authn or authz) broker listener
            configured for port 1883 of service type load balancer. Useful for testing and/or demos.
            Do not use the insecure option in production.
          text: >
             az iot ops create --cluster mycluster -g myresourcegroup --name myinstance --sr-resource-id $SCHEMA_REGISTRY_RESOURCE_ID
             --add-insecure-listener
        - name: This form shows how to enable resource sync for the instance deployment.
            To enable resource sync role assignment write is necessary on the target resource group.
          text: >
             az iot ops create --cluster mycluster -g myresourcegroup --name myinstance --sr-resource-id $SCHEMA_REGISTRY_RESOURCE_ID
             --enable-rsync
    """

    helps[
        "iot ops delete"
    ] = """
        type: command
        short-summary: Delete IoT Operations from the cluster.
        long-summary: |
            The name of either the instance or cluster must be provided.

            The operation uses Azure Resource Graph to determine correlated resources.
            Resource Graph being eventually consistent does not guarantee a synchronized state at the
            time of execution.

        examples:
        - name: Minimum input for complete deletion.
          text: >
            az iot ops delete -n myinstance -g myresourcegroup
        - name: Skip confirmation prompt and continue to deletion process. Useful for CI scenarios.
          text: >
            az iot ops delete -n myinstance -g myresourcegroup -y
        - name: Force deletion regardless of warnings. May lead to errors.
          text: >
            az iot ops delete -n myinstance -g myresourcegroup --force
        - name: Use cluster name instead of instance for lookup.
          text: >
            az iot ops delete --cluster mycluster -g myresourcegroup
        - name: Reverse application of init.
          text: >
            az iot ops delete -n myinstance -g myresourcegroup --include-deps
    """

    helps[
        "iot ops show"
    ] = """
        type: command
        short-summary: Show an IoT Operations instance.
        long-summary: Optionally the command can output a tree structure of associated resources representing
          the IoT Operations deployment against the backing cluster.

        examples:
        - name: Basic usage to show an instance.
          text: >
            az iot ops show --name myinstance -g myresourcegroup
        - name: Output a tree structure of associated resources representing the IoT Operations deployment.
          text: >
            az iot ops show --name myinstance -g myresourcegroup --tree
    """

    helps[
        "iot ops list"
    ] = """
        type: command
        short-summary: List IoT Operations instances.
        long-summary: Use --query with desired JMESPath syntax to query the result.

        examples:
        - name: List all instances in the subscription.
          text: >
            az iot ops list
        - name: List all instances of a particular resource group.
          text: >
            az iot ops list -g myresourcegroup
        - name: List the instances in the subscription that have a particular tag value.
          text: >
            az iot ops list -g myresourcegroup --query "[?tags.env == 'prod']"
    """

    helps[
        "iot ops update"
    ] = """
        type: command
        short-summary: Update an IoT Operations instance.
        long-summary: Currently instance tags and description can be updated.

        examples:
        - name: Update instance tags. This is equivalent to a replace.
          text: >
            az iot ops update --name myinstance -g myresourcegroup --tags a=b c=d
        - name: Remove instance tags.
          text: >
            az iot ops update --name myinstance -g myresourcegroup --tags ""
        - name: Update the instance description.
          text: >
            az iot ops update --name myinstance -g myresourcegroup --desc "Fabrikam Widget Factory B42"
    """

    helps[
        "iot ops identity"
    ] = """
        type: group
        short-summary: Instance identity management.
    """

    helps[
        "iot ops identity assign"
    ] = """
        type: command
        short-summary: Assign a user-assigned managed identity with the instance.
        long-summary: |
            This operation includes federation of the identity.

        examples:
        - name: Assign and federate a desired user-assigned managed identity.
          text: >
            az iot ops identity assign --name myinstance -g myresourcegroup --mi-user-assigned $UA_MI_RESOURCE_ID
    """

    helps[
        "iot ops identity show"
    ] = """
        type: command
        short-summary: Show the instance identities.

        examples:
        - name: Show the identities associated with the target instance.
          text: >
            az iot ops identity show --name myinstance -g myresourcegroup
    """

    helps[
        "iot ops identity remove"
    ] = """
        type: command
        short-summary: Remove a user-assigned managed identity from the instance.

        examples:
        - name: Remove the desired user-assigned managed identity from the instance.
          text: >
            az iot ops identity remove --name myinstance -g myresourcegroup --mi-user-assigned $UA_MI_RESOURCE_ID
    """

    helps[
        "iot ops secretsync"
    ] = """
        type: group
        short-summary: Instance secret sync management.
    """

    helps[
        "iot ops secretsync enable"
    ] = """
        type: command
        short-summary: Enable secret sync for an instance.
        long-summary: |
            The operation handles federation, creation of a secret provider class
            and role assignments of the managed identity to the target Key Vault.

            Only one Secret Provider Class must be associated to the instance at a time.

        examples:
        - name: Enable the target instance for Key Vault secret sync.
          text: >
            az iot ops secretsync enable --name myinstance -g myresourcegroup
            --mi-user-assigned $UA_MI_RESOURCE_ID --kv-resource-id $KEYVAULT_RESOURCE_ID
        - name: Same as prior example except flag to skip Key Vault role assignments.
          text: >
            az iot ops secretsync enable --name myinstance -g myresourcegroup
            --mi-user-assigned $UA_MI_RESOURCE_ID --kv-resource-id $KEYVAULT_RESOURCE_ID --skip-ra
    """

    helps[
        "iot ops secretsync show"
    ] = """
        type: command
        short-summary: Show the secret sync config associated with an instance.

        examples:
        - name: Show the secret sync config associated with an instance.
          text: >
            az iot ops secretsync show --name myinstance -g myresourcegroup
    """

    helps[
        "iot ops secretsync disable"
    ] = """
        type: command
        short-summary: Disable secret sync for an instance.

        examples:
        - name: Disable secret sync for an instance.
          text: >
            az iot ops secretsync disable --name myinstance -g myresourcegroup
    """

    helps[
        "iot ops asset"
    ] = """
        type: group
        short-summary: Asset management.
        long-summary: For more information on asset management, please see aka.ms/asset-overview
    """

    helps[
        "iot ops asset create"
    ] = """
        type: command
        short-summary: Create an asset.
        long-summary: For examples of file formats, please see aka.ms/aziotops-assets

        examples:
        - name: Create an asset using the given instance in the same resource group.
          text: >
            az iot ops asset create --name myasset -g myresourcegroup --endpoint-profile myassetendpoint --instance myinstance

        - name: Create an asset using the given instance in a different resource group but same subscription. Note that the Digital
                Operations Experience may not display the asset if it is in a different subscription from the instance.
          text: >
            az iot ops asset create --name myasset -g myresourcegroup --endpoint-profile myassetendpoint --instance myinstance
            --instance-resource-group myinstanceresourcegroup

        - name: Create a disabled asset using a file containing events.
          text: >
            az iot ops asset create --name myasset -g myresourcegroup --endpoint-profile myassetendpoint --instance myinstance
            --event-file /path/to/myasset_events.csv --disable

        - name: Create an asset with the given pre-filled values.
          text: >
            az iot ops asset create --name myasset -g myresourcegroup --endpoint-profile myassetendpoint --instance myinstance
            --event event_notifier=EventNotifier1 name=myEvent1 observability_mode=log sampling_interval=10 queue_size=2 --event
            event_notifier=EventNotifier2 name=myEvent2 --dataset-publish-int 1250 --dataset-queue-size 2 --dataset-sample-int 30
            --event-publish-int 750 --event-queue-size 3 --event-sample-int 50
            --description 'Description for a test asset.'
            --documentation-uri www.contoso.com --external-asset-id 000-000-1234 --hardware-revision 10.0
            --product-code XXX100 --software-revision 0.1 --manufacturer Contoso
            --manufacturer-uri constoso.com --model AssetModel --serial-number 000-000-ABC10
            --custom-attribute work_location=factory
    """

    helps[
        "iot ops asset query"
    ] = """
        type: command
        short-summary: Query the Resource Graph for assets.

        examples:
        - name: Query for assets that are disabled within a given resource group.
          text: >
            az iot ops asset query -g myresourcegroup --disabled
        - name: Query for assets that have the given model, manufacturer, and serial number.
          text: >
            az iot ops asset query --model model1 --manufacturer contoso --serial-number 000-000-ABC10
    """

    helps[
        "iot ops asset show"
    ] = """
        type: command
        short-summary: Show an asset.

        examples:
        - name: Show the details of an asset.
          text: >
            az iot ops asset show --name myasset -g myresourcegroup
    """

    helps[
        "iot ops asset update"
    ] = """
        type: command
        short-summary: Update an asset.
        long-summary: To update datasets and events, please use the command groups `az iot ops asset dataset` and
            `az iot ops asset event` respectively.

        examples:
        - name: Update an asset's dataset and event defaults.
          text: >
            az iot ops asset update --name myasset -g myresourcegroup --dataset-publish-int 1250 --dataset-queue-size 2 --dataset-sample-int 30
            --event-publish-int 750 --event-queue-size 3 --event-sample-int 50

        - name: Update an asset's description, documentation uri, hardware revision, product code,
                and software revision.
          text: >
            az iot ops asset update --name myasset -g myresourcegroup --description "Updated test asset description."
            --documentation-uri www.contoso.com --hardware-revision 11.0
            --product-code XXX102 --software-revision 0.2

        - name: Update an asset's manufacturer, manufacturer uri, model, serial number, and custom attribute.
          text: >
            az iot ops asset update --name myasset -g myresourcegroup --manufacturer Contoso
            --manufacturer-uri constoso2.com --model NewAssetModel --serial-number 000-000-ABC11
            --custom-attribute work_location=new_factory --custom-attribute secondary_work_location=factory

        - name: Disable an asset and remove a custom attribute called "work_site".
          text: >
            az iot ops asset update --name myasset -g myresourcegroup --disable --custom-attribute work_site=""
    """

    helps[
        "iot ops asset delete"
    ] = """
        type: command
        short-summary: Delete an asset.
        examples:
        - name: Delete an asset.
          text: >
            az iot ops asset delete --name myasset -g myresourcegroup
    """

    helps[
        "iot ops asset dataset"
    ] = """
        type: group
        short-summary: Manage datasets in an asset.
        long-summary: A dataset will be created once a point is created. See `az iot ops asset dataset point add` for more details.
    """

    helps[
        "iot ops asset dataset list"
    ] = """
        type: command
        short-summary: List datasets within an asset.

        examples:
        - name: List datasets within an asset.
          text: >
            az iot ops asset dataset list -g myresourcegroup --asset myasset
    """

    helps[
        "iot ops asset dataset show"
    ] = """
        type: command
        short-summary: Show a dataset within an asset.

        examples:
        - name: Show the details of a dataset in an asset.
          text: >
            az iot ops asset dataset show -g myresourcegroup --asset myasset -n default
    """

    helps[
        "iot ops asset dataset point"
    ] = """
        type: group
        short-summary: Manage data-points in an asset dataset.
    """

    helps[
        "iot ops asset dataset point add"
    ] = """
        type: command
        short-summary: Add a data point to an asset dataset.
        long-summary: If no datasets exist yet, this will create a new dataset. Currently, only one dataset is supported with the name "default".

        examples:
        - name: Add a data point to an asset.
          text: >
            az iot ops asset dataset point add --asset myasset -g myresourcegroup --dataset default --data-source mydatasource --name data1

        - name: Add a data point to an asset with data point name, observability mode, custom queue size,
                and custom sampling interval.
          text: >
            az iot ops asset dataset point add --asset myasset -g myresourcegroup --dataset default --data-source mydatasource --name data1
            --observability-mode log --queue-size 5 --sampling-interval 200
    """

    helps[
        "iot ops asset dataset point export"
    ] = """
        type: command
        short-summary: Export data-points in an asset dataset.
        long-summary: The file name will be {asset_name}_{dataset_name}_dataPoints.{file_type}.
        examples:
        - name: Export all data-points in an asset in JSON format.
          text: >
            az iot ops asset dataset point export --asset myasset -g myresourcegroup --dataset default
        - name: Export all data-points in an asset in CSV format in a specific output directory that can be uploaded via the Digital Operations Experience.
          text: >
            az iot ops asset dataset point export --asset myasset -g myresourcegroup --dataset default --format csv --output-dir myAssetsFiles
        - name: Export all data-points in an asset in YAML format. Replace the file if one is present already.
          text: >
            az iot ops asset dataset point export --asset myasset -g myresourcegroup --dataset default --format yaml --replace
    """

    helps[
        "iot ops asset dataset point import"
    ] = """
        type: command
        short-summary: Import data-points in an asset dataset.
        long-summary: For examples of file formats, please see aka.ms/aziotops-assets
        examples:
        - name: Import all data-points from a file. These data-points will be appended to the asset dataset's current data-points. Data-points with duplicate names will be ignored.
          text: >
            az iot ops asset dataset point import --asset myasset -g myresourcegroup --dataset default --input-file myasset_default_dataPoints.csv
        - name: Import all data-points from a file. These data-points will be appended to the asset dataset's current data-points. Data-points with duplicate names will replace the current asset data-points.
          text: >
            az iot ops asset dataset point import --asset myasset -g myresourcegroup --dataset default --input-file myasset_default_dataPoints.json --replace
    """

    helps[
        "iot ops asset dataset point list"
    ] = """
        type: command
        short-summary: List data-points in an asset dataset.
        examples:
        - name: List all points in an asset dataset.
          text: >
            az iot ops asset dataset point list --asset myasset -g myresourcegroup --dataset default
    """

    helps[
        "iot ops asset dataset point remove"
    ] = """
        type: command
        short-summary: Remove a data point in an asset dataset.

        examples:
        - name: Remove a data point from an asset via the data point name.
          text: >
            az iot ops asset dataset point remove --asset myasset -g myresourcegroup --dataset default --name data1
    """

    helps[
        "iot ops asset event"
    ] = """
        type: group
        short-summary: Manage events in an asset.
    """

    helps[
        "iot ops asset event add"
    ] = """
        type: command
        short-summary: Add an event to an asset.

        examples:
        - name: Add an event to an asset.
          text: >
            az iot ops asset event add --asset myasset -g myresourcegroup --event-notifier eventId --name eventName

        - name: Add an event to an asset with event name, observability mode, custom queue size,
                and custom sampling interval.
          text: >
            az iot ops asset event add --asset MyAsset -g MyRG --event-notifier eventId --name eventName
            --observability-mode log --queue-size 2 --sampling-interval 500
    """

    helps[
        "iot ops asset event export"
    ] = """
        type: command
        short-summary: Export events in an asset.
        long-summary: The file name will be {asset_name}_events.{file_type}.
        examples:
        - name: Export all events in an asset in JSON format.
          text: >
            az iot ops asset event export --asset myasset -g myresourcegroup
        - name: Export all events in an asset in CSV format in a specific output directory that can be uploaded to the Digital Operations Experience.
          text: >
            az iot ops asset event export --asset myasset -g myresourcegroup --format csv --output-dir myAssetFiles
        - name: Export all events in an asset in YAML format. Replace the file if one is present already.
          text: >
            az iot ops asset event export --asset myasset -g myresourcegroup --format yaml --replace
    """

    helps[
        "iot ops asset event import"
    ] = """
        type: command
        short-summary: Import events in an asset.
        long-summary: For examples of file formats, please see aka.ms/aziotops-assets
        examples:
        - name: Import all events from a file. These events will be appended to the asset's current events. Events with duplicate names will be ignored.
          text: >
            az iot ops asset event import --asset myasset -g myresourcegroup --input-file myasset_events.yaml
        - name: Import all events from a file. These events will appended the asset's current events. Events with duplicate names will replace the current asset events.
          text: >
            az iot ops asset event import --asset myasset -g myresourcegroup --input-file myasset_events.csv --replace
    """

    helps[
        "iot ops asset event list"
    ] = """
        type: command
        short-summary: List events in an asset.

        examples:
        - name: List all events in an asset.
          text: >
            az iot ops asset event list --asset myasset -g myresourcegroup
    """

    helps[
        "iot ops asset event remove"
    ] = """
        type: command
        short-summary: Remove an event in an asset.

        examples:
        - name: Remove an event from an asset via the event name.
          text: >
            az iot ops asset event remove --asset myasset -g myresourcegroup --name myevent
    """

    helps[
        "iot ops asset endpoint"
    ] = """
        type: group
        short-summary: Manage asset endpoint profiles.
    """

    helps[
        "iot ops asset endpoint create"
    ] = """
        type: group
        short-summary: Create asset endpoint profiles.
    """

    helps[
        "iot ops asset endpoint create opcua"
    ] = """
        type: command
        short-summary: Create an asset endpoint profile with an OPCUA connector.
        long-summary: |
                      Azure IoT OPC UA Connector (preview) uses the same client certificate for all secure
                      channels between itself and the OPC UA servers that it connects to.

                      For OPC UA connector arguments, a value of -1 means that parameter will not be used (ex: --session-reconnect-backoff -1 means that no exponential backoff should be used).
                      A value of 0 means use the fastest practical rate (ex: --default-sampling-int 0 means use the fastest sampling interval possible for the server).

                      For more information on how to create an OPCUA connector, please see aka.ms/opcua-quickstart
        examples:
        - name: Create an asset endpoint with anonymous user authentication using the given instance in the same resource group.
          text: >
            az iot ops asset endpoint create opcua --name myprofile -g myresourcegroup --instance myinstance
            --target-address opc.tcp://opcplc-000000:50000
        - name: Create an asset endpoint with anonymous user authentication using the given instance in a different resource group but same subscription. Note that the Digital
                Operations Experience may not display the asset endpoint profile if it is in a different subscription from the instance.
          text: >
            az iot ops asset endpoint create opcua --name myprofile -g myresourcegroup --instance myinstance
            --instance-resource-group myinstanceresourcegroup
            --target-address opc.tcp://opcplc-000000:50000
        - name: Create an asset endpoint with username-password user authentication using the given instance in the same resource group.
          text: >
            az iot ops asset endpoint create opcua --name myprofile -g myresourcegroup --instance myinstance
            --target-address opc.tcp://opcplc-000000:50000
            --username-ref myusername --password-ref mypassword
        - name: Create an asset endpoint with certificate user authentication using the given given instance in the same resource group.
          text: >
            az iot ops asset endpoint create opcua --name myprofile -g myresourcegroup --instance myinstance
            --target-address opc.tcp://opcplc-000000:50000 --certificate-ref mycertificate.pem
        - name: Create an asset endpoint with anonymous user authentication and recommended values for the OPCUA configuration using the given instance in the same resource group.
                Note that for successfully using the connector, you will need to have the OPC PLC service deployed and the target address must point to the service.
                If the OPC PLC service is in the same cluster and namespace as IoT Ops, the target address should be formatted as `opc.tcp://{opc-plc-service-name}:{service-port}`
                If the OPC PLC service is in the same cluster but different namespace as IoT Ops, include the service namespace like so `opc.tcp://{opc-plc-service-name}.{service-namespace}:{service-port}`
                For more information, please see aka.ms/opcua-quickstart
          text: >
            az iot ops asset endpoint create opcua --name myprofile -g myresourcegroup --instance myinstance
            --target-address opc.tcp://opcplc-000000:50000 --accept-untrusted-certs --application myopcuaconnector
            --default-publishing-int 1000 --default-queue-size 1 --default-sampling-int 1000 --keep-alive 10000 --run-asset-discovery
            --security-mode sign --security-policy Basic256 --session-keep-alive 10000 --session-reconnect-backoff 10000 --session-reconnect-period 2000
            --session-timeout 60000 --subscription-life-time 60000 --subscription-max-items 1000
    """

    helps[
        "iot ops asset endpoint query"
    ] = """
        type: command
        short-summary: Query the Resource Graph for asset endpoint profiles.
        examples:
        - name: Query for asset endpoint profiles that have anonymous authentication.
          text: >
            az iot ops asset endpoint query --authentication-mode Anonymous
        - name: Query for asset endpoint profiles that have the given target address and instance name.
          text: >
            az iot ops asset endpoint query --target-address opc.tcp://opcplc-000000:50000 --instance myinstance
    """

    helps[
        "iot ops asset endpoint show"
    ] = """
        type: command
        short-summary: Show an asset endpoint profile.
        examples:
        - name: Show the details of an asset endpoint profile.
          text: >
            az iot ops asset endpoint show --name myprofile -g myresourcegroup
    """

    helps[
        "iot ops asset endpoint update"
    ] = """
        type: command
        short-summary: Update an asset endpoint profile.
        long-summary: To update owned certificates, please use the command group `az iot ops asset endpoint certificate`.
        examples:
        - name: Update an asset endpoint profile's authentication mode to use anonymous user authentication.
          text: >
            az iot ops asset endpoint update --name myprofile -g myresourcegroup
            --authentication-mode Anonymous
        - name: Update an asset endpoint profile's username and password reference with prefilled values. This will transform the
                authentication mode to username-password if it is not so already.
          text: >
            az iot ops asset endpoint update --name myAssetEndpoint -g myRG
            --username-ref "aio-opc-ua-broker-user-authentication/opc-plc-username"
            --password-ref "aio-opc-ua-broker-user-authentication/opc-plc-password"
    """

    helps[
        "iot ops asset endpoint delete"
    ] = """
        type: command
        short-summary: Delete an asset endpoint profile.
        examples:
        - name: Delete an asset endpoint profile.
          text: >
            az iot ops asset endpoint delete --name myprofile -g myresourcegroup
    """

    helps[
        "iot ops schema"
    ] = """
        type: group
        short-summary: Schema and registry management.
        long-summary: |
          Schemas are documents that describe data to enable processing and contextualization.
          Message schemas describe the format of a message and its contents.
          A schema registry is required to create and manage schemas.
    """

    helps[
        "iot ops schema show"
    ] = """
        type: command
        short-summary: Show details of a schema within a schema registry.
        examples:
        - name: Show details of target schema 'myschema' within a schema registry 'myregistry'.
          text: >
            az iot ops schema show --name myschema --registry myregistry -g myresourcegroup
    """

    helps[
        "iot ops schema list"
    ] = """
        type: command
        short-summary: List schemas within a schema registry.
        examples:
        - name: List schema registeries in the schema registry 'myregistry'.
          text: >
            az iot ops schema list -g myresourcegroup --registry myregistry
    """

    helps[
        "iot ops schema delete"
    ] = """
        type: command
        short-summary: Delete a target schema within a schema registry.
        examples:
        - name: Delete a target schema 'myschema' within a schema registry 'myregistry'.
          text: >
            az iot ops schema delete --name myschema --registry myregistry -g myresourcegroup
    """

    helps[
        "iot ops schema create"
    ] = """
        type: command
        short-summary: Create a schema within a schema registry.
        long-summary: |
                      This operation requires a pre-created schema registry and will add a schema version.
                      To create the schema and add a version, the associated storage account will need to have public network access enabled.
                      For more information on the delta file format, please see aka.ms/lakehouse-delta-sample
        examples:
        - name: Create a schema called 'myschema' in the registry 'myregistry' with minimum inputs. Schema version 1 will be created for this schema with the file content.
          text: >
            az iot ops schema create -n myschema -g myresourcegroup --registry myregistry
            --format json --type message --version-content myschema.json
        - name: Create a schema called 'myschema' with additional customization. Schema version 14 will be created for this schema. The inline content is a powershell syntax example.
          text: >
            az iot ops schema create -n myschema -g myresourcegroup --registry myregistry
            --format delta --type message --desc "Schema for Assets" --display-name myassetschema
            --version-content '{\\\"hello\\\": \\\"world\\\"}' --ver 14 --vd "14th version"
        - name: Create a schema called 'myschema'. Schema version 1 will be created for this schema. The inline content is a cmd syntax example.
          text: >
            az iot ops schema create -n myschema -g myresourcegroup --registry myregistry
            --format json --type message --version-content "{\\\"hello\\\": \\\"world\\\"}"
        - name: Create a schema called 'myschema'. Schema version 1 will be created for this schema. The inline content is a bash syntax example.
          text: >
            az iot ops schema create -n myschema -g myresourcegroup --registry myregistry
            --format json --type message --version-content '{"hello": "world"}'
    """

    helps[
        "iot ops schema registry"
    ] = """
        type: group
        short-summary: Schema registry management.
        long-summary: |
          A schema registry is a centralized repository for managing schemas. Schema registry enables
          schema generation and retrieval both at the edge and in the cloud. It ensures consistency
          and compatibility across systems by providing a single source of truth for schema
          definitions.
    """

    helps[
        "iot ops schema registry show"
    ] = """
        type: command
        short-summary: Show details of a schema registry.
        examples:
        - name: Show details of target schema registry 'myregistry'.
          text: >
            az iot ops schema registry show --name myregistry -g myresourcegroup
    """

    helps[
        "iot ops schema registry list"
    ] = """
        type: command
        short-summary: List schema registries in a resource group or subscription.
        examples:
        - name: List schema registeries in the resource group 'myresourcegroup'.
          text: >
            az iot ops schema registry list -g myresourcegroup
        - name: List schema registeries in the default subscription filtering on a particular tag.
          text: >
            az iot ops schema registry list --query "[?tags.env == 'prod']"
    """

    helps[
        "iot ops schema registry delete"
    ] = """
        type: command
        short-summary: Delete a target schema registry.
        examples:
        - name: Delete schema registry 'myregistry'.
          text: >
            az iot ops schema registry delete -n myregistry -g myresourcegroup
    """

    helps[
        "iot ops schema registry create"
    ] = """
        type: command
        short-summary: Create a schema registry.
        long-summary: |
                      This operation will create a schema registry with system managed identity enabled.

                      It will then assign the system identity the built-in "Storage Blob Data Contributor"
                      role against the storage account scope by default. If necessary you can provide a custom
                      role via --custom-role-id to use instead.

                      If the indicated storage account container does not exist it will be created with default
                      settings.

                      This operation will also register the Microsoft.DeviceRegistry resource provider if it is
                      not registered.
        examples:
        - name: Create a schema registry called 'myregistry' with minimum inputs.
          text: >
            az iot ops schema registry create -n myregistry -g myresourcegroup --registry-namespace myschemas
            --sa-resource-id $STORAGE_ACCOUNT_RESOURCE_ID
        - name: Create a schema registry called 'myregistry' in region westus2 with additional customization.
          text: >
            az iot ops schema registry create -n myregistry -g myresourcegroup --registry-namespace myschemas
            --sa-resource-id $STORAGE_ACCOUNT_RESOURCE_ID --sa-container myschemacontainer
            -l westus2 --desc 'Contoso factory X1 schemas' --display-name 'Contoso X1' --tags env=prod
    """

    helps[
<<<<<<< HEAD
        "iot ops connector"
    ] = """
        type: group
        short-summary: Connector management.
    """

    helps[
        "iot ops connector opcua"
    ] = """
        type: group
        short-summary: OPC UA connector management.
        long-summary: |
          The connector for OPC UA enables your industrial OPC UA environment to input data into
          your local workloads running on a Kubernetes cluster, and into your cloud workloads.
          See the following resource for more info aka.ms/overview-connector-opcua-broker
    """

    helps[
        "iot ops connector opcua trust"
    ] = """
        type: group
        short-summary: Manage trusted certificates for the OPC UA Broker.
        long-summary: |
          The trusted certificate list contains the certificates of all the OPC UA servers that the connector
          for OPC UA trusts. If the connector for OPC UA trusts a certificate authority, it automatically trusts
          any server that has a valid application instance certificate signed by the certificate authority.
          See the following for more info aka.ms/overview-opcua-broker-certificates-management
    """

    helps[
        "iot ops connector opcua trust add"
    ] = """
        type: command
        short-summary: Add a trusted certificate to the OPC UA Broker's trusted certificate list.
        long-summary: |
            The certificate file extension must be .der or .crt.
        examples:
        - name: Add a trusted certificate to the OPC UA Broker's trusted certificate list.
          text: >
            az iot ops connector opcua trust add --instance instance --resource-group instanceresourcegroup
            --certificate-file "certificate.der"
        - name: Add a trusted certificate to the OPC UA Broker's trusted certificate list with custom secret name.
          text: >
            az iot ops connector opcua trust add --instance instance --resource-group instanceresourcegroup
            --certificate-file "certificate.crt" --secret custom-secret-name
    """

    helps[
        "iot ops connector opcua issuer"
    ] = """
        type: group
        short-summary: Manage issuer certificates for the OPC UA Broker.
        long-summary: |
          The issuer certificate list stores the certificate authority certificates that the connector for OPC UA trusts.
          If user's OPC UA server's application instance certificate is signed by an intermediate certificate authority,
          but user does not want to automatically trust all the certificates issued by the certificate authority, an issuer
          certificate list can be used to manage the trust relationship.
          See the following for more info aka.ms/overview-opcua-broker-certificates-management
    """

    helps[
        "iot ops connector opcua issuer add"
    ] = """
        type: command
        short-summary: Add an issuer certificate to the OPC UA Broker's issuer certificate list.
        long-summary: |
            The certificate file extension must be .der, .crt or .crl. When adding a .crl file, a .der or .crt file with
            same file name must be added first.
        examples:
        - name: Add an issuer certificate in the OPC UA Broker's issuer certificate list.
          text: >
            az iot ops connector opcua issuer add --instance instance --resource-group instanceresourcegroup
            --certificate-file "certificate.der"
        - name: Add an issuer certificate with .crl extension to the OPC UA Broker's issuer certificate list with same
                file name as the .der file mentioned above.
          text: >
            az iot ops connector opcua issuer add --instance instance --resource-group instanceresourcegroup
            --certificate-file "certificate.crl"
        - name: Add an issuer certificate to the OPC UA Broker's issuer certificate list with custom secret name.
          text: >
            az iot ops connector opcua issuer add --instance instance --instance-resource-group instanceresourcegroup
            --certificate-file "certificate.der" --secret custom-secret-name
=======
        "iot ops schema version"
    ] = """
        type: group
        short-summary: Schema version management.
        long-summary: |
          A schema version contains the schema content associated with that version.
    """

    helps[
        "iot ops schema version show"
    ] = """
        type: command
        short-summary: Show details of a schema version.
        examples:
        - name: Show details of target schema version 1.
          text: >
            az iot ops schema version show --name 1 --schema myschema --registry myregistry -g myresourcegroup
    """

    helps[
        "iot ops schema version list"
    ] = """
        type: command
        short-summary: List schema versions for a specific schema.
        examples:
        - name: List all schema versions for the schema 'myschema' in the schema registry 'myregistry'.
          text: >
            az iot ops schema version list -g myresourcegroup --registry myregistry --schema myschema
    """

    helps[
        "iot ops schema version remove"
    ] = """
        type: command
        short-summary: Remove a target schema version.
        examples:
        - name: Remove schema version 1.
          text: >
            az iot ops schema version remove -n 1 -g myresourcegroup --registry myregistry --schema myschema
    """

    helps[
        "iot ops schema version add"
    ] = """
        type: command
        short-summary: Add a schema version to a schema.
        long-summary: |
                      To add a version, the associated storage account will need to have public network access enabled.
                      For more information on the delta file format, please see aka.ms/lakehouse-delta-sample
        examples:
        - name: Add a schema version 1 to a schema called 'myschema' within the registry 'myregistry' with
                minimum inputs. The content is inline json (powershell syntax example).
          text: >
            az iot ops schema version add -n 1 -g myresourcegroup --registry myregistry --schema myschema --content '{\\\"hello\\\": \\\"world\\\"}'
        - name: Add a schema version 1 to a schema called 'myschema' within the registry 'myregistry' with
                minimum inputs. The content is inline json (cmd syntax example).
          text: >
            az iot ops schema version add -n 1 -g myresourcegroup --registry myregistry --schema myschema --content "{\\\"hello\\\": \\\"world\\\"}"
        - name: Add a schema version 1 to a schema called 'myschema' within the registry 'myregistry' with
                minimum inputs. The content is inline json (bash syntax example).
          text: >
            az iot ops schema version add -n 1 -g myresourcegroup --registry myregistry --schema myschema --content '{"hello": "world"}'
        - name: Add a schema version 2 to a schema called 'myschema' within the registry 'myregistry' with
                a description. The file should contain the schema content.
          text: >
            az iot ops schema version add -n 2 -g myresourcegroup --registry myregistry --schema myschema --content myschemav2.json --desc "New schema"
    """

    helps[
        "iot ops schema show-dataflow-refs"
    ] = """
        type: command
        short-summary: Show the schema references used for dataflows.
        examples:
        - name: Show schema reference for schema "myschema" and version 1.
          text: >
            az iot ops schema show-dataflow-refs --version 1 --schema myschema --registry myregistry -g myresourcegroup
        - name: Show schema reference for all versions in schema "myschema".
          text: >
            az iot ops schema show-dataflow-refs --schema myschema --registry myregistry -g myresourcegroup
        - name: Show schema reference for all versions and schemas in schema registry "myregistry".
          text: >
            az iot ops schema show-dataflow-refs --registry myregistry -g myresourcegroup
        - name: Show schema reference for all schemas but only the latest versions in schema registry "myregistry".
          text: >
            az iot ops schema show-dataflow-refs --registry myregistry -g myresourcegroup --latest
>>>>>>> 1c850583
    """<|MERGE_RESOLUTION|>--- conflicted
+++ resolved
@@ -1283,7 +1283,6 @@
     """
 
     helps[
-<<<<<<< HEAD
         "iot ops connector"
     ] = """
         type: group
@@ -1366,7 +1365,9 @@
           text: >
             az iot ops connector opcua issuer add --instance instance --instance-resource-group instanceresourcegroup
             --certificate-file "certificate.der" --secret custom-secret-name
-=======
+    """
+
+    helps[
         "iot ops schema version"
     ] = """
         type: group
@@ -1453,5 +1454,4 @@
         - name: Show schema reference for all schemas but only the latest versions in schema registry "myregistry".
           text: >
             az iot ops schema show-dataflow-refs --registry myregistry -g myresourcegroup --latest
->>>>>>> 1c850583
     """