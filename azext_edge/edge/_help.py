--- conflicted
+++ resolved
@@ -10,13 +10,8 @@
 from knack.help_files import helps
 from .providers.edge_api import MQ_ACTIVE_API
 from .providers.support_bundle import (
-<<<<<<< HEAD
-    COMPAT_BLUEFIN_APIS,
+    COMPAT_DATA_PROCESSOR_APIS,
     COMPAT_MQ_APIS,
-=======
-    COMPAT_DATA_PROCESSOR_APIS,
-    COMPAT_E4K_APIS,
->>>>>>> 92ab5d3b
     COMPAT_LNM_APIS,
     COMPAT_OPCUA_APIS,
     COMPAT_SYMPHONY_APIS,
