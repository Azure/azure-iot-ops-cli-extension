--- conflicted
+++ resolved
@@ -457,20 +457,6 @@
                       An Arc-enabled cluster is required to deploy IoT Operations. See the following resource for
                       more info https://aka.ms/aziotops-arcconnect.
 
-<<<<<<< HEAD
-                      IoT Operations depends on a service principal (SP) for Key Vault CSI driver secret synchronization.
-
-                      By default, init will do work in creating and configuring a suitable app registration
-                      via Microsoft Graph then apply it to the cluster.
-
-                      You can short-circuit this work, by pre-creating an app registration, then providing values
-                      for --sp-app-id, --sp-object-id and --sp-secret. By providing the SP fields, no additional
-                      work via Microsoft Graph operations will be done.
-
-                      Pre-creating an app registration is useful when the logged-in principal has constrained
-                      Entra Id permissions. For example in CI/automation scenarios, or an orgs separation of user
-                      responsibility.
-=======
                       The init operation will do work in installing and configuring a foundation layer of edge
                       services necessary for IoT Operations deployment.
 
@@ -518,7 +504,6 @@
           text: >
              az iot ops create --cluster mycluster -g myresourcegroup --name myinstance
              --disable-rsync-rules
->>>>>>> d21e54d8
     """
 
     helps[
@@ -543,12 +528,9 @@
         - name: Force deletion regardless of warnings. May lead to errors.
           text: >
             az iot ops delete -n myinstance -g myresourcegroup --force
-<<<<<<< HEAD
-=======
         - name: Use cluster name instead of instance for lookup.
           text: >
             az iot ops delete --cluster mycluster -g myresourcegroup
->>>>>>> d21e54d8
         - name: Reverse application of init.
           text: >
             az iot ops delete -n myinstance -g myresourcegroup --include-deps
@@ -610,17 +592,6 @@
     """
 
     helps[
-<<<<<<< HEAD
-        "iot ops create"
-    ] = """
-        type: command
-        short-summary: Create an IoT Operations instance.
-
-        examples:
-        - name: Create the target instance with minimum input.
-          text: >
-            az iot ops create --name myinstance --cluster mycluster -g myresourcegroup
-=======
         "iot ops identity"
     ] = """
         type: group
@@ -718,7 +689,6 @@
         - name: Disable secret sync for an instance.
           text: >
             az iot ops secretsync disable --name myinstance -g myresourcegroup
->>>>>>> d21e54d8
     """
 
     helps[
@@ -1141,7 +1111,7 @@
         "iot ops schema"
     ] = """
         type: group
-        short-summary: Schema management.
+        short-summary: Schema and registry management.
         long-summary: |
           Schemas are documents that describe data to enable processing and contextualization.
           Message schemas describe the format of a message and its contents.
@@ -1216,92 +1186,6 @@
             --sa-resource-id $STORAGE_ACCOUNT_RESOURCE_ID
         - name: Create a schema registry called 'myregistry' in region westus2 with additional customization.
           text: >
-<<<<<<< HEAD
-=======
-            az iot ops asset endpoint certificate remove --endpoint {asset_endpoint} -g {resource_group}
-            --thumbprint {thumbprint}
-    """
-
-    helps[
-        "iot ops schema"
-    ] = """
-        type: group
-        short-summary: Schema and registry management.
-        long-summary: |
-          Schemas are documents that describe data to enable processing and contextualization.
-          Message schemas describe the format of a message and its contents.
-    """
-
-    helps[
-        "iot ops schema registry"
-    ] = """
-        type: group
-        short-summary: Schema registry management.
-        long-summary: |
-          A schema registry is a centralized repository for managing schemas. Schema registry enables
-          schema generation and retrieval both at the edge and in the cloud. It ensures consistency
-          and compatibility across systems by providing a single source of truth for schema
-          definitions.
-    """
-
-    helps[
-        "iot ops schema registry show"
-    ] = """
-        type: command
-        short-summary: Show details of a schema registry.
-        examples:
-        - name: Show details of target schema registry 'myregistry'.
-          text: >
-            az iot ops schema registry show --name myregistry -g myresourcegroup
-    """
-
-    helps[
-        "iot ops schema registry list"
-    ] = """
-        type: command
-        short-summary: List schema registries in a resource group or subscription.
-        examples:
-        - name: List schema registeries in the resource group 'myresourcegroup'.
-          text: >
-            az iot ops schema registry list -g myresourcegroup
-        - name: List schema registeries in the default subscription filtering on a particular tag.
-          text: >
-            az iot ops schema registry list --query "[?tags.env == 'prod']"
-    """
-
-    helps[
-        "iot ops schema registry delete"
-    ] = """
-        type: command
-        short-summary: Delete a target schema registry.
-        examples:
-        - name: Delete schema registry 'myregistry'.
-          text: >
-            az iot ops schema registry delete -n myregistry -g myresourcegroup
-    """
-
-    helps[
-        "iot ops schema registry create"
-    ] = """
-        type: command
-        short-summary: Create a schema registry.
-        long-summary: |
-                      This operation will create a schema registry with system managed identity enabled.
-
-                      It will then assign the system identity the built-in "Storage Blob Data Contributor"
-                      role against the storage account scope by default. If necessary you can provide a custom
-                      role via --custom-role-id to use instead.
-
-                      If the indicated storage account container does not exist it will be created with default
-                      settings.
-        examples:
-        - name: Create a schema registry called 'myregistry' with minimum inputs.
-          text: >
-            az iot ops schema registry create -n myregistry -g myresourcegroup --registry-namespace myschemas
-            --sa-resource-id $STORAGE_ACCOUNT_RESOURCE_ID
-        - name: Create a schema registry called 'myregistry' in region westus2 with additional customization.
-          text: >
->>>>>>> d21e54d8
             az iot ops schema registry create -n myregistry -g myresourcegroup --registry-namespace myschemas
             --sa-resource-id $STORAGE_ACCOUNT_RESOURCE_ID --sa-container myschemacontainer
             -l westus2 --desc 'Contoso factory X1 schemas' --display-name 'Contoso X1' --tags env=prod
