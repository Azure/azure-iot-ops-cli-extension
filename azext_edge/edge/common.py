--- conflicted
+++ resolved
@@ -153,10 +153,7 @@
     billing = "billing"
     dataflow = "dataflow"
     schemaregistry = "schemaregistry"
-<<<<<<< HEAD
-=======
     arccontainerstorage = "acs"
->>>>>>> d21e54d8
 
     @classmethod
     def list_check_services(cls):
